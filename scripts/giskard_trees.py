--- conflicted
+++ resolved
@@ -52,7 +52,7 @@
 
     gui = rospy.get_param(u'~enable_gui')
     map_frame = rospy.get_param(u'~map_frame')
-    enable_visualization = rospy.get_param(u'/giskard/enable_visualization')
+    enable_visualization = rospy.get_param(u'~enable_visualization')
     debug = rospy.get_param(u'~debug')
     if debug:
         giskardpy.PRINT_LEVEL = DEBUG
@@ -99,13 +99,8 @@
     # ----------------------------------------------
     planning = failure_is_success(Selector)(u'planning')
     planning.add_child(GoalCanceled(u'goal canceled', action_server_name))
-<<<<<<< HEAD
-    planning.add_child(CollisionCancel(u'in collision', collision_time_threshold, time_identifier,
-                                       closest_point_identifier))
+    planning.add_child(CollisionCancel(u'in collision', collision_time_threshold))
     planning.add_child(success_is_failure(VisualizationBehavior)(u'visualization', enable_visualization))
-=======
-    planning.add_child(CollisionCancel(u'in collision', collision_time_threshold))
->>>>>>> bcfca3bd
 
     actual_planning = PluginBehavior(u'planning', sleep=0)
     actual_planning.add_plugin(u'kin sim', KinSimPlugin(sample_period))
