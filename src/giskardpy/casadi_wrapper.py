from __future__ import annotations

import builtins
from copy import copy
from typing import Union, List, TypeVar
import math
import casadi as ca  # type: ignore
import numpy as np
import geometry_msgs.msg as geometry_msgs
import rospy
from scipy import sparse as sp
from giskardpy.data_types import PrefixName, Derivatives
from giskardpy.utils import logging

builtin_max = builtins.max
builtin_min = builtins.min
builtin_abs = builtins.abs

_EPS = np.finfo(float).eps * 4.0
pi = ca.pi


class StackedCompiledFunction:
    def __init__(self, expressions, parameters=None, additional_views=None):
        combined_expression = vstack(expressions)
        self.compiled_f = combined_expression.compile(parameters=parameters)
        slices = []
        start = 0
        for expression in expressions[:-1]:
            end = start + expression.shape[0]
            slices.append(end)
            start = end
        self.split_out_view = np.split(self.compiled_f.out, slices)
        if additional_views is not None:
            for expression_slice in additional_views:
                self.split_out_view.append(self.compiled_f.out[expression_slice])

    @profile
    def fast_call(self, filtered_args):
        self.compiled_f.fast_call(filtered_args)
        return self.split_out_view


class CompiledFunction:
    def __init__(self, expression, parameters=None, sparse=False):
        self.sparse = sparse
        if len(expression) == 0:
            self.sparse = False
        if parameters is None:
            parameters = expression.free_symbols()

        self.str_params = [str(x) for x in parameters]
        if len(parameters) > 0:
            parameters = [Expression(parameters).s]

        if self.sparse:
            expression.s = ca.sparsify(expression.s)
            try:
                self.compiled_f = ca.Function('f', parameters, [expression.s])
            except Exception:
                self.compiled_f = ca.Function('f', parameters, expression.s)
            self.buf, self.f_eval = self.compiled_f.buffer()
            self.csc_indices, self.csc_indptr = expression.s.sparsity().get_ccs()
            self.out = sp.csc_matrix((np.zeros(expression.s.nnz()), self.csc_indptr, self.csc_indices))
            self.buf.set_res(0, memoryview(self.out.data))
        else:
            try:
                self.compiled_f = ca.Function('f', parameters, [ca.densify(expression.s)])
            except Exception:
                self.compiled_f = ca.Function('f', parameters, ca.densify(expression.s))
            self.buf, self.f_eval = self.compiled_f.buffer()
            if expression.shape[1] <= 1:
                shape = expression.shape[0]
            else:
                shape = expression.shape
            self.out = np.zeros(shape, order='F')
            self.buf.set_res(0, memoryview(self.out))
        if len(self.str_params) == 0:
            self.f_eval()
            if self.sparse:
                result = self.out.toarray()
            else:
                result = self.out
            self.__call__ = lambda **kwargs: result
            self.fast_call = lambda filtered_args: result

    def __call__(self, **kwargs):
        filtered_args = [kwargs[k] for k in self.str_params]
        filtered_args = np.array(filtered_args, dtype=float)
        return self.fast_call(filtered_args)

    @profile
    def fast_call(self, filtered_args):
        """
        :param filtered_args: parameter values in the same order as in self.str_params
        """
        self.buf.set_arg(0, memoryview(filtered_args))
        self.f_eval()
        return self.out


def _operation_type_error(arg1, operation, arg2):
    return TypeError(f'unsupported operand type(s) for {operation}: \'{arg1.__class__.__name__}\' '
                     f'and \'{arg2.__class__.__name__}\'')


class Symbol_:
    s: ca.SX

    def __str__(self):
        return str(self.s)

    def pretty_str(self):
        return to_str(self)

    def __repr__(self):
        return repr(self.s)

    def __hash__(self):
        return self.s.__hash__()

    def __getitem__(self, item):
        if isinstance(item, np.ndarray) and item.dtype == bool:
            item = (np.where(item)[0], slice(None, None))
        return Expression(self.s[item])

    def __setitem__(self, key, value):
        try:
            value = value.s
        except AttributeError:
            pass
        self.s[key] = value

    @property
    def shape(self):
        return self.s.shape

    def __len__(self):
        return self.shape[0]

    def free_symbols(self):
        return free_symbols(self.s)

    def evaluate(self):
        if self.shape[0] == self.shape[1] == 0:
            return np.eye(0)
        elif self.s.shape[0] * self.s.shape[1] <= 1:
            return float(ca.evalf(self.s))
        else:
            return np.array(ca.evalf(self.s))

    def compile(self, parameters=None, sparse=False):
        return CompiledFunction(self, parameters, sparse)


class Symbol(Symbol_):
    def __init__(self, name: str):
        self.s: ca.SX = ca.SX.sym(name)

    def __add__(self, other):
        if isinstance(other, (int, float)):
            return Expression(self.s.__add__(other))
        if isinstance(other, Symbol_):
            sum_ = self.s.__add__(other.s)
            if isinstance(other, (Symbol, Expression)):
                return Expression(sum_)
            elif isinstance(other, Vector3):
                return Vector3(sum_)
            elif isinstance(other, Point3):
                return Point3(sum_)
        raise _operation_type_error(self, '+', other)

    def __radd__(self, other):
        if isinstance(other, (int, float)):
            return Expression(self.s.__radd__(other))
        raise _operation_type_error(other, '+', self)

    def __sub__(self, other):
        if isinstance(other, (int, float)):
            return Expression(self.s.__sub__(other))
        if isinstance(other, Symbol_):
            result = self.s.__sub__(other.s)
            if isinstance(other, (Symbol, Expression)):
                return Expression(result)
            elif isinstance(other, Vector3):
                return Vector3(result)
            elif isinstance(other, Point3):
                return Point3(result)
        raise _operation_type_error(self, '-', other)

    def __rsub__(self, other):
        if isinstance(other, (int, float)):
            return Expression(self.s.__rsub__(other))
        raise _operation_type_error(other, '-', self)

    def __mul__(self, other):
        if isinstance(other, (int, float)):
            return Expression(self.s.__mul__(other))
        if isinstance(other, Symbol_):
            result = self.s.__mul__(other.s)
            if isinstance(other, (Symbol, Expression)):
                return Expression(result)
            elif isinstance(other, Vector3):
                return Vector3(result)
            elif isinstance(other, Point3):
                return Point3(result)
        raise _operation_type_error(self, '*', other)

    def __rmul__(self, other):
        if isinstance(other, (int, float)):
            return Expression(self.s.__rmul__(other))
        raise _operation_type_error(other, '*', self)

    def __truediv__(self, other):
        if isinstance(other, (int, float)):
            return Expression(self.s.__truediv__(other))
        if isinstance(other, Symbol_):
            result = self.s.__truediv__(other.s)
            if isinstance(other, (Symbol, Expression)):
                return Expression(result)
            elif isinstance(other, Vector3):
                return Vector3(result)
            elif isinstance(other, Point3):
                return Point3(result)
        raise _operation_type_error(self, '/', other)

    def __rtruediv__(self, other):
        if isinstance(other, (int, float)):
            return Expression(self.s.__rtruediv__(other))
        raise _operation_type_error(other, '/', self)

    def __floordiv__(self, other):
        return floor(self / other)

    def __mod__(self, other):
        return fmod(self, other)

    def __divmod__(self, other):
        return self // other, self % other

    def __rfloordiv__(self, other):
        return floor(other / self)

    def __rmod__(self, other):
        return fmod(other, self)

    def __rdivmod__(self, other):
        return other // self, other % self

    def __lt__(self, other):
        if isinstance(other, Symbol_):
            other = other.s
        return Expression(self.s.__lt__(other))

    def __le__(self, other):
        if isinstance(other, Symbol_):
            other = other.s
        return Expression(self.s.__le__(other))

    def __gt__(self, other):
        if isinstance(other, Symbol_):
            other = other.s
        return Expression(self.s.__gt__(other))

    def __ge__(self, other):
        if isinstance(other, Symbol_):
            other = other.s
        return Expression(self.s.__ge__(other))

    def __eq__(self, other):
        if isinstance(other, Symbol_):
            other = other.s
        return Expression(self.s.__eq__(other))

    def __ne__(self, other):
        if isinstance(other, Symbol_):
            other = other.s
        return Expression(self.s.__ne__(other))

    def __neg__(self):
        return Expression(self.s.__neg__())

    def __pow__(self, other):
        if isinstance(other, (int, float)):
            return Expression(self.s.__pow__(other))
        if isinstance(other, Symbol_):
            result = self.s.__pow__(other.s)
            if isinstance(other, (Symbol, Expression)):
                return Expression(result)
            elif isinstance(other, Vector3):
                return Vector3(result)
            elif isinstance(other, Point3):
                return Point3(result)
        raise _operation_type_error(self, '**', other)

    def __rpow__(self, other):
        if isinstance(other, (int, float)):
            return Expression(self.s.__rpow__(other))
        raise _operation_type_error(other, '**', self)

    def __hash__(self):
        return self.s.__hash__()


class Expression(Symbol_):
    @profile
    def __init__(self, data=None):
        if data is None:
            data = []
        if isinstance(data, ca.SX):
            self.s = data
        elif isinstance(data, Symbol_):
            self.s = copy(data.s)
        elif isinstance(data, (int, float, np.ndarray)):
            self.s = ca.SX(data)
        else:
            x = len(data)
            if x == 0:
                self.s = ca.SX()
                return
            if isinstance(data[0], list) or isinstance(data[0], tuple) or isinstance(data[0], np.ndarray):
                y = len(data[0])
            else:
                y = 1
            self.s = ca.SX(x, y)
            for i in range(self.shape[0]):
                if y > 1:
                    for j in range(self.shape[1]):
                        self[i, j] = data[i][j]
                else:
                    if isinstance(data[i], Symbol):
                        self[i] = data[i].s
                    else:
                        self[i] = data[i]

    def remove(self, rows, columns):
        self.s.remove(rows, columns)

    def __add__(self, other):
        if isinstance(other, (int, float)):
            return Expression(self.s.__add__(other))
        if isinstance(other, Point3):
            return Point3(self.s.__add__(other.s))
        if isinstance(other, Vector3):
            return Vector3(self.s.__add__(other.s))
        if isinstance(other, (Expression, Symbol)):
            return Expression(self.s.__add__(other.s))
        raise _operation_type_error(self, '+', other)

    def __radd__(self, other):
        if isinstance(other, (int, float)):
            return Expression(self.s.__radd__(other))
        raise _operation_type_error(other, '+', self)

    def __sub__(self, other):
        if isinstance(other, (int, float)):
            return Expression(self.s.__sub__(other))
        if isinstance(other, Point3):
            return Point3(self.s.__sub__(other.s))
        if isinstance(other, Vector3):
            return Vector3(self.s.__sub__(other.s))
        if isinstance(other, (Expression, Symbol)):
            return Expression(self.s.__sub__(other.s))
        raise _operation_type_error(self, '-', other)

    def __rsub__(self, other):
        if isinstance(other, (int, float)):
            return Expression(self.s.__rsub__(other))
        raise _operation_type_error(other, '-', self)

    def __truediv__(self, other):
        if isinstance(other, (int, float)):
            return Expression(self.s.__truediv__(other))
        if isinstance(other, Point3):
            return Point3(self.s.__truediv__(other.s))
        if isinstance(other, Vector3):
            return Vector3(self.s.__truediv__(other.s))
        if isinstance(other, (Expression, Symbol)):
            return Expression(self.s.__truediv__(other.s))
        raise _operation_type_error(self, '/', other)

    def __rtruediv__(self, other):
        if isinstance(other, (int, float)):
            return Expression(self.s.__rtruediv__(other))
        raise _operation_type_error(other, '/', self)

    def __floordiv__(self, other):
        return floor(self / other)

    def __mod__(self, other):
        return fmod(self, other)

    def __divmod__(self, other):
        return self // other, self % other

    def __rfloordiv__(self, other):
        return floor(other / self)

    def __rmod__(self, other):
        return fmod(other, self)

    def __rdivmod__(self, other):
        return other // self, other % self

    def __abs__(self):
        return abs(self)

    def __floor__(self):
        return floor(self)

    def __ceil__(self):
        return ceil(self)

    def __ge__(self, other):
        return greater_equal(self, other)

    def __gt__(self, other):
        return greater(self, other)

    def __le__(self, other):
        return less_equal(self, other)

    def __lt__(self, other):
        return less(self, other)

    def __mul__(self, other):
        if isinstance(other, (int, float)):
            return Expression(self.s.__mul__(other))
        if isinstance(other, Point3):
            return Point3(self.s.__mul__(other.s))
        if isinstance(other, Vector3):
            return Vector3(self.s.__mul__(other.s))
        if isinstance(other, (Expression, Symbol)):
            return Expression(self.s.__mul__(other.s))
        raise _operation_type_error(self, '*', other)

    def __rmul__(self, other):
        if isinstance(other, (int, float)):
            return Expression(self.s.__rmul__(other))
        raise _operation_type_error(other, '*', self)

    def __neg__(self):
        return Expression(self.s.__neg__())

    def __pow__(self, other):
        if isinstance(other, (int, float)):
            return Expression(self.s.__pow__(other))
        if isinstance(other, (Expression, Symbol)):
            return Expression(self.s.__pow__(other.s))
        if isinstance(other, (Vector3)):
            return Vector3(self.s.__pow__(other.s))
        if isinstance(other, (Point3)):
            return Point3(self.s.__pow__(other.s))
        raise _operation_type_error(self, '**', other)

    def __rpow__(self, other):
        if isinstance(other, (int, float)):
            return Expression(self.s.__rpow__(other))
        raise _operation_type_error(other, '**', self)

    def __eq__(self, other):
        if isinstance(other, Symbol_):
            other = other.s
        return Expression(self.s.__eq__(other))

    def __ne__(self, other):
        if isinstance(other, Symbol_):
            other = other.s
        return Expression(self.s.__ne__(other))

    def dot(self, other):
        if isinstance(other, Expression):
            if self.shape[1] == 1 and other.shape[1] == 1:
                return Expression(ca.mtimes(self.T.s, other.s))
            return Expression(ca.mtimes(self.s, other.s))
        raise _operation_type_error(self, 'dot', other)

    @property
    def T(self):
        return Expression(self.s.T)

    def reshape(self, new_shape):
        return Expression(self.s.reshape(new_shape))


TrueSymbol = Expression(True)
FalseSymbol = Expression(False)


class TransMatrix(Symbol_):
    @profile
    def __init__(self, data=None, sanity_check=True):
        try:
            self.reference_frame = data.reference_frame
        except AttributeError:
            self.reference_frame = None
        try:
            self.child_frame = data.child_frame
        except AttributeError:
            self.child_frame = None
        if isinstance(data, (geometry_msgs.Pose, geometry_msgs.PoseStamped)):
            if isinstance(data, geometry_msgs.PoseStamped):
                self.reference_frame = data.header.frame_id
                data = data.pose
            if isinstance(data, geometry_msgs.Pose):
                r = RotationMatrix(data.orientation)
                self.s = r.s
                self.s[0, 3] = data.position.x
                self.s[1, 3] = data.position.y
                self.s[2, 3] = data.position.z
                return
        elif data is None:
            self.s = ca.SX.eye(4)
            return
        elif isinstance(data, ca.SX):
            self.s = data
        elif isinstance(data, (Expression, RotationMatrix, TransMatrix)):
            self.s = copy(data.s)
        else:
            self.s = copy(Expression(data).s)
        if sanity_check:
            if self.shape[0] != 4 or self.shape[1] != 4:
                raise ValueError(f'{self.__class__.__name__} can only be initialized with 4x4 shaped data.')
            self[3, 0] = 0
            self[3, 1] = 0
            self[3, 2] = 0
            self[3, 3] = 1

    @classmethod
    def from_point_rotation_matrix(cls, point=None, rotation_matrix=None):
        if rotation_matrix is None:
            a_T_b = cls()
        else:
            a_T_b = cls(rotation_matrix, sanity_check=False)
        if point is not None:
            a_T_b[0, 3] = point.x
            a_T_b[1, 3] = point.y
            a_T_b[2, 3] = point.z
        return a_T_b

    @profile
    def dot(self, other):
        if isinstance(other, (Vector3, Point3, RotationMatrix, TransMatrix)):
            result = ca.mtimes(self.s, other.s)
            if isinstance(other, Vector3):
                result = Vector3(result)
                result.reference_frame = self.reference_frame
                return result
            if isinstance(other, Point3):
                result = Point3(result)
                result.reference_frame = self.reference_frame
                return result
            if isinstance(other, RotationMatrix):
                result = RotationMatrix(result, sanity_check=False)
                result.reference_frame = self.reference_frame
                return result
            if isinstance(other, TransMatrix):
                result = TransMatrix(result, sanity_check=False)
                result.reference_frame = self.reference_frame
                result.child_frame = other.child_frame
                return result
        raise _operation_type_error(self, 'dot', other)

    @profile
    def inverse(self):
        inv = TransMatrix()
        inv[:3, :3] = self[:3, :3].T
        inv[:3, 3] = dot(-inv[:3, :3], self[:3, 3])
        return inv

    @classmethod
    @profile
    def from_xyz_rpy(cls, x=None, y=None, z=None, roll=None, pitch=None, yaw=None):
        p = Point3.from_xyz(x, y, z)
        r = RotationMatrix.from_rpy(roll, pitch, yaw)
        return cls.from_point_rotation_matrix(p, r)

    def to_position(self):
        result = Point3(self[:4, 3:])
        result.reference_frame = self.reference_frame
        return result

    def to_translation(self):
        """
        :return: sets the rotation part of a frame to identity
        """
        r = TransMatrix()
        r[0, 3] = self[0, 3]
        r[1, 3] = self[1, 3]
        r[2, 3] = self[2, 3]
        r.reference_frame = self.reference_frame
        return TransMatrix(r)

    def to_rotation(self):
        return RotationMatrix(self)


class RotationMatrix(Symbol_):
    @profile
    def __init__(self, data=None, sanity_check=True):
        if hasattr(data, 'reference_frame'):
            self.reference_frame = data.reference_frame
        else:
            self.reference_frame = None
        if isinstance(data, ca.SX):
            self.s = data
        elif isinstance(data, (geometry_msgs.Quaternion, geometry_msgs.QuaternionStamped)):
            if isinstance(data, geometry_msgs.QuaternionStamped):
                self.reference_frame = data.header.frame_id
                data = data.quaternion
            if isinstance(data, geometry_msgs.Quaternion):
                self.s = self.__quaternion_to_rotation_matrix(Quaternion(data)).s
        elif isinstance(data, Quaternion):
            self.s = self.__quaternion_to_rotation_matrix(data).s
        elif data is None:
            self.s = ca.SX.eye(4)
            return
        else:
            self.s = Expression(data).s
        if sanity_check:
            if self.shape[0] != 4 or self.shape[1] != 4:
                raise ValueError(f'{self.__class__.__name__} can only be initialized with 4x4 shaped data, '
                                 f'you have{self.shape}.')
            self[0, 3] = 0
            self[1, 3] = 0
            self[2, 3] = 0
            self[3, 0] = 0
            self[3, 1] = 0
            self[3, 2] = 0
            self[3, 3] = 1

    @classmethod
    @profile
    def from_axis_angle(cls, axis, angle):
        """
        Conversion of unit axis and angle to 4x4 rotation matrix according to:
        https://www.euclideanspace.com/maths/geometry/rotations/conversions/angleToMatrix/index.htm
        """
        # use casadi to prevent a bunch of Expression.__init__ calls
        axis = axis.s
        try:
            angle = angle.s
        except AttributeError:
            pass
        ct = ca.cos(angle)
        st = ca.sin(angle)
        vt = 1 - ct
        m_vt = axis * vt
        m_st = axis * st
        m_vt_0_ax = (m_vt[0] * axis)[1:]
        m_vt_1_2 = m_vt[1] * axis[2]
        s = ca.SX.eye(4)
        ct__m_vt__axis = ct + m_vt * axis
        s[0, 0] = ct__m_vt__axis[0]
        s[0, 1] = -m_st[2] + m_vt_0_ax[0]
        s[0, 2] = m_st[1] + m_vt_0_ax[1]
        s[1, 0] = m_st[2] + m_vt_0_ax[0]
        s[1, 1] = ct__m_vt__axis[1]
        s[1, 2] = -m_st[0] + m_vt_1_2
        s[2, 0] = -m_st[1] + m_vt_0_ax[1]
        s[2, 1] = m_st[0] + m_vt_1_2
        s[2, 2] = ct__m_vt__axis[2]
        return cls(s, sanity_check=False)

    @classmethod
    def __quaternion_to_rotation_matrix(cls, q):
        """
        Unit quaternion to 4x4 rotation matrix according to:
        https://github.com/orocos/orocos_kinematics_dynamics/blob/master/orocos_kdl/src/frames.cpp#L167
        """
        x = q[0]
        y = q[1]
        z = q[2]
        w = q[3]
        x2 = x * x
        y2 = y * y
        z2 = z * z
        w2 = w * w
        return cls([[w2 + x2 - y2 - z2, 2 * x * y - 2 * w * z, 2 * x * z + 2 * w * y, 0],
                    [2 * x * y + 2 * w * z, w2 - x2 + y2 - z2, 2 * y * z - 2 * w * x, 0],
                    [2 * x * z - 2 * w * y, 2 * y * z + 2 * w * x, w2 - x2 - y2 + z2, 0],
                    [0, 0, 0, 1]])

    @classmethod
    def from_quaternion(cls, q):
        return cls.__quaternion_to_rotation_matrix(q)

    def dot(self, other):
        if isinstance(other, (Vector3, Point3, RotationMatrix, TransMatrix)):
            result = ca.mtimes(self.s, other.s)
            if isinstance(other, Vector3):
                result = Vector3(result)
            elif isinstance(other, Point3):
                result = Point3(result)
            elif isinstance(other, RotationMatrix):
                result = RotationMatrix(result, sanity_check=False)
            elif isinstance(other, TransMatrix):
                result = TransMatrix(result, sanity_check=False)
            result.reference_frame = self.reference_frame
            return result
        raise _operation_type_error(self, 'dot', other)

    def to_axis_angle(self):
        return self.to_quaternion().to_axis_angle()

    def to_angle(self, hint=None):
        """
        :param hint: A function whose sign of the result will be used to determine if angle should be positive or
                        negative
        :return:
        """
        axis, angle = self.to_axis_angle()
        if hint is not None:
            return normalize_angle(if_greater_zero(hint(axis),
                                                   if_result=angle,
                                                   else_result=-angle))
        else:
            return angle

    @classmethod
    def from_vectors(cls, x=None, y=None, z=None):
        if x is not None:
            x.scale(1)
        if y is not None:
            y.scale(1)
        if z is not None:
            z.scale(1)
        if x is not None and y is not None and z is None:
            z = cross(x, y)
            z.scale(1)
        elif x is not None and y is None and z is not None:
            y = cross(z, x)
            y.scale(1)
        elif x is None and y is not None and z is not None:
            x = cross(y, z)
            x.scale(1)
        # else:
        #     raise AttributeError(f'only one vector can be None')
        R = cls([[x[0], y[0], z[0], 0],
                 [x[1], y[1], z[1], 0],
                 [x[2], y[2], z[2], 0],
                 [0, 0, 0, 1]])
        R.normalize()
        return R

    @classmethod
    @profile
    def from_rpy(cls, roll=None, pitch=None, yaw=None):
        """
        Conversion of roll, pitch, yaw to 4x4 rotation matrix according to:
        https://github.com/orocos/orocos_kinematics_dynamics/blob/master/orocos_kdl/src/frames.cpp#L167
        """
        roll = 0 if roll is None else roll
        pitch = 0 if pitch is None else pitch
        yaw = 0 if yaw is None else yaw
        try:
            roll = roll.s
        except AttributeError:
            pass
        try:
            pitch = pitch.s
        except AttributeError:
            pass
        try:
            yaw = yaw.s
        except AttributeError:
            pass
        s = ca.SX.eye(4)

        s[0, 0] = ca.cos(yaw) * ca.cos(pitch)
        s[0, 1] = (ca.cos(yaw) * ca.sin(pitch) * ca.sin(roll)) - (ca.sin(yaw) * ca.cos(roll))
        s[0, 2] = (ca.sin(yaw) * ca.sin(roll)) + (ca.cos(yaw) * ca.sin(pitch) * ca.cos(roll))
        s[1, 0] = ca.sin(yaw) * ca.cos(pitch)
        s[1, 1] = (ca.cos(yaw) * ca.cos(roll)) + (ca.sin(yaw) * ca.sin(pitch) * ca.sin(roll))
        s[1, 2] = (ca.sin(yaw) * ca.sin(pitch) * ca.cos(roll)) - (ca.cos(yaw) * ca.sin(roll))
        s[2, 0] = -ca.sin(pitch)
        s[2, 1] = ca.cos(pitch) * ca.sin(roll)
        s[2, 2] = ca.cos(pitch) * ca.cos(roll)
        return cls(s, sanity_check=False)

    def inverse(self):
        return RotationMatrix(self.T)

    def to_rpy(self):
        """
        :return: roll, pitch, yaw
        """
        i = 0
        j = 1
        k = 2

        cy = sqrt(self[i, i] * self[i, i] + self[j, i] * self[j, i])
        if0 = cy - _EPS
        ax = if_greater_zero(if0,
                             atan2(self[k, j], self[k, k]),
                             atan2(-self[j, k], self[j, j]))
        ay = if_greater_zero(if0,
                             atan2(-self[k, i], cy),
                             atan2(-self[k, i], cy))
        az = if_greater_zero(if0,
                             atan2(self[j, i], self[i, i]),
                             0)
        return ax, ay, az

    def to_quaternion(self):
        return Quaternion.from_rotation_matrix(self)

    def normalize(self):
        """Scales each of the axes to the length of one."""
        scale_v = 1.0
        self[:3, 0] = scale(self[:3, 0], scale_v)
        self[:3, 1] = scale(self[:3, 1], scale_v)
        self[:3, 2] = scale(self[:3, 2], scale_v)

    @property
    def T(self):
        return self.s.T


class Point3(Symbol_):
    @profile
    def __init__(self, data=None):
        try:
            self.reference_frame = data.reference_frame
        except AttributeError:
            self.reference_frame = None
        if data is None:
            self.s = ca.SX([0, 0, 0, 1])
            return
        if isinstance(data, rospy.Message):
            if isinstance(data, geometry_msgs.PointStamped):
                self.reference_frame = data.header.frame_id
                data = data.point
            if isinstance(data, geometry_msgs.Vector3Stamped):
                self.reference_frame = data.header.frame_id
                data = data.vector
            if isinstance(data, (Point3, Vector3, geometry_msgs.Point, geometry_msgs.Vector3)):
                self.s = ca.SX([data.x, data.y, data.z, 1])
        elif isinstance(data, Symbol_):
            self.s = ca.SX([0, 0, 0, 1])
            self[0] = data.s[0]
            self[1] = data.s[1]
            self[2] = data.s[2]
        else:
            self.s = ca.SX([0, 0, 0, 1])
            self[0] = data[0]
            self[1] = data[1]
            self[2] = data[2]

    @classmethod
    def from_xyz(cls, x=None, y=None, z=None):
        x = 0 if x is None else x
        y = 0 if y is None else y
        z = 0 if z is None else z
        return cls((x, y, z))

    def norm(self):
        return norm(self)

    @property
    def x(self):
        return self[0]

    @x.setter
    def x(self, value):
        self[0] = value

    @property
    def y(self):
        return self[1]

    @y.setter
    def y(self, value):
        self[1] = value

    @property
    def z(self):
        return self[2]

    @z.setter
    def z(self, value):
        self[2] = value

    def __add__(self, other):
        if isinstance(other, (int, float)):
            result = Point3(self.s.__add__(other))
        elif isinstance(other, (Vector3, Expression, Symbol)):
            result = Point3(self.s.__add__(other.s))
        else:
            raise _operation_type_error(self, '+', other)
        result.reference_frame = self.reference_frame
        return result

    def __radd__(self, other):
        if isinstance(other, (int, float)):
            result = Point3(self.s.__add__(other))
        else:
            raise _operation_type_error(other, '+', self)
        result.reference_frame = self.reference_frame
        return result

    def __sub__(self, other):
        if isinstance(other, (int, float)):
            result = Point3(self.s.__sub__(other))
        elif isinstance(other, Point3):
            result = Vector3(self.s.__sub__(other.s))
        elif isinstance(other, (Symbol, Expression, Vector3)):
            result = Point3(self.s.__sub__(other.s))
        else:
            raise _operation_type_error(self, '-', other)
        result.reference_frame = self.reference_frame
        return result

    def __rsub__(self, other):
        if isinstance(other, (int, float)):
            result = Point3(self.s.__rsub__(other))
        else:
            raise _operation_type_error(other, '-', self)
        result.reference_frame = self.reference_frame
        return result

    def __mul__(self, other):
        if isinstance(other, (int, float)):
            result = Point3(self.s.__mul__(other))
        elif isinstance(other, (Symbol, Expression)):
            result = Point3(self.s.__mul__(other.s))
        else:
            raise _operation_type_error(self, '*', other)
        result.reference_frame = self.reference_frame
        return result

    def __rmul__(self, other):
        if isinstance(other, (int, float)):
            result = Point3(self.s.__mul__(other))
        else:
            raise _operation_type_error(other, '*', self)
        result.reference_frame = self.reference_frame
        return result

    def __truediv__(self, other):
        if isinstance(other, (int, float)):
            result = Point3(self.s.__truediv__(other))
        elif isinstance(other, (Symbol, Expression)):
            result = Point3(self.s.__truediv__(other.s))
        else:
            raise _operation_type_error(self, '/', other)
        result.reference_frame = self.reference_frame
        return result

    def __rtruediv__(self, other):
        if isinstance(other, (int, float)):
            result = Point3(self.s.__rtruediv__(other))
        else:
            raise _operation_type_error(other, '/', self)
        result.reference_frame = self.reference_frame
        return result

    def __neg__(self) -> Point3:
        result = Point3(self.s.__neg__())
        result.reference_frame = self.reference_frame
        return result

    def __pow__(self, other):
        if isinstance(other, (int, float)):
            result = Point3(self.s.__pow__(other))
        elif isinstance(other, (Symbol, Expression)):
            result = Point3(self.s.__pow__(other.s))
        else:
            raise _operation_type_error(self, '**', other)
        result.reference_frame = self.reference_frame
        return result

    def __rpow__(self, other):
        if isinstance(other, (int, float)):
            result = Point3(self.s.__rpow__(other))
        else:
            raise _operation_type_error(other, '**', self)
        result.reference_frame = self.reference_frame
        return result

    def dot(self, other):
        if isinstance(other, (Point3, Vector3)):
            return Expression(ca.mtimes(self[:3].T.s, other[:3].s))
        raise _operation_type_error(self, 'dot', other)


class Vector3(Symbol_):
    @profile
    def __init__(self, data=None):
        point = Point3(data)
        self.s = point.s
        self.reference_frame = point.reference_frame
        self.vis_frame = self.reference_frame
        self[3] = 0

    @classmethod
    def from_xyz(cls, x=None, y=None, z=None):
        x = 0 if x is None else x
        y = 0 if y is None else y
        z = 0 if z is None else z
        return cls((x, y, z))

    @property
    def x(self):
        return self[0]

    @x.setter
    def x(self, value):
        self[0] = value

    @property
    def y(self):
        return self[1]

    @y.setter
    def y(self, value):
        self[1] = value

    @property
    def z(self):
        return self[2]

    @z.setter
    def z(self, value):
        self[2] = value

    def __add__(self, other):
        if isinstance(other, (int, float)):
            result = Vector3(self.s.__add__(other))
        elif isinstance(other, Point3):
            result = Point3(self.s.__add__(other.s))
        elif isinstance(other, (Vector3, Expression, Symbol)):
            result = Vector3(self.s.__add__(other.s))
        else:
            raise _operation_type_error(self, '+', other)
        result.reference_frame = self.reference_frame
        return result

    def __radd__(self, other):
        if isinstance(other, (int, float)):
            result = Vector3(self.s.__add__(other))
        else:
            raise _operation_type_error(other, '+', self)
        result.reference_frame = self.reference_frame
        return result

    def __sub__(self, other):
        if isinstance(other, (int, float)):
            result = Vector3(self.s.__sub__(other))
        elif isinstance(other, Point3):
            result = Point3(self.s.__sub__(other.s))
        elif isinstance(other, (Symbol, Expression, Vector3)):
            result = Vector3(self.s.__sub__(other.s))
        else:
            raise _operation_type_error(self, '-', other)
        result.reference_frame = self.reference_frame
        return result

    def __rsub__(self, other):
        if isinstance(other, (int, float)):
            result = Vector3(self.s.__rsub__(other))
        else:
            raise _operation_type_error(other, '-', self)
        result.reference_frame = self.reference_frame
        return result

    def __mul__(self, other):
        if isinstance(other, (int, float)):
            result = Vector3(self.s.__mul__(other))
        elif isinstance(other, (Symbol, Expression)):
            result = Vector3(self.s.__mul__(other.s))
        else:
            raise _operation_type_error(self, '*', other)
        result.reference_frame = self.reference_frame
        return result

    def __rmul__(self, other):
        if isinstance(other, (int, float)):
            result = Vector3(self.s.__mul__(other))
        else:
            raise _operation_type_error(other, '*', self)
        result.reference_frame = self.reference_frame
        return result

    def __pow__(self, other):
        if isinstance(other, (int, float)):
            result = Vector3(self.s.__pow__(other))
        elif isinstance(other, (Symbol, Expression)):
            result = Vector3(self.s.__pow__(other.s))
        else:
            raise _operation_type_error(self, '**', other)
        result.reference_frame = self.reference_frame
        return result

    def __rpow__(self, other):
        if isinstance(other, (int, float)):
            result = Vector3(self.s.__rpow__(other))
        else:
            raise _operation_type_error(other, '**', self)
        result.reference_frame = self.reference_frame
        return result

    def __truediv__(self, other):
        if isinstance(other, (int, float)):
            result = Vector3(self.s.__truediv__(other))
        elif isinstance(other, (Symbol, Expression)):
            result = Vector3(self.s.__truediv__(other.s))
        else:
            raise _operation_type_error(self, '/', other)
        result.reference_frame = self.reference_frame
        return result

    def __rtruediv__(self, other):
        if isinstance(other, (int, float)):
            result = Vector3(self.s.__rtruediv__(other))
        else:
            raise _operation_type_error(other, '/', self)
        result.reference_frame = self.reference_frame
        return result

    def __neg__(self):
        result = Vector3(self.s.__neg__())
        result.reference_frame = self.reference_frame
        return result

    def dot(self, other):
        if isinstance(other, (Point3, Vector3)):
            return Expression(ca.mtimes(self[:3].T.s, other[:3].s))
        raise _operation_type_error(self, 'dot', other)

    def cross(self, other):
        result = ca.cross(self.s[:3], other.s[:3])
        result = Vector3(result)
        result.reference_frame = self.reference_frame
        return result

    def norm(self):
        return norm(self)

    def scale(self, a):
        self.s = (save_division(self, self.norm()) * a).s


class Quaternion(Symbol_):
    def __init__(self, data=None):
        if data is None:
            data = (0, 0, 0, 1)
        if isinstance(data, geometry_msgs.QuaternionStamped):
            data = data.quaternion
        if isinstance(data, (Point3, Vector3, geometry_msgs.Quaternion)):
            x, y, z, w = data.x, data.y, data.z, data.w
        else:
            x, y, z, w = data[0], data[1], data[2], data[3]
        self.s = ca.SX(4, 1)
        self[0] = x
        self[1] = y
        self[2] = z
        self[3] = w

    def __neg__(self):
        return Quaternion(self.s.__neg__())

    @classmethod
    def from_xyzw(cls, x, y, z, w):
        return cls((x, y, z, w))

    @property
    def x(self):
        return self[0]

    @x.setter
    def x(self, value):
        self[0] = value

    @property
    def y(self):
        return self[1]

    @y.setter
    def y(self, value):
        self[1] = value

    @property
    def z(self):
        return self[2]

    @z.setter
    def z(self, value):
        self[2] = value

    @property
    def w(self):
        return self[3]

    @w.setter
    def w(self, value):
        self[3] = value

    @classmethod
    def from_axis_angle(cls, axis, angle):
        half_angle = angle / 2
        return cls((axis[0] * sin(half_angle),
                    axis[1] * sin(half_angle),
                    axis[2] * sin(half_angle),
                    cos(half_angle)))

    @classmethod
    def from_rpy(cls, roll, pitch, yaw):
        roll = Expression(roll).s
        pitch = Expression(pitch).s
        yaw = Expression(yaw).s
        roll_half = roll / 2.0
        pitch_half = pitch / 2.0
        yaw_half = yaw / 2.0

        c_roll = cos(roll_half)
        s_roll = sin(roll_half)
        c_pitch = cos(pitch_half)
        s_pitch = sin(pitch_half)
        c_yaw = cos(yaw_half)
        s_yaw = sin(yaw_half)

        cc = c_roll * c_yaw
        cs = c_roll * s_yaw
        sc = s_roll * c_yaw
        ss = s_roll * s_yaw

        x = c_pitch * sc - s_pitch * cs
        y = c_pitch * ss + s_pitch * cc
        z = c_pitch * cs - s_pitch * sc
        w = c_pitch * cc + s_pitch * ss

        return cls((x, y, z, w))

    @classmethod
    def from_rotation_matrix(cls, r):
        q = Expression((0, 0, 0, 0))
        t = trace(r)

        if0 = t - r[3, 3]

        if1 = r[1, 1] - r[0, 0]

        m_i_i = if_greater_zero(if1, r[1, 1], r[0, 0])
        m_i_j = if_greater_zero(if1, r[1, 2], r[0, 1])
        m_i_k = if_greater_zero(if1, r[1, 0], r[0, 2])

        m_j_i = if_greater_zero(if1, r[2, 1], r[1, 0])
        m_j_j = if_greater_zero(if1, r[2, 2], r[1, 1])
        m_j_k = if_greater_zero(if1, r[2, 0], r[1, 2])

        m_k_i = if_greater_zero(if1, r[0, 1], r[2, 0])
        m_k_j = if_greater_zero(if1, r[0, 2], r[2, 1])
        m_k_k = if_greater_zero(if1, r[0, 0], r[2, 2])

        if2 = r[2, 2] - m_i_i

        m_i_i = if_greater_zero(if2, r[2, 2], m_i_i)
        m_i_j = if_greater_zero(if2, r[2, 0], m_i_j)
        m_i_k = if_greater_zero(if2, r[2, 1], m_i_k)

        m_j_i = if_greater_zero(if2, r[0, 2], m_j_i)
        m_j_j = if_greater_zero(if2, r[0, 0], m_j_j)
        m_j_k = if_greater_zero(if2, r[0, 1], m_j_k)

        m_k_i = if_greater_zero(if2, r[1, 2], m_k_i)
        m_k_j = if_greater_zero(if2, r[1, 0], m_k_j)
        m_k_k = if_greater_zero(if2, r[1, 1], m_k_k)

        t = if_greater_zero(if0, t, m_i_i - (m_j_j + m_k_k) + r[3, 3])
        q[0] = if_greater_zero(if0, r[2, 1] - r[1, 2],
                               if_greater_zero(if2, m_i_j + m_j_i,
                                               if_greater_zero(if1, m_k_i + m_i_k, t)))
        q[1] = if_greater_zero(if0, r[0, 2] - r[2, 0],
                               if_greater_zero(if2, m_k_i + m_i_k,
                                               if_greater_zero(if1, t, m_i_j + m_j_i)))
        q[2] = if_greater_zero(if0, r[1, 0] - r[0, 1],
                               if_greater_zero(if2, t, if_greater_zero(if1, m_i_j + m_j_i,
                                                                       m_k_i + m_i_k)))
        q[3] = if_greater_zero(if0, t, m_k_j - m_j_k)

        q *= 0.5 / sqrt(t * r[3, 3])
        return cls(q)

    def conjugate(self):
        return Quaternion((-self[0], -self[1], -self[2], self[3]))

    def multiply(self, q):
        return Quaternion((self.x * q.w + self.y * q.z - self.z * q.y + self.w * q.x,
                           -self.x * q.z + self.y * q.w + self.z * q.x + self.w * q.y,
                           self.x * q.y - self.y * q.x + self.z * q.w + self.w * q.z,
                           -self.x * q.x - self.y * q.y - self.z * q.z + self.w * q.w))

    def diff(self, q):
        """
        :return: quaternion p, such that self*p=q
        """
        return self.conjugate().multiply(q)

    def norm(self):
        return norm(self)

    def normalize(self):
        norm_ = self.norm()
        self.x /= norm_
        self.y /= norm_
        self.z /= norm_
        self.w /= norm_

    def to_axis_angle(self):
        self.normalize()
        w2 = sqrt(1 - self.w ** 2)
        m = if_eq_zero(w2, 1, w2)  # avoid /0
        angle = if_eq_zero(w2, 0, (2 * acos(limit(self.w, -1, 1))))
        x = if_eq_zero(w2, 0, self.x / m)
        y = if_eq_zero(w2, 0, self.y / m)
        z = if_eq_zero(w2, 1, self.z / m)
        return Vector3((x, y, z)), angle

    def to_rotation_matrix(self):
        return RotationMatrix.from_quaternion(self)

    def to_rpy(self):
        return self.to_rotation_matrix().to_rpy()

    def dot(self, other):
        if isinstance(other, Quaternion):
            return Expression(ca.mtimes(self.s.T, other.s))
        raise _operation_type_error(self, 'dot', other)


all_expressions = Union[Symbol_, Symbol, Expression, Point3, Vector3, RotationMatrix, TransMatrix, Quaternion]
all_expressions_float = Union[Symbol, Expression, Point3, Vector3, RotationMatrix, TransMatrix, float, Quaternion]
symbol_expr_float = Union[Symbol, Expression, float]
symbol_expr = Union[Symbol, Expression]
PreservedCasType = TypeVar('PreservedCasType', Point3, Vector3, TransMatrix, RotationMatrix, Quaternion, Expression)


def var(variables_names: str):
    """
    :param variables_names: e.g. 'a b c'
    :return: e.g. [Symbol('a'), Symbol('b'), Symbol('c')]
    """
    symbols = []
    for v in variables_names.split(' '):
        symbols.append(Symbol(v))
    return symbols


def diag(args):
    try:
        return Expression(ca.diag(args.s))
    except AttributeError:
        return Expression(ca.diag(Expression(args).s))


@profile
def jacobian(expressions, symbols):
    expressions = Expression(expressions)
    return Expression(ca.jacobian(expressions.s, Expression(symbols).s))


def jacobian_dot(expressions, symbols, symbols_dot):
    Jd = jacobian(expressions, symbols)
    for i in range(Jd.shape[0]):
        for j in range(Jd.shape[1]):
            Jd[i, j] = total_derivative(Jd[i, j], symbols, symbols_dot)
    return Jd


def jacobian_ddot(expressions, symbols, symbols_dot, symbols_ddot):
    symbols_ddot = Expression(symbols_ddot)
    Jdd = jacobian(expressions, symbols)
    for i in range(Jdd.shape[0]):
        for j in range(Jdd.shape[1]):
            Jdd[i, j] = total_derivative2(Jdd[i, j], symbols, symbols_dot, symbols_ddot)
    return Jdd


def equivalent(expression1, expression2):
    expression1 = Expression(expression1).s
    expression2 = Expression(expression2).s
    return ca.is_equal(ca.simplify(expression1), ca.simplify(expression2), 5)


def free_symbols(expression):
    expression = Expression(expression).s
    return ca.symvar(expression)


def create_symbols(names):
    return [Symbol(x) for x in names]


def compile_and_execute(f, params):
    input_ = []
    symbol_params = []
    symbol_params2 = []

    for i, param in enumerate(params):
        if isinstance(param, list):
            param = np.array(param)
        if isinstance(param, np.ndarray):
            symbol_param = ca.SX.sym('m', *param.shape)
            if len(param.shape) == 2:
                number_of_params = param.shape[0] * param.shape[1]
            else:
                number_of_params = param.shape[0]

            input_.append(param.reshape((number_of_params, 1)))
            symbol_params.append(symbol_param)
            asdf = symbol_param.T.reshape((number_of_params, 1))
            symbol_params2.extend(asdf[k] for k in range(number_of_params))
        else:
            input_.append(np.array([param], ndmin=2))
            symbol_param = ca.SX.sym('s')
            symbol_params.append(symbol_param)
            symbol_params2.append(symbol_param)
    symbol_params = [Expression(x) for x in symbol_params]
    symbol_params2 = [Expression(x) for x in symbol_params2]
    expr = f(*symbol_params)
    assert isinstance(expr, Symbol_)
    fast_f = expr.compile(symbol_params2)
    input_ = np.array(np.concatenate(input_).T[0], dtype=float)
    result = fast_f.fast_call(input_)
    if len(result.shape) == 1:
        if result.shape[0] == 1:
            return result[0]
        return result
    if result.shape[0] * result.shape[1] == 1:
        return result[0][0]
    elif result.shape[1] == 1:
        return result.T[0]
    elif result.shape[0] == 1:
        return result[0]
    else:
        return result


def zeros(x, y):
    return Expression(ca.SX.zeros(x, y))


def ones(x, y):
    return Expression(ca.SX.ones(x, y))


def abs(x):
    x = Expression(x).s
    result = ca.fabs(x)
    if isinstance(x, Point3):
        return Point3(result)
    elif isinstance(x, Vector3):
        return Vector3(result)
    return Expression(result)


def max(x, y=None):
    x = Expression(x).s
    y = Expression(y).s
    return Expression(ca.fmax(x, y))


def min(x, y=None):
    x = Expression(x).s
    y = Expression(y).s
    return Expression(ca.fmin(x, y))


def limit(x, lower_limit, upper_limit):
    return Expression(max(lower_limit, min(upper_limit, x)))


def if_else(condition, if_result, else_result):
    condition = Expression(condition).s
    if isinstance(if_result, float):
        if_result = Expression(if_result)
    if isinstance(else_result, float):
        else_result = Expression(else_result)
    if isinstance(if_result, (Point3, Vector3, TransMatrix, RotationMatrix, Quaternion)):
        assert type(if_result) == type(else_result), \
            f'if_else: result types are not equal {type(if_result)} != {type(else_result)}'
    return_type = type(if_result)
    if return_type in (int, float):
        return_type = Expression
    if return_type == Symbol:
        return_type = Expression
    if_result = Expression(if_result).s
    else_result = Expression(else_result).s
    return return_type(ca.if_else(condition, if_result, else_result))


def equal(x, y):
    if isinstance(x, Symbol_):
        x = x.s
    if isinstance(y, Symbol_):
        y = y.s
    return Expression(ca.eq(x, y))


def less_equal(x, y):
    if isinstance(x, Symbol_):
        x = x.s
    if isinstance(y, Symbol_):
        y = y.s
    return Expression(ca.le(x, y))


def greater_equal(x, y):
    if isinstance(x, Symbol_):
        x = x.s
    if isinstance(y, Symbol_):
        y = y.s
    return Expression(ca.ge(x, y))


def less(x, y):
    if isinstance(x, Symbol_):
        x = x.s
    if isinstance(y, Symbol_):
        y = y.s
    return Expression(ca.lt(x, y))


def greater(x, y, decimal_places=None):
    if decimal_places is not None:
        x = round_up(x, decimal_places)
        y = round_up(y, decimal_places)
    if isinstance(x, Symbol_):
        x = x.s
    if isinstance(y, Symbol_):
        y = y.s
    return Expression(ca.gt(x, y))


def logic_and(*args):
    assert len(args) >= 2, 'and must be called with at least 2 arguments'
    # if there is any False, return False
    if [x for x in args if is_false(x)]:
        return FalseSymbol
    # filter all True
    args = [x for x in args if not is_true(x)]
    if len(args) == 0:
        return TrueSymbol
    if len(args) == 1:
        return args[0]
    if len(args) == 2:
        return Expression(ca.logic_and(args[0].s, args[1].s))
    else:
        return Expression(ca.logic_and(args[0].s, logic_and(*args[1:]).s))


def logic_any(args):
    return Expression(ca.logic_any(args.s))


def logic_all(args):
    return Expression(ca.logic_all(args.s))


def logic_or(*args):
    assert len(args) >= 2, 'and must be called with at least 2 arguments'
    # if there is any True, return True
    if [x for x in args if is_true(x)]:
        return TrueSymbol
    # filter all False
    args = [x for x in args if not is_false(x)]
    if len(args) == 0:
        return FalseSymbol
    if len(args) == 1:
        return args[0]
    if len(args) == 2:
        return Expression(ca.logic_or(args[0].s, args[1].s))
    else:
        return Expression(ca.logic_or(args[0].s, logic_or(*args[1:]).s))


def logic_not(expr):
    return Expression(ca.logic_not(expr.s))


def if_greater(a, b, if_result, else_result):
    a = Expression(a).s
    b = Expression(b).s
    return if_else(ca.gt(a, b), if_result, else_result)


def if_less(a, b, if_result, else_result):
    a = Expression(a).s
    b = Expression(b).s
    return if_else(ca.lt(a, b), if_result, else_result)


def if_greater_zero(condition, if_result, else_result):
    """
    :return: if_result if condition > 0 else else_result
    """
    condition = Expression(condition).s
    return if_else(ca.gt(condition, 0), if_result, else_result)

    # _condition = sign(condition)  # 1 or -1
    # _if = max(0, _condition) * if_result  # 0 or if_result
    # _else = -min(0, _condition) * else_result  # 0 or else_result
    # return Expression(_if + _else + (1 - abs(_condition)) * else_result)  # if_result or else_result


def if_greater_eq_zero(condition, if_result, else_result):
    """
    :return: if_result if condition >= 0 else else_result
    """
    return if_greater_eq(condition, 0, if_result, else_result)


def if_greater_eq(a, b, if_result, else_result):
    """
    :return: if_result if a >= b else else_result
    """
    a = Expression(a).s
    b = Expression(b).s
    return if_else(ca.ge(a, b), if_result, else_result)


def if_less_eq(a, b, if_result, else_result):
    """
    :return: if_result if a <= b else else_result
    """
    return if_greater_eq(b, a, if_result, else_result)


def if_eq_zero(condition, if_result, else_result):
    """
    :return: if_result if condition == 0 else else_result
    """
    return if_else(condition, else_result, if_result)


def if_eq(a, b, if_result, else_result):
    a = Expression(a).s
    b = Expression(b).s
    return if_else(ca.eq(a, b), if_result, else_result)


@profile
def if_eq_cases(a, b_result_cases, else_result):
    """
    if a == b_result_cases[0][0]:
        return b_result_cases[0][1]
    elif a == b_result_cases[1][0]:
        return b_result_cases[1][1]
    elif a == b_result_cases[2][0]:
        return b_result_cases[2][1]
    ...
    else:
        return else_result
    """
    a = _to_sx(a)
    else_result = _to_sx(else_result)
    result = _to_sx(else_result)
    for i in range(len(b_result_cases)):
        b = _to_sx(b_result_cases[i][0])
        b_result = _to_sx(b_result_cases[i][1])
        result = ca.if_else(ca.eq(a, b), b_result, result)
    return Expression(result)


@profile
def if_less_eq_cases(a, b_result_cases, else_result):
    """
    This only works if b_result_cases is sorted in ascending order.
    if a <= b_result_cases[0][0]:
        return b_result_cases[0][1]
    elif a <= b_result_cases[1][0]:
        return b_result_cases[1][1]
    ...
    else:
        return else_result
    """
    a = _to_sx(a)
    result = _to_sx(else_result)
    for i in reversed(range(len(b_result_cases))):
        b = _to_sx(b_result_cases[i][0])
        b_result = _to_sx(b_result_cases[i][1])
        result = ca.if_else(ca.le(a, b), b_result, result)
    return Expression(result)


def _to_sx(thing):
    try:
        return thing.s
    except AttributeError:
        return thing


def cross(u, v):
    u = Vector3(u)
    v = Vector3(v)
    return u.cross(v)


def norm(v):
    if isinstance(v, (Point3, Vector3)):
        return Expression(ca.norm_2(v[:3].s))
    v = Expression(v).s
    return Expression(ca.norm_2(v))


def scale(v, a):
    return save_division(v, norm(v)) * a


def dot(e1, e2):
    try:
        return e1.dot(e2)
    except Exception as e:
        raise _operation_type_error(e1, 'dot', e2)


def eye(size):
    return Expression(ca.SX.eye(size))


def kron(m1, m2):
    m1 = Expression(m1).s
    m2 = Expression(m2).s
    return Expression(ca.kron(m1, m2))


def trace(matrix):
    matrix = Expression(matrix).s
    s = 0
    for i in range(matrix.shape[0]):
        s += matrix[i, i]
    return Expression(s)


# def rotation_distance(a_R_b, a_R_c):
#     """
#     :param a_R_b: 4x4 or 3x3 Matrix
#     :param a_R_c: 4x4 or 3x3 Matrix
#     :return: angle of axis angle representation of b_R_c
#     """
#     a_R_b = Expression(a_R_b).s
#     a_R_c = Expression(a_R_c).s
#     difference = dot(a_R_b.T, a_R_c)
#     # return axis_angle_from_matrix(difference)[1]
#     angle = (trace(difference[:3, :3]) - 1) / 2
#     angle = min(angle, 1)
#     angle = max(angle, -1)
#     return acos(angle)


def vstack(list_of_matrices):
    if len(list_of_matrices) == 0:
        return Expression()
    return Expression(ca.vertcat(*[x.s for x in list_of_matrices]))


def hstack(list_of_matrices):
    if len(list_of_matrices) == 0:
        return Expression()
    return Expression(ca.horzcat(*[x.s for x in list_of_matrices]))


def diag_stack(list_of_matrices):
    num_rows = int(math.fsum(e.shape[0] for e in list_of_matrices))
    num_columns = int(math.fsum(e.shape[1] for e in list_of_matrices))
    combined_matrix = zeros(num_rows, num_columns)
    row_counter = 0
    column_counter = 0
    for matrix in list_of_matrices:
        combined_matrix[row_counter:row_counter + matrix.shape[0],
        column_counter:column_counter + matrix.shape[1]] = matrix
        row_counter += matrix.shape[0]
        column_counter += matrix.shape[1]
    return combined_matrix


def normalize_axis_angle(axis, angle):
    # todo add test
    axis = if_less(angle, 0, -axis, axis)
    angle = abs(angle)
    return axis, angle


def axis_angle_from_rpy(roll, pitch, yaw):
    return Quaternion.from_rpy(roll, pitch, yaw).to_axis_angle()


def cosine_distance(v0, v1):
    """
    cosine distance ranging from 0 to 2
    :param v0: nx1 Matrix
    :param v1: nx1 Matrix
    """
    return 1 - ((dot(v0.T, v1))[0] / (norm(v0) * norm(v1)))


def euclidean_distance(v1, v2):
    """
    :param v1: nx1 Matrix
    :param v2: nx1 Matrix
    """
    return norm(v1 - v2)


def fmod(a, b):
    a = Expression(a).s
    b = Expression(b).s
    return Expression(ca.fmod(a, b))


def euclidean_division(nominator, denominator):
    pass


def normalize_angle_positive(angle):
    """
    Normalizes the angle to be 0 to 2*pi
    It takes and returns radians.
    """
    return fmod(fmod(angle, 2.0 * ca.pi) + 2.0 * ca.pi, 2.0 * ca.pi)


def normalize_angle(angle):
    """
    Normalizes the angle to be -pi to +pi
    It takes and returns radians.
    """
    a = normalize_angle_positive(angle)
    return if_greater(a, ca.pi, a - 2.0 * ca.pi, a)


@profile
def shortest_angular_distance(from_angle, to_angle):
    """
    Given 2 angles, this returns the shortest angular
    difference.  The inputs and outputs are of course radians.

    The result would always be -pi <= result <= pi. Adding the result
    to "from" will always get you an equivalent angle to "to".
    """
    return normalize_angle(to_angle - from_angle)


def quaternion_slerp(q1, q2, t):
    """
    spherical linear interpolation that takes into account that q == -q
    :param q1: 4x1 Matrix
    :param q2: 4x1 Matrix
    :param t: float, 0-1
    :return: 4x1 Matrix; Return spherical linear interpolation between two quaternions.
    """
    q1 = Expression(q1)
    q2 = Expression(q2)
    cos_half_theta = q1.dot(q2)

    if0 = -cos_half_theta
    q2 = if_greater_zero(if0, -q2, q2)
    cos_half_theta = if_greater_zero(if0, -cos_half_theta, cos_half_theta)

    if1 = abs(cos_half_theta) - 1.0

    # enforce acos(x) with -1 < x < 1
    cos_half_theta = min(1, cos_half_theta)
    cos_half_theta = max(-1, cos_half_theta)

    half_theta = acos(cos_half_theta)

    sin_half_theta = sqrt(1.0 - cos_half_theta * cos_half_theta)
    if2 = 0.001 - abs(sin_half_theta)

    ratio_a = save_division(sin((1.0 - t) * half_theta), sin_half_theta)
    ratio_b = save_division(sin(t * half_theta), sin_half_theta)
    return Quaternion(if_greater_eq_zero(if1,
                                         q1,
                                         if_greater_zero(if2,
                                                         0.5 * q1 + 0.5 * q2,
                                                         ratio_a * q1 + ratio_b * q2)))


def slerp(v1, v2, t):
    """
    spherical linear interpolation
    :param v1: any vector
    :param v2: vector of same length as v1
    :param t: value between 0 and 1. 0 is v1 and 1 is v2
    """
    angle = save_acos(dot(v1, v2))
    angle2 = if_eq(angle, 0, 1, angle)
    return if_eq(angle, 0,
                 v1,
                 (sin((1 - t) * angle2) / sin(angle2)) * v1 + (sin(t * angle2) / sin(angle2)) * v2)


def save_division(nominator, denominator, if_nan=None):
    if if_nan is None:
        if isinstance(nominator, Vector3):
            if_nan = Vector3()
        elif isinstance(nominator, Point3):
            if_nan = Vector3
        else:
            if_nan = 0
    save_denominator = if_eq_zero(denominator, 1, denominator)
    return nominator * if_eq_zero(denominator, if_nan, 1. / save_denominator)


def save_acos(angle):
    angle = limit(angle, -1, 1)
    return acos(angle)


def entrywise_product(matrix1, matrix2):
    assert matrix1.shape == matrix2.shape
    result = zeros(*matrix1.shape)
    for i in range(matrix1.shape[0]):
        for j in range(matrix1.shape[1]):
            result[i, j] = matrix1[i, j] * matrix2[i, j]
    return result


def floor(x):
    x = Expression(x).s
    return Expression(ca.floor(x))


def ceil(x):
    x = Expression(x).s
    return Expression(ca.ceil(x))


def round_up(x, decimal_places):
    f = 10 ** (decimal_places)
    return ceil(x * f) / f


def round_down(x, decimal_places):
    f = 10 ** (decimal_places)
    return floor(x * f) / f


def sum(matrix):
    """
    the equivalent to np.sum(matrix)
    """
    matrix = Expression(matrix).s
    return Expression(ca.sum1(ca.sum2(matrix)))


def sum_row(matrix: Expression) -> Expression:
    """
    the equivalent to np.sum(matrix, axis=0)
    """
    matrix = Expression(matrix).s
    return Expression(ca.sum1(matrix))


def sum_column(matrix):
    """
    the equivalent to np.sum(matrix, axis=1)
    """
    matrix = Expression(matrix).s
    return Expression(ca.sum2(matrix))


def distance_point_to_line_segment(frame_P_current, frame_P_line_start, frame_P_line_end):
    """
    :param frame_P_current: current position of an object (i. e.) gripper tip
    :param frame_P_line_start: start of the approached line
    :param frame_P_line_end: end of the approached line
    :return: distance to line, the nearest point on the line
    """
    frame_P_current = Point3(frame_P_current)
    frame_P_line_start = Point3(frame_P_line_start)
    frame_P_line_end = Point3(frame_P_line_end)
    line_vec = frame_P_line_end - frame_P_line_start
    pnt_vec = frame_P_current - frame_P_line_start
    line_len = norm(line_vec)
    line_unitvec = line_vec / line_len
    pnt_vec_scaled = pnt_vec / line_len
    t = line_unitvec.dot(pnt_vec_scaled)
    t = limit(t, lower_limit=0.0, upper_limit=1.0)
    nearest = line_vec * t
    dist = norm(nearest - pnt_vec)
    nearest = nearest + frame_P_line_start
    return dist, Point3(nearest)


def distance_point_to_line(frame_P_point, frame_P_line_point, frame_V_line_direction):
    frame_P_current = Point3(frame_P_point)
    frame_P_line_point = Point3(frame_P_line_point)
    frame_V_line_direction = Vector3(frame_V_line_direction)

    lp_vector = frame_P_current - frame_P_line_point
    cross_product = cross(lp_vector, frame_V_line_direction)
    distance = norm(cross_product) / norm(frame_V_line_direction)
    return distance


def angle_between_vector(v1, v2):
    v1 = v1[:3]
    v2 = v2[:3]
    return acos(dot(v1.T, v2) / (norm(v1) * norm(v2)))


def rotational_error(r1, r2):
    r_distance = r1.dot(r2.inverse())
    return r_distance.to_angle()


def velocity_limit_from_position_limit(acceleration_limit,
                                       position_limit,
                                       current_position,
                                       step_size,
                                       eps=1e-5):
    """
    Computes the velocity limit given a distance to the position limits, an acceleration limit and a step size
    :param acceleration_limit:
    :param step_size:
    :param eps: 
    :return: 
    """
    distance_to_position_limit = position_limit - current_position
    acceleration_limit *= step_size
    distance_to_position_limit /= step_size
    m = 1 / acceleration_limit
    acceleration_limit *= m
    distance_to_position_limit *= m
    sign_ = sign(distance_to_position_limit)
    error = abs(distance_to_position_limit)
    # reverse gausssche summenformel to compute n from sum
    n = sqrt(2 * error + (1 / 4)) - 1 / 2
    # round up if very close to the ceiling to avoid precision errors
    n = if_less(1 - (n - floor(n)), eps, ceil(n), floor(n))
    error_rounded = (n ** 2 + n) / 2
    rest = error - error_rounded
    rest = rest / (n + 1)
    velocity_limit = n + rest
    velocity_limit *= sign_
    velocity_limit /= m
    return Expression(velocity_limit)


def to_str(expression):
    """
    Turns expression into a more or less readable string.
    """
    result_list = np.zeros(expression.shape).tolist()
    for x_index in range(expression.shape[0]):
        for y_index in range(expression.shape[1]):
            s = str(expression[x_index, y_index])
            parts = s.split(', ')
            result = parts[-1]
            for x in reversed(parts[:-1]):
                equal_position = len(x.split('=')[0])
                index = x[:equal_position]
                sub = x[equal_position + 1:]
                if index not in result:
                    raise Exception('fuck')
                result = result.replace(index, sub)
            result_list[x_index][y_index] = result
    return result_list


def total_derivative(expr,
                     symbols,
                     symbols_dot):
    symbols = Expression(symbols)
    symbols_dot = Expression(symbols_dot)
    return Expression(ca.jtimes(expr.s, symbols.s, symbols_dot.s))


def total_derivative2(expr, symbols, symbols_dot, symbols_ddot):
    symbols = Expression(symbols)
    symbols_dot = Expression(symbols_dot)
    symbols_ddot = Expression(symbols_ddot)
    v = []
    for i in range(len(symbols)):
        for j in range(len(symbols)):
            if i == j:
                v.append(symbols_ddot[i].s)
            else:
                v.append(symbols_dot[i].s * symbols_dot[j].s)
    v = Expression(v)
    H = Expression(ca.hessian(expr.s, symbols.s)[0])
    H = H.reshape((1, len(H) ** 2))
    return H.dot(v)


def quaternion_multiply(q1, q2):
    q1 = Quaternion(q1)
    q2 = Quaternion(q2)
    return q1.multiply(q2)


def quaternion_conjugate(q):
    q1 = Quaternion(q)
    return q1.conjugate()


def quaternion_diff(q1, q2):
    q1 = Quaternion(q1)
    q2 = Quaternion(q2)
    return q1.diff(q2)


def sign(x):
    x = Expression(x).s
    return Expression(ca.sign(x))


def cos(x):
    x = Expression(x).s
    return Expression(ca.cos(x))


def sin(x):
    x = Expression(x).s
    return Expression(ca.sin(x))


def sqrt(x):
    x = Expression(x).s
    return Expression(ca.sqrt(x))


def acos(x):
    x = Expression(x).s
    return Expression(ca.acos(x))


def atan2(x, y):
    x = Expression(x).s
    y = Expression(y).s
    return Expression(ca.atan2(x, y))


def solve_for(expression, target_value, start_value=0.0001, max_tries=10000, eps=1e-10, max_step=50):
    f_dx = jacobian(expression, expression.free_symbols()).compile()
    f = expression.compile()
    x = start_value
    for tries in range(max_tries):
        err = f.fast_call(np.array([x]))[0] - target_value
        if builtin_abs(err) < eps:
            return x
        slope = f_dx.fast_call(np.array([x]))[0]
        if slope == 0:
            if start_value > 0:
                slope = -0.001
            else:
                slope = 0.001
        x -= builtin_max(builtin_min(err / slope, max_step), -max_step)
    raise ValueError('no solution found')


def gauss(n):
    return (n ** 2 + n) / 2


def r_gauss(integral):
    return sqrt(2 * integral + (1 / 4)) - 1 / 2


def one_step_change(current_acceleration, jerk_limit, dt):
    return current_acceleration * dt + jerk_limit * dt ** 2


def desired_velocity(current_position, goal_position, dt, ph):
    e = goal_position - current_position
    a = e / (gauss(ph) * dt)
    # a = e / ((gauss(ph-1) + ph - 1)*dt)
    return a * ph
    # return a * (ph-2)


def vel_integral(vel_limit, jerk_limit, dt, ph):
    def f(vc, ac, jl, t, dt, ph):
        return vc + (t) * ac * dt + gauss(t) * jl * dt ** 2

    half1 = math.floor(ph / 2)
    x = f(0, 0, jerk_limit, half1, dt, ph)
    return x


def substitute(expression, old_symbols, new_symbols):
    sx = expression.s
    old_symbols = Expression([_to_sx(s) for s in old_symbols]).s
    new_symbols = Expression([_to_sx(s) for s in new_symbols]).s
    sx = ca.substitute(sx, old_symbols, new_symbols)
    return type(expression)(sx)


def matrix_inverse(a):
    if isinstance(a, TransMatrix):
        return a.inverse()
    return Expression(ca.inv(a.s))


def gradient(ex, arg):
    return Expression(ca.gradient(ex.s, arg.s))


def is_true(expr):
    try:
        return (expr == TrueSymbol).evaluate()
    except Exception as e:
        return False


def is_false(expr):
    try:
        return (expr == FalseSymbol).evaluate()
    except Exception as e:
        return False

<<<<<<< HEAD

def det(expr):
    return Expression(ca.det(expr.s))
=======
def is_constant(expr):
    return len(expr.free_symbols()) == 0
>>>>>>> dd8328c3
<|MERGE_RESOLUTION|>--- conflicted
+++ resolved
@@ -2212,11 +2212,9 @@
     except Exception as e:
         return False
 
-<<<<<<< HEAD
-
-def det(expr):
-    return Expression(ca.det(expr.s))
-=======
 def is_constant(expr):
     return len(expr.free_symbols()) == 0
->>>>>>> dd8328c3
+
+
+def det(expr):
+    return Expression(ca.det(expr.s))