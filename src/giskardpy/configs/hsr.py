from typing import Optional

import numpy as np

from giskardpy.configs.data_types import ControlModes, SupportedQPSolver
from giskardpy.configs.default_giskard import Giskard
from giskardpy.my_types import PrefixName, Derivatives


class HSR_Base(Giskard):
    localization_joint_name = 'localization'
    drive_joint_name = 'brumbrum'
    odom_link_name = 'odom'
    map_name = 'map'

    def configure_execution(self):
        self.execution.set_qp_solver(SupportedQPSolver.qpSWIFT)

    def configure_world(self, robot_description: str = 'robot_description'):
        self.world.set_default_color(1, 1, 1, 1)
        self.world.set_default_limits({Derivatives.velocity: 1,
                                       Derivatives.acceleration: np.inf,
                                       Derivatives.jerk: 30})
        self.world.add_empty_link(self.map_name)
        self.world.add_6dof_joint(parent_link=self.map_name, child_link=self.odom_link_name,
                                  joint_name=self.localization_joint_name)
        self.world.add_empty_link(self.odom_link_name)
        pr2_group_name = self.world.add_robot_from_parameter_server(robot_description)
        root_link_name = self.world.get_root_link_of_group(pr2_group_name)
        self.world.add_omni_drive_joint(parent_link_name=self.odom_link_name,
                                        child_link_name=root_link_name,
                                        name=self.drive_joint_name,
                                        x_name=PrefixName('odom_x', pr2_group_name),
                                        y_name=PrefixName('odom_y', pr2_group_name),
                                        yaw_vel_name=PrefixName('odom_t', pr2_group_name),
                                        translation_limits={
                                            Derivatives.velocity: 0.38,
                                            Derivatives.acceleration: np.inf,
                                            Derivatives.jerk: 15,
                                        },
                                        rotation_limits={
                                            Derivatives.velocity: 1,
                                            Derivatives.acceleration: np.inf,
                                            Derivatives.jerk: 25
                                        },
                                        robot_group_name=pr2_group_name)

    def configure_collision_avoidance(self):
        # self.collision_avoidance.set_collision_checker(CollisionCheckerLib.none)
        self.collision_avoidance.load_moveit_self_collision_matrix('package://giskardpy/config/hsrb.srdf')
        self.collision_avoidance.set_default_external_collision_avoidance(soft_threshold=0.05,
                                                                          hard_threshold=0.0)
        self.collision_avoidance.overwrite_external_collision_avoidance('wrist_roll_joint',
                                                                        number_of_repeller=4,
                                                                        soft_threshold=0.05,
                                                                        hard_threshold=0.0,
                                                                        max_velocity=0.2)
        self.collision_avoidance.overwrite_external_collision_avoidance(joint_name='brumbrum',
                                                                        number_of_repeller=2,
                                                                        soft_threshold=0.1,
                                                                        hard_threshold=0.03)

    def configure_robot_interface(self):
        pass


class HSR_Realtime(HSR_Base):
    def configure_execution(self):
        super().configure_execution()
        self.execution.set_control_mode(ControlModes.close_loop)
        self.execution.set_joint_convergence_threshold(0.05)

    def configure_world(self, robot_description: str = 'robot_description'):
        super().configure_world('robot_description')
        self.world.set_default_color(1, 1, 1, 0.7)
        # tool_frame = PrefixName('hand_gripper_tool_frame', self.get_default_group_name())
        # self.world.add_empty_link(tool_frame)
        # self.world.add_fixed_joint(parent_link=PrefixName('hand_palm_link', self.get_default_group_name()),
        #                           child_link=tool_frame,
        #                           homogenous_transform=np.array([[1,0,0,0],
        #                                                          [0,1,0,0],
        #                                                          [0,0,1,0.08],
        #                                                          [0,0,0,1]]))

    def configure_behavior_tree(self):
        self.behavior_tree.add_visualization_marker_publisher(add_to_sync=True, add_to_planning=False,
                                                              add_to_control_loop=False)
        self.behavior_tree.add_debug_marker_publisher()
        self.behavior_tree.add_qp_data_publisher(publish_debug=True, add_to_base=False)

    def configure_robot_interface(self):
        self.robot_interface.sync_6dof_joint_with_tf_frame(joint_name=self.localization_joint_name,
                                                           tf_parent_frame=self.map_name,
                                                           tf_child_frame=self.odom_link_name)
        self.robot_interface.sync_joint_state_topic('/hsrb/joint_states')
        self.robot_interface.sync_odometry_topic('/hsrb/odom', self.drive_joint_name)

        self.robot_interface.add_joint_velocity_group_controller(namespace='/hsrb/realtime_body_controller_real')

        self.robot_interface.add_base_cmd_velocity(cmd_vel_topic='/hsrb/command_velocity',
                                                   joint_name=self.drive_joint_name)


class HSR_StandAlone(HSR_Base):

    def configure_execution(self):
        super().configure_execution()
        self.execution.set_control_mode(ControlModes.stand_alone)

    def configure_behavior_tree(self):
        self.behavior_tree.add_visualization_marker_publisher(add_to_sync=True,
                                                              add_to_control_loop=True)

    def configure_robot_interface(self):
        super().configure_robot_interface()
        self.robot_interface.register_controlled_joints([
            'arm_flex_joint',
            'arm_lift_joint',
            'arm_roll_joint',
            'head_pan_joint',
            'head_tilt_joint',
            'wrist_flex_joint',
            'wrist_roll_joint',
            self.drive_joint_name,
        ])


class HSR_Local(HSR_Base):
    def configure_execution(self):
        super().configure_execution()
        self.execution.set_control_mode(ControlModes.open_loop)

    def configure_world(self, robot_description: str = 'robot_description'):
        super().configure_world('robot_description')
        self.world.set_default_color(1, 1, 1, 0.7)
        # tool_frame = PrefixName('hand_gripper_tool_frame', self.get_default_group_name())
        # self.world.add_empty_link(tool_frame)
        # self.world.add_fixed_joint(parent_link=PrefixName('hand_palm_link', self.get_default_group_name()),
        #                            child_link=tool_frame,
        #                            homogenous_transform=np.array([[1,0,0,0],
        #                                                           [0,1,0,0],
        #                                                           [0,0,1,0.08],
        #                                                           [0,0,0,1]]))

    def configure_behavior_tree(self):
<<<<<<< HEAD
        visualization = True

        if visualization:
            self.behavior_tree.add_visualization_marker_publisher(add_to_sync=True, add_to_planning=True,
                                                                  add_to_control_loop=False)

        # self.behavior_tree.add_trajectory_plotter(wait=True)
        # self.behavior_tree.add_debug_trajectory_plotter(wait=True)
        # self.behavior_tree.add_debug_marker_publisher()
=======
        self.behavior_tree.add_visualization_marker_publisher(add_to_sync=True, add_to_planning=True,
                                                              add_to_control_loop=False)
        self.behavior_tree.add_debug_marker_publisher()
        self.behavior_tree.add_debug_trajectory_plotter()
>>>>>>> f1dc35a8
        # self.behavior_tree.add_qp_data_publisher(publish_debug=True, add_to_base=True)

    def configure_robot_interface(self):
        self.robot_interface.sync_6dof_joint_with_tf_frame(joint_name=self.localization_joint_name,
                                                           tf_parent_frame=self.map_name,
                                                           tf_child_frame=self.odom_link_name)
        self.robot_interface.sync_joint_state_topic('/hsrb/joint_states')
        self.robot_interface.sync_odometry_topic('/hsrb/odom', self.drive_joint_name)

        self.robot_interface.add_follow_joint_trajectory_server(
            namespace='/hsrb/head_trajectory_controller',
            state_topic='/hsrb/head_trajectory_controller/state',
            fill_velocity_values=True)
        # self.robot_interface.add_follow_joint_trajectory_server(
        #    namespace='/hsrb/gripper_controller',
        #    fill_velocity_values=True)
        self.robot_interface.add_follow_joint_trajectory_server(
            namespace='/hsrb/omni_base_controller',
            state_topic='/hsrb/omni_base_controller/state',
            fill_velocity_values=True,
            path_tolerance={
                Derivatives.position: 1,
                Derivatives.velocity: 1,
                Derivatives.acceleration: 100,
            }
        )
        self.robot_interface.add_follow_joint_trajectory_server(
            namespace='/hsrb/arm_trajectory_controller',
            state_topic='/hsrb/arm_trajectory_controller/state',
            fill_velocity_values=True)


class HSR_GazeboRealtime(HSR_Base):
    def __init__(self):
        self.add_robot_from_parameter_server(joint_state_topics=['/hsrb/joint_states'])
        super().__init__()
        self.configure_PublishDebugExpressions(publish_xdot=True)
        self.set_control_mode(ControlModes.close_loop)
        self.add_sync_tf_frame('map', 'odom')
        self.add_omni_drive_joint(parent_link_name='odom',
                                  child_link_name='base_footprint',
                                  odometry_topic='/hsrb/odom',
                                  name='brumbrum')
        self.add_joint_group_position_controller(namespace='hsrb/realtime_arm_controller')
        # self.add_joint_velocity_controller(namespaces=[])
        # self.add_joint_velocity_controller(namespaces=['hsrb/realtime_base_controller1',
        #                                                'hsrb/realtime_base_controller2'])
        self.add_base_cmd_velocity('/hsrb/command_velocity')
        self.overwrite_external_collision_avoidance(joint_name='brumbrum',
                                                    number_of_repeller=2,
                                                    soft_threshold=0.1,
                                                    hard_threshold=0.03)<|MERGE_RESOLUTION|>--- conflicted
+++ resolved
@@ -143,7 +143,6 @@
         #                                                           [0,0,0,1]]))
 
     def configure_behavior_tree(self):
-<<<<<<< HEAD
         visualization = True
 
         if visualization:
@@ -153,12 +152,10 @@
         # self.behavior_tree.add_trajectory_plotter(wait=True)
         # self.behavior_tree.add_debug_trajectory_plotter(wait=True)
         # self.behavior_tree.add_debug_marker_publisher()
-=======
         self.behavior_tree.add_visualization_marker_publisher(add_to_sync=True, add_to_planning=True,
                                                               add_to_control_loop=False)
         self.behavior_tree.add_debug_marker_publisher()
         self.behavior_tree.add_debug_trajectory_plotter()
->>>>>>> f1dc35a8
         # self.behavior_tree.add_qp_data_publisher(publish_debug=True, add_to_base=True)
 
     def configure_robot_interface(self):
