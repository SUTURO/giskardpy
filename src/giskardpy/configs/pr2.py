from typing import Optional

import numpy as np

from giskardpy.configs.data_types import ControlModes, CollisionCheckerLib, SupportedQPSolver, TfPublishingModes
from giskardpy.configs.default_giskard import Giskard
from giskardpy.my_types import Derivatives


class PR2_Base(Giskard):
    map_name = 'map'
    localization_joint_name = 'localization'
    odom_link_name = 'odom_combined'
    drive_joint_name = 'brumbrum'

    def configure_world(self):
        self.world.set_default_limits({Derivatives.velocity: 1,
                                       Derivatives.acceleration: np.inf,
                                       Derivatives.jerk: 30})
        self.world.add_empty_link(self.map_name)
        self.world.add_empty_link(self.odom_link_name)
        self.world.add_6dof_joint(parent_link=self.map_name, child_link=self.odom_link_name,
                                  joint_name=self.localization_joint_name)
        pr2_group_name = self.world.add_robot_from_parameter_server()
        root_link_name = self.world.get_root_link_of_group(pr2_group_name)
        self.world.add_omni_drive_joint(name=self.drive_joint_name,
                                        parent_link_name=self.odom_link_name,
                                        child_link_name=root_link_name,
                                        translation_limits={
                                            Derivatives.velocity: 0.4,
                                            Derivatives.acceleration: 1,
                                            Derivatives.jerk: 5,
                                        },
                                        rotation_limits={
                                            Derivatives.velocity: 0.2,
                                            Derivatives.acceleration: 1,
                                            Derivatives.jerk: 5
                                        },
                                        robot_group_name=pr2_group_name)

    def configure_collision_avoidance(self):
        # self.collision_avoidance.set_collision_checker(CollisionCheckerLib.none)
<<<<<<< HEAD
        self.collision_avoidance.load_self_collision_matrix('package://giskardpy/config/pr2.srdf')
=======
        self.collision_avoidance.load_moveit_self_collision_matrix('package://giskardpy/config/pr2.srdf')
>>>>>>> 32cec598
        self.collision_avoidance.set_default_external_collision_avoidance(soft_threshold=0.1,
                                                                          hard_threshold=0.0)
        for joint_name in ['r_wrist_roll_joint', 'l_wrist_roll_joint']:
            self.collision_avoidance.overwrite_external_collision_avoidance(joint_name,
                                                                            number_of_repeller=4,
                                                                            soft_threshold=0.05,
                                                                            hard_threshold=0.0,
                                                                            max_velocity=0.2)
        for joint_name in ['r_wrist_flex_joint', 'l_wrist_flex_joint']:
            self.collision_avoidance.overwrite_external_collision_avoidance(joint_name,
                                                                            number_of_repeller=2,
                                                                            soft_threshold=0.05,
                                                                            hard_threshold=0.0,
                                                                            max_velocity=0.2)
        for joint_name in ['r_elbow_flex_joint', 'l_elbow_flex_joint']:
            self.collision_avoidance.overwrite_external_collision_avoidance(joint_name,
                                                                            soft_threshold=0.05,
                                                                            hard_threshold=0.0)
        for joint_name in ['r_forearm_roll_joint', 'l_forearm_roll_joint']:
            self.collision_avoidance.overwrite_external_collision_avoidance(joint_name,
                                                                            soft_threshold=0.025,
                                                                            hard_threshold=0.0)
        self.collision_avoidance.ignore_all_collisions_of_links(['bl_caster_l_wheel_link', 'bl_caster_r_wheel_link',
                                                                 'fl_caster_l_wheel_link', 'fl_caster_r_wheel_link',
                                                                 'br_caster_l_wheel_link', 'br_caster_r_wheel_link',
                                                                 'fr_caster_l_wheel_link', 'fr_caster_r_wheel_link'])
<<<<<<< HEAD
        self.collision_avoidance.fix_joints_for_self_collision_avoidance([
            # 'head_pan_joint',
            # 'head_tilt_joint',
            'r_gripper_l_finger_joint',
            'l_gripper_l_finger_joint'
        ])
=======
        self.collision_avoidance.fix_joints_for_self_collision_avoidance(['head_pan_joint',
                                                                          'head_tilt_joint',
                                                                          'r_gripper_l_finger_joint',
                                                                          'l_gripper_l_finger_joint'])
>>>>>>> 32cec598
        self.collision_avoidance.fix_joints_for_external_collision_avoidance(['r_gripper_l_finger_joint',
                                                                              'l_gripper_l_finger_joint'])
        self.collision_avoidance.overwrite_external_collision_avoidance(self.drive_joint_name,
                                                                        number_of_repeller=2,
                                                                        soft_threshold=0.2,
                                                                        hard_threshold=0.1)


class PR2_Mujoco(PR2_Base):

    def configure_execution(self):
        self.execution.set_control_mode(ControlModes.open_loop)

    def configure_world(self):
        super().configure_world()
        self.world.set_default_color(1, 1, 1, 0.7)

    def configure_behavior_tree(self):
        self.behavior_tree.add_visualization_marker_publisher(add_to_sync=True, add_to_planning=True,
                                                              add_to_control_loop=False)

    def configure_robot_interface(self):
        self.robot_interface.sync_6dof_joint_with_tf_frame(joint_name=self.localization_joint_name,
                                                           tf_parent_frame=self.map_name,
                                                           tf_child_frame=self.odom_link_name)
        self.robot_interface.sync_joint_state_topic('/joint_states')
        self.robot_interface.sync_odometry_topic('/pr2/base_footprint', self.drive_joint_name)
        self.robot_interface.add_follow_joint_trajectory_server(
            namespace='/pr2/whole_body_controller/follow_joint_trajectory',
            state_topic='/pr2/whole_body_controller/state')
        self.robot_interface.add_follow_joint_trajectory_server(
            namespace='/pr2/l_gripper_l_finger_controller/follow_joint_trajectory',
            state_topic='/pr2/l_gripper_l_finger_controller/state')
        self.robot_interface.add_follow_joint_trajectory_server(
            namespace='/pr2/r_gripper_l_finger_controller/follow_joint_trajectory',
            state_topic='/pr2/r_gripper_l_finger_controller/state')
        self.robot_interface.add_base_cmd_velocity(cmd_vel_topic='/pr2/cmd_vel',
                                                   track_only_velocity=True,
                                                   joint_name=self.drive_joint_name)
<<<<<<< HEAD


class PR2_IAI(PR2_Base):
    def configure_execution(self):
        self.execution.set_control_mode(ControlModes.open_loop)

    def configure_world(self):
        super().configure_world()
        self.world.set_default_color(20 / 255, 27.1 / 255, 80 / 255, 0.2)

    def configure_behavior_tree(self):
        self.behavior_tree.add_visualization_marker_publisher(add_to_sync=True, add_to_planning=True,
                                                              add_to_control_loop=False)
=======


class PR2_MujocoRealTimeGroup(PR2_Base):
    def __init__(self):
        self.add_robot_from_parameter_server()
        super().__init__()
        self.set_control_mode(ControlModes.close_loop)
        self.set_default_visualization_marker_color(1, 1, 1, 0.7)
        self.add_sync_tf_frame('map', 'odom_combined')
        self.add_fixed_joint('odom_combined', 'pr2/base_footprint')
        # self.add_omni_drive_joint(parent_link_name='odom_combined',
        #                           child_link_name='base_footprint',
        #                           translation_velocity_limit=0.4,
        #                           rotation_velocity_limit=0.2,
        #                           translation_acceleration_limit=1,
        #                           rotation_acceleration_limit=1,
        #                           translation_jerk_limit=5,
        #                           rotation_jerk_limit=5,
        #                           odometry_topic='/pr2_calibrated_with_ft2_without_virtual_joints/base_footprint')
        self.add_joint_group_position_controller(namespace='/pr2/real_time_position_controller')
        # self.add_base_cmd_velocity(cmd_vel_topic='/pr2_calibrated_with_ft2_without_virtual_joints/cmd_vel',
        #                            track_only_velocity=False)
        self.overwrite_external_collision_avoidance('brumbrum',
                                                    number_of_repeller=2,
                                                    soft_threshold=0.2,
                                                    hard_threshold=0.1)


class PR2_MujocoRealTime(PR2_Base):
    def configure_execution(self):
        self.execution.set_control_mode(ControlModes.close_loop)

    def configure_world(self):
        super().configure_world()
        self.world.set_default_color(1, 1, 1, 0.7)

    def configure_behavior_tree(self):
        self.behavior_tree.add_visualization_marker_publisher(add_to_sync=True, add_to_planning=False,
                                                              add_to_control_loop=False)
        self.behavior_tree.add_debug_marker_publisher()
        # self.behavior_tree.add_qp_data_publisher(publish_debug=True, add_to_base=True)
>>>>>>> 32cec598

    def configure_robot_interface(self):
        self.robot_interface.sync_6dof_joint_with_tf_frame(joint_name=self.localization_joint_name,
                                                           tf_parent_frame=self.map_name,
                                                           tf_child_frame=self.odom_link_name)
<<<<<<< HEAD
        self.robot_interface.sync_joint_state_topic('/joint_states')
        self.robot_interface.sync_odometry_topic('/robot_pose_ekf/odom_combined', self.drive_joint_name)
        fill_velocity_values = False
        self.robot_interface.add_follow_joint_trajectory_server(namespace='/l_arm_controller/follow_joint_trajectory',
                                                                state_topic='/l_arm_controller/state',
                                                                fill_velocity_values=fill_velocity_values)
        self.robot_interface.add_follow_joint_trajectory_server(namespace='/r_arm_controller/follow_joint_trajectory',
                                                                state_topic='/r_arm_controller/state',
                                                                fill_velocity_values=fill_velocity_values)
        self.robot_interface.add_follow_joint_trajectory_server(namespace='/torso_controller/follow_joint_trajectory',
                                                                state_topic='/torso_controller/state',
                                                                fill_velocity_values=fill_velocity_values)
        self.robot_interface.add_follow_joint_trajectory_server(
            namespace='/head_traj_controller/follow_joint_trajectory',
            state_topic='/head_traj_controller/state',
            fill_velocity_values=fill_velocity_values)
        self.robot_interface.add_base_cmd_velocity(cmd_vel_topic='/base_controller/command',
                                                   track_only_velocity=True,
                                                   joint_name=self.drive_joint_name)
=======
        self.robot_interface.sync_joint_state_topic('pr2/joint_states')
        self.robot_interface.sync_odometry_topic('/pr2/base_footprint', self.drive_joint_name)

        self.robot_interface.add_joint_velocity_controller(namespaces=[
            'pr2/torso_lift_velocity_controller',
            'pr2/r_upper_arm_roll_velocity_controller',
            'pr2/r_shoulder_pan_velocity_controller',
            'pr2/r_shoulder_lift_velocity_controller',
            'pr2/r_forearm_roll_velocity_controller',
            'pr2/r_elbow_flex_velocity_controller',
            'pr2/r_wrist_flex_velocity_controller',
            'pr2/r_wrist_roll_velocity_controller',
            'pr2/l_upper_arm_roll_velocity_controller',
            'pr2/l_shoulder_pan_velocity_controller',
            'pr2/l_shoulder_lift_velocity_controller',
            'pr2/l_forearm_roll_velocity_controller',
            'pr2/l_elbow_flex_velocity_controller',
            'pr2/l_wrist_flex_velocity_controller',
            'pr2/l_wrist_roll_velocity_controller',
            'pr2/head_pan_velocity_controller',
            'pr2/head_tilt_velocity_controller',
        ])

        self.robot_interface.add_base_cmd_velocity(cmd_vel_topic='/pr2/cmd_vel',
                                                   joint_name=self.drive_joint_name)


class PR2_IAIRealTime(PR2_Base):
    def __init__(self):
        self.add_robot_from_parameter_server()
        super().__init__()
        self.set_control_mode(ControlModes.close_loop)
        self.set_default_visualization_marker_color(1, 1, 1, 0.7)
        self.add_sync_tf_frame('map', 'odom_combined')
        self.add_fixed_joint('odom_combined', 'pr2/base_footprint')
        # self.add_omni_drive_joint(parent_link_name='odom_combined',
        #                           child_link_name='base_footprint',
        #                           translation_velocity_limit=0.4,
        #                           rotation_velocity_limit=0.2,
        #                           translation_acceleration_limit=1,
        #                           rotation_acceleration_limit=1,
        #                           translation_jerk_limit=5,
        #                           rotation_jerk_limit=5,
        #                           odometry_topic='/pr2_calibrated_with_ft2_without_virtual_joints/base_footprint')
        self.add_joint_position_controller(namespaces=[
            'torso_lift_position_controller',
            'r_upper_arm_roll_position_controller',
            'r_shoulder_pan_position_controller',
            'r_shoulder_lift_position_controller',
            'r_forearm_roll_position_controller',
            'r_elbow_flex_position_controller',
            'r_wrist_flex_position_controller',
            'r_wrist_roll_position_controller',
            'l_upper_arm_roll_position_controller',
            'l_shoulder_pan_position_controller',
            'l_shoulder_lift_position_controller',
            'l_forearm_roll_position_controller',
            'l_elbow_flex_position_controller',
            'l_wrist_flex_position_controller',
            'l_wrist_roll_position_controller',
            'head_pan_position_controller',
            'head_tilt_position_controller',
        ])
        # self.add_base_cmd_velocity(cmd_vel_topic='/pr2_calibrated_with_ft2_without_virtual_joints/cmd_vel',
        #                            track_only_velocity=False)
        self.overwrite_external_collision_avoidance('brumbrum',
                                                    number_of_repeller=2,
                                                    soft_threshold=0.2,
                                                    hard_threshold=0.1)
>>>>>>> 32cec598


class PR2_IAI(PR2_Base):
    def configure_execution(self):
        self.execution.set_control_mode(ControlModes.open_loop)

    def configure_world(self):
        super().configure_world()
        self.world.set_default_color(20 / 255, 27.1 / 255, 80 / 255, 0.2)

    def configure_behavior_tree(self):
        self.behavior_tree.add_visualization_marker_publisher(add_to_sync=True, add_to_planning=True,
                                                              add_to_control_loop=False)

    def configure_robot_interface(self):
        self.robot_interface.sync_6dof_joint_with_tf_frame(joint_name=self.localization_joint_name,
                                                           tf_parent_frame=self.map_name,
                                                           tf_child_frame=self.odom_link_name)
        self.robot_interface.sync_joint_state_topic('/joint_states')
        self.robot_interface.sync_odometry_topic('/robot_pose_ekf/odom_combined', self.drive_joint_name)
        fill_velocity_values = False
        self.robot_interface.add_follow_joint_trajectory_server(namespace='/l_arm_controller/follow_joint_trajectory',
                                                                state_topic='/l_arm_controller/state',
                                                                fill_velocity_values=fill_velocity_values)
        self.robot_interface.add_follow_joint_trajectory_server(namespace='/r_arm_controller/follow_joint_trajectory',
                                                                state_topic='/r_arm_controller/state',
                                                                fill_velocity_values=fill_velocity_values)
        self.robot_interface.add_follow_joint_trajectory_server(namespace='/torso_controller/follow_joint_trajectory',
                                                                state_topic='/torso_controller/state',
                                                                fill_velocity_values=fill_velocity_values)
        self.robot_interface.add_follow_joint_trajectory_server(
            namespace='/head_traj_controller/follow_joint_trajectory',
            state_topic='/head_traj_controller/state',
            fill_velocity_values=fill_velocity_values)
        self.robot_interface.add_base_cmd_velocity(cmd_vel_topic='/base_controller/command',
                                                   track_only_velocity=True,
                                                   joint_name=self.drive_joint_name)


class PR2_Unreal(PR2_Base):
    def configure_execution(self):
        self.execution.set_control_mode(ControlModes.open_loop)

    def configure_world(self):
        super().configure_world()
        self.world.set_default_color(20 / 255, 27.1 / 255, 80 / 255, 0.2)

    def configure_behavior_tree(self):
        self.behavior_tree.add_visualization_marker_publisher(add_to_sync=True, add_to_planning=True,
                                                              add_to_control_loop=False)

    def configure_robot_interface(self):
        self.robot_interface.sync_6dof_joint_with_tf_frame(joint_name=self.localization_joint_name,
                                                           tf_parent_frame=self.map_name,
                                                           tf_child_frame=self.odom_link_name)
        self.robot_interface.sync_joint_state_topic('/joint_states')
        self.robot_interface.sync_odometry_topic('/base_odometry/odom', self.drive_joint_name)
        fill_velocity_values = False
        self.robot_interface.add_follow_joint_trajectory_server(
            namespace='/whole_body_controller/follow_joint_trajectory',
            state_topic='/whole_body_controller/state',
            fill_velocity_values=fill_velocity_values)
        self.robot_interface.add_follow_joint_trajectory_server(
            namespace='/head_traj_controller/follow_joint_trajectory',
            state_topic='/head_traj_controller/state',
            fill_velocity_values=fill_velocity_values)
        self.robot_interface.add_base_cmd_velocity(cmd_vel_topic='/base_controller/command',
                                                   track_only_velocity=True,
                                                   joint_name=self.drive_joint_name)


class PR2_StandAlone(PR2_Base):

    def configure_execution(self):
        self.execution.set_control_mode(ControlModes.stand_alone)
        self.execution.set_max_trajectory_length(length=30)

    def configure_world(self):
        super().configure_world()
        self.world.set_default_color(1, 1, 1, 0.8)

    def configure_robot_interface(self):
        self.robot_interface.register_controlled_joints([
            'torso_lift_joint',
            'head_pan_joint',
            'head_tilt_joint',
            'r_shoulder_pan_joint',
            'r_shoulder_lift_joint',
            'r_upper_arm_roll_joint',
            'r_forearm_roll_joint',
            'r_elbow_flex_joint',
            'r_wrist_flex_joint',
            'r_wrist_roll_joint',
            'l_shoulder_pan_joint',
            'l_shoulder_lift_joint',
            'l_upper_arm_roll_joint',
            'l_forearm_roll_joint',
            'l_elbow_flex_joint',
            'l_wrist_flex_joint',
            'l_wrist_roll_joint',
            self.drive_joint_name,
        ])

    def configure_behavior_tree(self):
        self.behavior_tree.add_visualization_marker_publisher(add_to_sync=True, add_to_planning=False,
                                                              add_to_control_loop=True)
        self.behavior_tree.add_tf_publisher(include_prefix=True, mode=TfPublishingModes.all)<|MERGE_RESOLUTION|>--- conflicted
+++ resolved
@@ -40,11 +40,7 @@
 
     def configure_collision_avoidance(self):
         # self.collision_avoidance.set_collision_checker(CollisionCheckerLib.none)
-<<<<<<< HEAD
         self.collision_avoidance.load_self_collision_matrix('package://giskardpy/config/pr2.srdf')
-=======
-        self.collision_avoidance.load_moveit_self_collision_matrix('package://giskardpy/config/pr2.srdf')
->>>>>>> 32cec598
         self.collision_avoidance.set_default_external_collision_avoidance(soft_threshold=0.1,
                                                                           hard_threshold=0.0)
         for joint_name in ['r_wrist_roll_joint', 'l_wrist_roll_joint']:
@@ -71,19 +67,12 @@
                                                                  'fl_caster_l_wheel_link', 'fl_caster_r_wheel_link',
                                                                  'br_caster_l_wheel_link', 'br_caster_r_wheel_link',
                                                                  'fr_caster_l_wheel_link', 'fr_caster_r_wheel_link'])
-<<<<<<< HEAD
         self.collision_avoidance.fix_joints_for_self_collision_avoidance([
             # 'head_pan_joint',
             # 'head_tilt_joint',
             'r_gripper_l_finger_joint',
             'l_gripper_l_finger_joint'
         ])
-=======
-        self.collision_avoidance.fix_joints_for_self_collision_avoidance(['head_pan_joint',
-                                                                          'head_tilt_joint',
-                                                                          'r_gripper_l_finger_joint',
-                                                                          'l_gripper_l_finger_joint'])
->>>>>>> 32cec598
         self.collision_avoidance.fix_joints_for_external_collision_avoidance(['r_gripper_l_finger_joint',
                                                                               'l_gripper_l_finger_joint'])
         self.collision_avoidance.overwrite_external_collision_avoidance(self.drive_joint_name,
@@ -123,21 +112,6 @@
         self.robot_interface.add_base_cmd_velocity(cmd_vel_topic='/pr2/cmd_vel',
                                                    track_only_velocity=True,
                                                    joint_name=self.drive_joint_name)
-<<<<<<< HEAD
-
-
-class PR2_IAI(PR2_Base):
-    def configure_execution(self):
-        self.execution.set_control_mode(ControlModes.open_loop)
-
-    def configure_world(self):
-        super().configure_world()
-        self.world.set_default_color(20 / 255, 27.1 / 255, 80 / 255, 0.2)
-
-    def configure_behavior_tree(self):
-        self.behavior_tree.add_visualization_marker_publisher(add_to_sync=True, add_to_planning=True,
-                                                              add_to_control_loop=False)
-=======
 
 
 class PR2_MujocoRealTimeGroup(PR2_Base):
@@ -179,33 +153,11 @@
                                                               add_to_control_loop=False)
         self.behavior_tree.add_debug_marker_publisher()
         # self.behavior_tree.add_qp_data_publisher(publish_debug=True, add_to_base=True)
->>>>>>> 32cec598
 
     def configure_robot_interface(self):
         self.robot_interface.sync_6dof_joint_with_tf_frame(joint_name=self.localization_joint_name,
                                                            tf_parent_frame=self.map_name,
                                                            tf_child_frame=self.odom_link_name)
-<<<<<<< HEAD
-        self.robot_interface.sync_joint_state_topic('/joint_states')
-        self.robot_interface.sync_odometry_topic('/robot_pose_ekf/odom_combined', self.drive_joint_name)
-        fill_velocity_values = False
-        self.robot_interface.add_follow_joint_trajectory_server(namespace='/l_arm_controller/follow_joint_trajectory',
-                                                                state_topic='/l_arm_controller/state',
-                                                                fill_velocity_values=fill_velocity_values)
-        self.robot_interface.add_follow_joint_trajectory_server(namespace='/r_arm_controller/follow_joint_trajectory',
-                                                                state_topic='/r_arm_controller/state',
-                                                                fill_velocity_values=fill_velocity_values)
-        self.robot_interface.add_follow_joint_trajectory_server(namespace='/torso_controller/follow_joint_trajectory',
-                                                                state_topic='/torso_controller/state',
-                                                                fill_velocity_values=fill_velocity_values)
-        self.robot_interface.add_follow_joint_trajectory_server(
-            namespace='/head_traj_controller/follow_joint_trajectory',
-            state_topic='/head_traj_controller/state',
-            fill_velocity_values=fill_velocity_values)
-        self.robot_interface.add_base_cmd_velocity(cmd_vel_topic='/base_controller/command',
-                                                   track_only_velocity=True,
-                                                   joint_name=self.drive_joint_name)
-=======
         self.robot_interface.sync_joint_state_topic('pr2/joint_states')
         self.robot_interface.sync_odometry_topic('/pr2/base_footprint', self.drive_joint_name)
 
@@ -275,7 +227,6 @@
                                                     number_of_repeller=2,
                                                     soft_threshold=0.2,
                                                     hard_threshold=0.1)
->>>>>>> 32cec598
 
 
 class PR2_IAI(PR2_Base):
