from typing import Optional, List

from geometry_msgs.msg import Vector3Stamped

import giskardpy.utils.tfwrapper as tf
import giskardpy.casadi_wrapper as cas
from giskardpy.goals.goal import Goal
from giskardpy.monitors.monitors import ExpressionMonitor
from giskardpy.tasks.task import WEIGHT_ABOVE_CA, Task
from giskardpy.god_map import god_map
from giskardpy.utils.expression_definition_utils import transform_msg
from giskardpy.utils.logging import logwarn


class AlignPlanes(Goal):
    def __init__(self,
                 root_link: str,
                 tip_link: str,
                 goal_normal: Vector3Stamped,
                 tip_normal: Vector3Stamped,
                 root_group: Optional[str] = None,
                 tip_group: Optional[str] = None,
                 reference_velocity: float = 0.5,
                 weight: float = WEIGHT_ABOVE_CA,
<<<<<<< HEAD
                 suffix: str = '',
=======
                 name: Optional[str] = None,
                 start_condition: cas.Expression = cas.TrueSymbol,
                 hold_condition: cas.Expression = cas.FalseSymbol,
                 end_condition: cas.Expression = cas.TrueSymbol,
>>>>>>> 34f0df80
                 **kwargs):
        """
        This goal will use the kinematic chain between tip and root to align tip_normal with goal_normal.
        :param root_link: root link of the kinematic chain
        :param tip_link: tip link of the kinematic chain
        :param goal_normal:
        :param tip_normal:
        :param root_group: if root_link is not unique, search in this group for matches.
        :param tip_group: if tip_link is not unique, search in this group for matches.
        :param reference_velocity: rad/s
        :param weight:
        """
        if 'root_normal' in kwargs:
            logwarn('Deprecated warning: use goal_normal instead of root_normal')
            goal_normal = kwargs['root_normal']
        self.root = god_map.world.search_for_link_name(root_link, root_group)
        self.tip = god_map.world.search_for_link_name(tip_link, tip_group)
        self.reference_velocity = reference_velocity
        self.weight = weight
        self.suffix = suffix

        self.tip_V_tip_normal = transform_msg(self.tip, tip_normal)
        self.tip_V_tip_normal.vector = tf.normalize(self.tip_V_tip_normal.vector)

        self.root_V_root_normal = transform_msg(self.root, goal_normal)
        self.root_V_root_normal.vector = tf.normalize(self.root_V_root_normal.vector)

<<<<<<< HEAD
    def __str__(self):
        s = super().__str__()
        return f'{s}/{self.root}/{self.tip}' \
               f'_X:{self.tip_V_tip_normal.vector.x}' \
               f'_Y:{self.tip_V_tip_normal.vector.y}' \
               f'_Z:{self.tip_V_tip_normal.vector.z}' \
               f'_suffix:{self.suffix}'
=======
        if name is None:
            name = f'{self.__class__.__name__}/{self.root}/{self.tip}' \
                   f'_X:{self.tip_V_tip_normal.vector.x:.3f}' \
                   f'_Y:{self.tip_V_tip_normal.vector.y:.3f}' \
                   f'_Z:{self.tip_V_tip_normal.vector.z:.3f}'
        super().__init__(name)
>>>>>>> 34f0df80

        task = self.create_and_add_task('align planes')
        tip_V_tip_normal = cas.Vector3(self.tip_V_tip_normal)
        root_R_tip = god_map.world.compose_fk_expression(self.root, self.tip).to_rotation()
        root_V_tip_normal = root_R_tip.dot(tip_V_tip_normal)
<<<<<<< HEAD
        root_V_root_normal = w.Vector3(self.root_V_root_normal)
        # root_V_tip_normal.vis_frame = self.world.get_link_name('hand_palm_link')
        # root_V_root_normal.vis_frame = self.world.get_link_name('hand_palm_link')
        #self.add_debug_expr('root_V_tip_normal', root_V_tip_normal)
        #self.add_debug_expr('root_V_root_normal', root_V_root_normal)
        self.add_vector_goal_constraints(frame_V_current=root_V_tip_normal,
=======
        root_V_root_normal = cas.Vector3(self.root_V_root_normal)
        task.add_vector_goal_constraints(frame_V_current=root_V_tip_normal,
>>>>>>> 34f0df80
                                         frame_V_goal=root_V_root_normal,
                                         reference_velocity=self.reference_velocity,
                                         weight=self.weight)
        self.connect_monitors_to_all_tasks(start_condition, hold_condition, end_condition)<|MERGE_RESOLUTION|>--- conflicted
+++ resolved
@@ -22,14 +22,10 @@
                  tip_group: Optional[str] = None,
                  reference_velocity: float = 0.5,
                  weight: float = WEIGHT_ABOVE_CA,
-<<<<<<< HEAD
-                 suffix: str = '',
-=======
                  name: Optional[str] = None,
                  start_condition: cas.Expression = cas.TrueSymbol,
                  hold_condition: cas.Expression = cas.FalseSymbol,
                  end_condition: cas.Expression = cas.TrueSymbol,
->>>>>>> 34f0df80
                  **kwargs):
         """
         This goal will use the kinematic chain between tip and root to align tip_normal with goal_normal.
@@ -57,38 +53,19 @@
         self.root_V_root_normal = transform_msg(self.root, goal_normal)
         self.root_V_root_normal.vector = tf.normalize(self.root_V_root_normal.vector)
 
-<<<<<<< HEAD
-    def __str__(self):
-        s = super().__str__()
-        return f'{s}/{self.root}/{self.tip}' \
-               f'_X:{self.tip_V_tip_normal.vector.x}' \
-               f'_Y:{self.tip_V_tip_normal.vector.y}' \
-               f'_Z:{self.tip_V_tip_normal.vector.z}' \
-               f'_suffix:{self.suffix}'
-=======
         if name is None:
             name = f'{self.__class__.__name__}/{self.root}/{self.tip}' \
                    f'_X:{self.tip_V_tip_normal.vector.x:.3f}' \
                    f'_Y:{self.tip_V_tip_normal.vector.y:.3f}' \
                    f'_Z:{self.tip_V_tip_normal.vector.z:.3f}'
         super().__init__(name)
->>>>>>> 34f0df80
 
         task = self.create_and_add_task('align planes')
         tip_V_tip_normal = cas.Vector3(self.tip_V_tip_normal)
         root_R_tip = god_map.world.compose_fk_expression(self.root, self.tip).to_rotation()
         root_V_tip_normal = root_R_tip.dot(tip_V_tip_normal)
-<<<<<<< HEAD
-        root_V_root_normal = w.Vector3(self.root_V_root_normal)
-        # root_V_tip_normal.vis_frame = self.world.get_link_name('hand_palm_link')
-        # root_V_root_normal.vis_frame = self.world.get_link_name('hand_palm_link')
-        #self.add_debug_expr('root_V_tip_normal', root_V_tip_normal)
-        #self.add_debug_expr('root_V_root_normal', root_V_root_normal)
-        self.add_vector_goal_constraints(frame_V_current=root_V_tip_normal,
-=======
         root_V_root_normal = cas.Vector3(self.root_V_root_normal)
         task.add_vector_goal_constraints(frame_V_current=root_V_tip_normal,
->>>>>>> 34f0df80
                                          frame_V_goal=root_V_root_normal,
                                          reference_velocity=self.reference_velocity,
                                          weight=self.weight)
