from __future__ import division

from typing import Optional, List

import numpy as np
from geometry_msgs.msg import PointStamped, PoseStamped, QuaternionStamped
from geometry_msgs.msg import Vector3Stamped
from tf.transformations import rotation_from_matrix

from giskardpy import casadi_wrapper as cas
from giskardpy.goals.goal import Goal
from giskardpy.monitors.monitors import ExpressionMonitor
from giskardpy.tasks.task import WEIGHT_BELOW_CA, WEIGHT_ABOVE_CA, Task
from giskardpy.god_map import god_map
from giskardpy.model.joints import DiffDrive, OmniDrivePR22
from giskardpy.data_types import Derivatives
from giskardpy.symbol_manager import symbol_manager
from giskardpy.utils.expression_definition_utils import transform_msg_and_turn_to_expr, transform_msg
from giskardpy.utils.tfwrapper import normalize
from giskardpy.utils.utils import split_pose_stamped


class CartesianPosition(Goal):
    default_reference_velocity = 0.2

    def __init__(self, root_link: str, tip_link: str, goal_point: PointStamped,
                 root_group: Optional[str] = None,
                 tip_group: Optional[str] = None,
                 reference_velocity: Optional[float] = None,
<<<<<<< HEAD
                 weight: float = WEIGHT_ABOVE_CA, root_link2: str = None,
                 suffix: str = ''):
=======
                 weight: float = WEIGHT_ABOVE_CA,
                 relative: bool = False,
                 name: Optional[str] = None,
                 start_condition: cas.Expression = cas.TrueSymbol,
                 hold_condition: cas.Expression = cas.FalseSymbol,
                 end_condition: cas.Expression = cas.TrueSymbol):
>>>>>>> 34f0df80
        """
        See CartesianPose.
        """
        self.root_link = god_map.world.search_for_link_name(root_link, root_group)
        self.tip_link = god_map.world.search_for_link_name(tip_link, tip_group)
        if name is None:
            name = f'{self.__class__.__name__}/{self.root_link}/{self.tip_link}'
        super().__init__(name)
        if reference_velocity is None:
            reference_velocity = self.default_reference_velocity
        self.reference_velocity = reference_velocity
        self.weight = weight
<<<<<<< HEAD
        self.suffix = suffix
        if self.max_velocity is not None:
            self.add_constraints_of_goal(TranslationVelocityLimit(root_link=root_link,
                                                                  root_group=root_group,
                                                                  tip_link=tip_link,
                                                                  tip_group=tip_group,
                                                                  weight=weight,
                                                                  max_velocity=max_velocity,
                                                                  hard=False))

    @profile
    def make_constraints(self):
        r_P_g = w.Point3(self.goal_point)
        r_P_c = self.get_fk(self.root_link, self.tip_link).to_position()
        if self.root_link2 is not None:
            root_link2_T_root_link = self.get_fk_evaluated(self.root_link2, self.root_link)
            r_P_c = root_link2_T_root_link.dot(r_P_c)
        # self.add_debug_expr('trans', w.norm(r_P_c))
        #weight = self.weight*self.traj_time_in_seconds()
        #v = w.Vector3([0,0,1])
        #v.scale(weight/1000)
        #self.add_debug_expr('weight', v)

        self.add_debug_expr('position', w.norm(r_P_c))
        self.add_debug_expr('position_goal', w.norm(r_P_g))

        self.add_point_goal_constraints(frame_P_goal=r_P_g,
                                        frame_P_current=r_P_c,
                                        reference_velocity=self.reference_velocity,
                                        weight=self.weight)

    def __str__(self):
        s = super().__str__()
        return f'{s}/{self.root_link}/{self.tip_link}_suffix:{self.suffix}'
=======
        if not cas.is_true(start_condition):
            relative = True
        if relative:
            root_P_goal = transform_msg_and_turn_to_expr(self.root_link, goal_point, start_condition)
        else:
            root_P_goal = transform_msg_and_turn_to_expr(self.root_link, goal_point)
        r_P_c = god_map.world.compose_fk_expression(self.root_link, self.tip_link).to_position()
        task = self.create_and_add_task()
        task.add_point_goal_constraints(frame_P_goal=root_P_goal,
                                        frame_P_current=r_P_c,
                                        reference_velocity=self.reference_velocity,
                                        weight=self.weight)
        self.connect_monitors_to_all_tasks(start_condition=start_condition, hold_condition=hold_condition,
                                           end_condition=end_condition)
>>>>>>> 34f0df80


class CartesianOrientation(Goal):
    default_reference_velocity = 0.5

    def __init__(self,
                 root_link: str,
                 tip_link: str,
                 goal_orientation: QuaternionStamped,
                 root_group: Optional[str] = None,
                 tip_group: Optional[str] = None,
                 reference_velocity: Optional[float] = None,
                 weight: float = WEIGHT_ABOVE_CA,
<<<<<<< HEAD
                 root_link2: str = None,
                 suffix: str = ''):
=======
                 name: Optional[str] = None,
                 relative: bool = False,
                 start_condition: cas.Expression = cas.TrueSymbol,
                 hold_condition: cas.Expression = cas.FalseSymbol,
                 end_condition: cas.Expression = cas.TrueSymbol):
>>>>>>> 34f0df80
        """
        See CartesianPose.
        """
        self.root_link = god_map.world.search_for_link_name(root_link, root_group)
        self.tip_link = god_map.world.search_for_link_name(tip_link, tip_group)
        if name is None:
            name = f'{self.__class__.__name__}/{self.root_link}/{self.tip_link}'
        super().__init__(name)
        if reference_velocity is None:
            reference_velocity = self.default_reference_velocity
        self.reference_velocity = reference_velocity
        self.weight = weight
<<<<<<< HEAD
        self.suffix = suffix
        # if self.max_velocity is not None:
        #     self.add_constraints_of_goal(RotationVelocityLimit(root_link=root_link,
        #                                                        tip_link=tip_link,
        #                                                        weight=weight,
        #                                                        max_velocity=max_velocity,
        #                                                        hard=False,
        #                                                        prefix=prefix,
        #                                                        **kwargs))

    def make_constraints(self):
        r_R_g = w.RotationMatrix(self.goal_orientation)
        r_R_c = self.get_fk(self.root_link, self.tip_link).to_rotation()
        if self.root_link2 is not None:
            c_R_r_eval = self.get_fk_evaluated(self.tip_link, self.root_link2).to_rotation()
            root_link2_T_root_link = self.get_fk_evaluated(self.root_link2, self.root_link)
            # self.add_debug_matrix('root_link2_T_root_link', root_link2_T_root_link)
            r_R_c = root_link2_T_root_link.dot(r_R_c)
=======

        if not cas.is_true(start_condition):
            relative = True
        if relative:
            root_R_goal = transform_msg_and_turn_to_expr(self.root_link, goal_orientation, start_condition)
>>>>>>> 34f0df80
        else:
            root_R_goal = transform_msg_and_turn_to_expr(self.root_link, goal_orientation)

        r_R_c = god_map.world.compose_fk_expression(self.root_link, self.tip_link).to_rotation()
        c_R_r_eval = god_map.world.compose_fk_evaluated_expression(self.tip_link, self.root_link).to_rotation()

        task = self.create_and_add_task()
        task.add_rotation_goal_constraints(frame_R_current=r_R_c,
                                           frame_R_goal=root_R_goal,
                                           current_R_frame_eval=c_R_r_eval,
                                           reference_velocity=self.reference_velocity,
                                           weight=self.weight)
<<<<<<< HEAD

    def __str__(self):
        s = super().__str__()
        return f'{s}/{self.root_link}/{self.tip_link}_suffix:{self.suffix}'
=======
        self.connect_monitors_to_all_tasks(start_condition, hold_condition, end_condition)
>>>>>>> 34f0df80


class CartesianPositionStraight(Goal):
    def __init__(self,
                 root_link: str,
                 tip_link: str,
                 goal_point: PointStamped,
                 root_group: Optional[str] = None,
                 tip_group: Optional[str] = None,
                 reference_velocity: Optional[float] = None,
<<<<<<< HEAD
                 max_velocity: Optional[float] = None,
                 weight: float = WEIGHT_ABOVE_CA,
                 suffix: str = ''):
=======
                 name: Optional[str] = None,
                 weight: float = WEIGHT_ABOVE_CA,
                 start_condition: cas.Expression = cas.TrueSymbol,
                 hold_condition: cas.Expression = cas.FalseSymbol,
                 end_condition: cas.Expression = cas.TrueSymbol,
                 ):
>>>>>>> 34f0df80
        """
        Same as CartesianPosition, but tries to move the tip_link in a straight line to the goal_point.
        """
        if reference_velocity is None:
            reference_velocity = 0.2
        self.reference_velocity = reference_velocity
        self.weight = weight
<<<<<<< HEAD
        self.root_link = self.world.search_for_link_name(root_link, root_group)
        self.tip_link = self.world.search_for_link_name(tip_link, tip_group)
        self.goal_point = self.transform_msg(self.root_link, goal_point)
        self.suffix = suffix

    def make_constraints(self):
        root_P_goal = w.Point3(self.goal_point)
        root_P_tip = self.get_fk(self.root_link, self.tip_link).to_position()
        t_T_r = self.get_fk(self.tip_link, self.root_link)
=======
        self.root_link = god_map.world.search_for_link_name(root_link, root_group)
        self.tip_link = god_map.world.search_for_link_name(tip_link, tip_group)
        self.goal_point = transform_msg(self.root_link, goal_point)
        if name is None:
            name = f'{self.__class__.__name__}/{self.root_link}/{self.tip_link}'
        super().__init__(name)

        root_P_goal = cas.Point3(self.goal_point)
        root_P_tip = god_map.world.compose_fk_expression(self.root_link, self.tip_link).to_position()
        t_T_r = god_map.world.compose_fk_expression(self.tip_link, self.root_link)
>>>>>>> 34f0df80
        tip_P_goal = t_T_r.dot(root_P_goal)

        # Create rotation matrix, which rotates the tip link frame
        # such that its x-axis shows towards the goal position.
        # The goal frame is called 'a'.
        # Thus, the rotation matrix is called t_R_a.
        tip_V_error = cas.Vector3(tip_P_goal)
        trans_error = tip_V_error.norm()
        # x-axis
        tip_V_intermediate_error = cas.save_division(tip_V_error, trans_error)
        # y- and z-axis
        tip_V_intermediate_y = cas.Vector3(np.random.random((3,)))
        tip_V_intermediate_y.scale(1)
        y = tip_V_intermediate_error.cross(tip_V_intermediate_y)
        z = tip_V_intermediate_error.cross(y)
        t_R_a = cas.RotationMatrix.from_vectors(x=tip_V_intermediate_error, y=-z, z=y)

        # Apply rotation matrix on the fk of the tip link
        a_T_t = t_R_a.inverse().dot(
            god_map.world.compose_fk_evaluated_expression(self.tip_link, self.root_link)).dot(
            god_map.world.compose_fk_expression(self.root_link, self.tip_link))
        expr_p = a_T_t.to_position()
        dist = cas.norm(root_P_goal - root_P_tip)

        task = self.create_and_add_task('position straight')
        task.add_equality_constraint_vector(reference_velocities=[self.reference_velocity] * 3,
                                            equality_bounds=[dist, 0, 0],
                                            weights=[WEIGHT_ABOVE_CA, WEIGHT_ABOVE_CA * 2, WEIGHT_ABOVE_CA * 2],
                                            task_expression=expr_p[:3],
                                            names=['line/x',
                                                   'line/y',
                                                   'line/z'])

<<<<<<< HEAD
        if self.max_velocity is not None:
            self.add_translational_velocity_limit(frame_P_current=root_P_tip,
                                                  max_velocity=self.max_velocity,
                                                  weight=self.weight)

    def __str__(self):
        s = super().__str__()
        return f'{s}/{self.root_link}/{self.tip_link}_suffix:{self.suffix}'
=======
        self.connect_monitors_to_all_tasks(start_condition, hold_condition, end_condition)
>>>>>>> 34f0df80


class CartesianPose(Goal):
    def __init__(self,
                 root_link: str,
                 tip_link: str,
                 goal_pose: PoseStamped,
                 root_group: Optional[str] = None,
                 tip_group: Optional[str] = None,
                 reference_linear_velocity: Optional[float] = None,
                 reference_angular_velocity: Optional[float] = None,
<<<<<<< HEAD
                 weight=WEIGHT_ABOVE_CA, root_link2: Optional[str] = None,
                 suffix: str = ''):
=======
                 name: Optional[str] = None,
                 relative: bool = False,
                 weight=WEIGHT_ABOVE_CA,
                 start_condition: cas.Expression = cas.TrueSymbol,
                 hold_condition: cas.Expression = cas.FalseSymbol,
                 end_condition: cas.Expression = cas.TrueSymbol):
>>>>>>> 34f0df80
        """
        This goal will use the kinematic chain between root and tip link to move tip link into the goal pose.
        The max velocities enforce a strict limit, but require a lot of additional constraints, thus making the
        system noticeably slower.
        The reference velocities don't enforce a strict limit, but also don't require any additional constraints.
        :param root_link: name of the root link of the kin chain
        :param tip_link: name of the tip link of the kin chain
        :param goal_pose: the goal pose
        :param root_group: a group name, where to search for root_link, only required to avoid name conflicts
        :param tip_group: a group name, where to search for tip_link, only required to avoid name conflicts
        :param max_linear_velocity: m/s
        :param max_angular_velocity: rad/s
        :param reference_linear_velocity: m/s
        :param reference_angular_velocity: rad/s
        :param weight: default WEIGHT_ABOVE_CA
        """
<<<<<<< HEAD
        self.root_link = root_link
        self.tip_link = tip_link
        self.suffix = suffix
        super().__init__()
        goal_point = PointStamped()
        goal_point.header = goal_pose.header
        goal_point.point = goal_pose.pose.position
=======
        self.root_link = god_map.world.search_for_link_name(root_link, root_group)
        self.tip_link = god_map.world.search_for_link_name(tip_link, tip_group)
        if name is None:
            name = f'{self.__class__.__name__}/{self.root_link}/{self.tip_link}'
        super().__init__(name)
        position_name = f'{self.name}/position'
        orientation_name = f'{self.name}/orientation'
        if reference_linear_velocity is None:
            reference_linear_velocity = CartesianPosition.default_reference_velocity
        if reference_angular_velocity is None:
            reference_angular_velocity = CartesianOrientation.default_reference_velocity
        self.weight = weight

        goal_point, goal_quaternion = split_pose_stamped(goal_pose)

>>>>>>> 34f0df80
        self.add_constraints_of_goal(CartesianPosition(root_link=root_link,
                                                       tip_link=tip_link,
                                                       goal_point=goal_point,
                                                       root_group=root_group,
                                                       tip_group=tip_group,
                                                       reference_velocity=reference_linear_velocity,
                                                       weight=self.weight,
                                                       name=position_name,
                                                       relative=relative,
                                                       start_condition=start_condition,
                                                       hold_condition=hold_condition,
                                                       end_condition=end_condition))

        self.add_constraints_of_goal(CartesianOrientation(root_link=root_link,
                                                          tip_link=tip_link,
                                                          goal_orientation=goal_quaternion,
                                                          root_group=root_group,
                                                          tip_group=tip_group,
                                                          reference_velocity=reference_angular_velocity,
<<<<<<< HEAD
                                                          weight=weight,
                                                          root_link2=root_link2))

    def make_constraints(self):
        pass

    def __str__(self):
        s = super().__str__()
        return f'{s}/{self.root_link}/{self.tip_link}_suffix:{self.suffix}'
=======
                                                          weight=self.weight,
                                                          name=orientation_name,
                                                          relative=relative,
                                                          start_condition=start_condition,
                                                          hold_condition=hold_condition,
                                                          end_condition=end_condition))
>>>>>>> 34f0df80


class DiffDriveBaseGoal(Goal):

    def __init__(self, root_link: str, tip_link: str, goal_pose: PoseStamped, max_linear_velocity: float = 0.1,
                 max_angular_velocity: float = 0.5, weight: float = WEIGHT_ABOVE_CA, pointing_axis=None,
                 root_group: Optional[str] = None, tip_group: Optional[str] = None,
                 always_forward: bool = False, name: Optional[str] = None,
                 start_condition: cas.Expression = cas.TrueSymbol,
                 hold_condition: cas.Expression = cas.FalseSymbol,
                 end_condition: cas.Expression = cas.TrueSymbol):
        """
        Like a CartesianPose, but specifically for differential drives. It will achieve the goal in 3 phases.
        1. orient towards goal.
        2. drive to goal point.
        3. reach goal orientation.
        :param root_link: root link of the kinematic chain. typically map
        :param tip_link: tip link of the kinematic chain. typically base_footprint or similar
        :param goal_pose:
        :param max_linear_velocity:
        :param max_angular_velocity:
        :param weight:
        :param pointing_axis: the forward direction. default is x-axis
        :param always_forward: if false, it will drive backwards, if it requires less rotation.
        """
        # TODO make pretty
        self.always_forward = always_forward
        self.max_linear_velocity = max_linear_velocity
        self.max_angular_velocity = max_angular_velocity
        if pointing_axis is None:
            pointing_axis = Vector3Stamped()
            pointing_axis.header.frame_id = tip_link
            pointing_axis.vector.x = 1
        self.weight = weight
        self.map = god_map.world.search_for_link_name(root_link, root_group)
        self.base_footprint = god_map.world.search_for_link_name(tip_link, tip_group)
        if name is None:
            name = f'{self.__class__.__name__}/{self.map}/{self.base_footprint}'
        super().__init__(name)
        self.goal_pose = transform_msg(self.map, goal_pose)
        self.goal_pose.pose.position.z = 0
        diff_drive_joints = [v for k, v in god_map.world.joints.items() if isinstance(v, DiffDrive)]
        assert len(diff_drive_joints) == 1
        self.joint: DiffDrive = diff_drive_joints[0]
        self.odom = self.joint.parent_link_name

        if pointing_axis is not None:
            self.base_footprint_V_pointing_axis = transform_msg(self.base_footprint, pointing_axis)
            self.base_footprint_V_pointing_axis.vector = normalize(self.base_footprint_V_pointing_axis.vector)
        else:
            self.base_footprint_V_pointing_axis = Vector3Stamped()
            self.base_footprint_V_pointing_axis.header.frame_id = self.base_footprint
            self.base_footprint_V_pointing_axis.vector.z = 1

        map_T_base_current = cas.TransMatrix(god_map.world.compute_fk_np(self.map, self.base_footprint))
        map_T_odom_current = god_map.world.compute_fk_np(self.map, self.odom)
        map_odom_angle, _, _ = rotation_from_matrix(map_T_odom_current)
        map_R_base_current = map_T_base_current.to_rotation()
        axis_start, angle_start = map_R_base_current.to_axis_angle()
        angle_start = cas.if_greater_zero(axis_start[2], angle_start, -angle_start)

        map_T_base_footprint = god_map.world.compose_fk_expression(self.map, self.base_footprint)
        map_P_base_footprint = map_T_base_footprint.to_position()
        # map_R_base_footprint = map_T_base_footprint.to_rotation()
        map_T_base_footprint_goal = cas.TransMatrix(self.goal_pose)
        map_P_base_footprint_goal = map_T_base_footprint_goal.to_position()
        map_R_base_footprint_goal = map_T_base_footprint_goal.to_rotation()

        map_V_goal_x = map_P_base_footprint_goal - map_P_base_footprint
        distance = map_V_goal_x.norm()

        # axis, map_current_angle = map_R_base_footprint.to_axis_angle()
        # map_current_angle = cas.if_greater_zero(axis.z, map_current_angle, -map_current_angle)
        odom_current_angle = self.joint.yaw.get_symbol(Derivatives.position)
        map_current_angle = map_odom_angle + odom_current_angle

        axis2, map_goal_angle2 = map_R_base_footprint_goal.to_axis_angle()
        map_goal_angle2 = cas.if_greater_zero(axis2.z, map_goal_angle2, -map_goal_angle2)
        final_rotation_error = cas.shortest_angular_distance(map_current_angle, map_goal_angle2)

        map_R_goal = cas.RotationMatrix.from_vectors(x=map_V_goal_x, y=None, z=cas.Vector3((0, 0, 1)))

        map_goal_angle_direction_f = map_R_goal.to_angle(lambda axis: axis[2])

        map_goal_angle_direction_b = cas.if_less_eq(map_goal_angle_direction_f, 0,
                                                    if_result=map_goal_angle_direction_f + np.pi,
                                                    else_result=map_goal_angle_direction_f - np.pi)

        middle_angle = cas.normalize_angle(
            map_goal_angle2 + cas.shortest_angular_distance(map_goal_angle2, angle_start) / 2)

        middle_angle = symbol_manager.evaluate_expr(middle_angle)
        a = symbol_manager.evaluate_expr(cas.shortest_angular_distance(map_goal_angle_direction_f, middle_angle))
        b = symbol_manager.evaluate_expr(cas.shortest_angular_distance(map_goal_angle_direction_b, middle_angle))
        eps = 0.01
        if self.always_forward:
            map_goal_angle1 = map_goal_angle_direction_f
        else:
            map_goal_angle1 = cas.if_less_eq(cas.abs(a) - cas.abs(b), 0.03,
                                             if_result=map_goal_angle_direction_f,
                                             else_result=map_goal_angle_direction_b)
        rotate_to_goal_error = cas.shortest_angular_distance(map_current_angle, map_goal_angle1)

        weight_final_rotation = cas.if_else(cas.logic_and(cas.less_equal(cas.abs(distance), eps * 2),
                                                          cas.greater_equal(cas.abs(final_rotation_error), 0)),
                                            self.weight,
                                            0)
        weight_rotate_to_goal = cas.if_else(cas.logic_and(cas.greater_equal(cas.abs(rotate_to_goal_error), eps),
                                                          cas.greater_equal(cas.abs(distance), eps),
                                                          cas.less_equal(weight_final_rotation, eps)),
                                            self.weight,
                                            0)
        weight_translation = cas.if_else(cas.logic_and(cas.less_equal(cas.abs(rotate_to_goal_error), eps * 2),
                                                       cas.greater_equal(cas.abs(distance), eps)),
                                         self.weight,
                                         0)
        task = self.create_and_add_task()
        task.add_equality_constraint(reference_velocity=self.max_angular_velocity,
                                     equality_bound=rotate_to_goal_error,
                                     weight=weight_rotate_to_goal,
                                     task_expression=map_current_angle,
                                     name='/rot1')
        task.add_point_goal_constraints(frame_P_current=map_P_base_footprint,
                                        frame_P_goal=map_P_base_footprint_goal,
                                        reference_velocity=self.max_linear_velocity,
                                        weight=weight_translation)
        task.add_equality_constraint(reference_velocity=self.max_angular_velocity,
                                     equality_bound=final_rotation_error,
                                     weight=weight_final_rotation,
                                     task_expression=map_current_angle,
                                     name='/rot2')
        self.connect_monitors_to_all_tasks(start_condition, hold_condition, end_condition)


class CartesianPoseStraight(Goal):
    def __init__(self, root_link: str, tip_link: str, goal_pose: PoseStamped,
                 root_group: Optional[str] = None,
                 tip_group: Optional[str] = None,
                 reference_linear_velocity: Optional[float] = None,
                 reference_angular_velocity: Optional[float] = None,
                 weight: float = WEIGHT_ABOVE_CA,
<<<<<<< HEAD
                 suffix: str = ''):
=======
                 name: Optional[str] = None,
                 start_condition: cas.Expression = cas.TrueSymbol,
                 hold_condition: cas.Expression = cas.FalseSymbol,
                 end_condition: cas.Expression = cas.TrueSymbol,
                 ):
>>>>>>> 34f0df80
        """
        See CartesianPose. In contrast to it, this goal will try to move tip_link in a straight line.
        """
        self.root_link = root_link
        self.tip_link = tip_link
<<<<<<< HEAD
        self.suffix = suffix
        super().__init__()
        goal_point = PointStamped()
        goal_point.header = goal_pose.header
        goal_point.point = goal_pose.pose.position
=======
        if name is None:
            name = f'{self.__class__.__name__}/{self.root_link}/{self.tip_link}'
        super().__init__(name)
        goal_point, goal_orientation = split_pose_stamped(goal_pose)
>>>>>>> 34f0df80
        self.add_constraints_of_goal(CartesianPositionStraight(root_link=root_link,
                                                               root_group=root_group,
                                                               tip_link=tip_link,
                                                               tip_group=tip_group,
                                                               goal_point=goal_point,
                                                               reference_velocity=reference_linear_velocity,
                                                               weight=weight,
                                                               start_condition=start_condition,
                                                               hold_condition=hold_condition,
                                                               end_condition=end_condition))
        self.add_constraints_of_goal(CartesianOrientation(root_link=root_link,
                                                          root_group=root_group,
                                                          tip_link=tip_link,
                                                          tip_group=tip_group,
                                                          goal_orientation=goal_orientation,
                                                          reference_velocity=reference_angular_velocity,
<<<<<<< HEAD
                                                          weight=weight))

    def make_constraints(self):
        pass

    def __str__(self):
        s = super().__str__()
        return f'{s}/{self.root_link}/{self.tip_link}_suffix:{self.suffix}'
=======
                                                          weight=weight,
                                                          start_condition=start_condition,
                                                          hold_condition=hold_condition,
                                                          end_condition=end_condition))
>>>>>>> 34f0df80


class TranslationVelocityLimit(Goal):
    def __init__(self, root_link: str, tip_link: str, root_group: Optional[str] = None, tip_group: Optional[str] = None,
                 weight=WEIGHT_ABOVE_CA, max_velocity=0.1, hard=True, name: Optional[str] = None,
                 start_condition: cas.Expression = cas.TrueSymbol,
                 hold_condition: cas.Expression = cas.FalseSymbol,
                 end_condition: cas.Expression = cas.TrueSymbol,
                 ):
        """
        See CartesianVelocityLimit
        """
        self.root_link = god_map.world.search_for_link_name(root_link, root_group)
        self.tip_link = god_map.world.search_for_link_name(tip_link, tip_group)
        if name is None:
            name = f'{self.__class__.__name__}/{self.root_link}/{self.tip_link}'
        super().__init__(name)
        self.hard = hard
        self.weight = weight
        self.max_velocity = max_velocity

        r_P_c = god_map.world.compose_fk_expression(self.root_link, self.tip_link).to_position()
        # self.add_debug_expr('limit', -self.max_velocity)
        task = self.create_and_add_task('limit translation vel')
        if not self.hard:
            task.add_translational_velocity_limit(frame_P_current=r_P_c,
                                                  max_velocity=self.max_velocity,
                                                  weight=self.weight)
        else:
            task.add_translational_velocity_limit(frame_P_current=r_P_c,
                                                  max_velocity=self.max_velocity,
                                                  weight=self.weight,
                                                  max_violation=0)
        self.connect_monitors_to_all_tasks(start_condition, hold_condition, end_condition)


class RotationVelocityLimit(Goal):
    def __init__(self, root_link: str, tip_link: str, root_group: Optional[str] = None, tip_group: Optional[str] = None,
                 weight=WEIGHT_ABOVE_CA, max_velocity=0.5, hard=True, name: Optional[str] = None,
                 start_condition: cas.Expression = cas.TrueSymbol,
                 hold_condition: cas.Expression = cas.FalseSymbol,
                 end_condition: cas.Expression = cas.TrueSymbol,
                 ):
        """
        See CartesianVelocityLimit
        """
        self.root_link = god_map.world.search_for_link_name(root_link, root_group)
        self.tip_link = god_map.world.search_for_link_name(tip_link, tip_group)
        if name is None:
            name = f'{self.__class__.__name__}/{self.root_link}/{self.tip_link}'
        super().__init__(name)
        self.hard = hard

        self.weight = weight
        self.max_velocity = max_velocity

        r_R_c = god_map.world.compose_fk_expression(self.root_link, self.tip_link).to_rotation()

        task = self.create_and_add_task('rot vel limit')
        if self.hard:
            task.add_rotational_velocity_limit(frame_R_current=r_R_c,
                                               max_velocity=self.max_velocity,
                                               weight=self.weight)
        else:
            task.add_rotational_velocity_limit(frame_R_current=r_R_c,
                                               max_velocity=self.max_velocity,
                                               weight=self.weight,
                                               max_violation=0)
        self.connect_monitors_to_all_tasks(start_condition, hold_condition, end_condition)


class CartesianVelocityLimit(Goal):
    def __init__(self,
                 root_link: str,
                 tip_link: str,
                 root_group: Optional[str] = None,
                 tip_group: Optional[str] = None,
                 max_linear_velocity: float = 0.1,
                 max_angular_velocity: float = 0.5,
                 weight: float = WEIGHT_ABOVE_CA,
                 hard: bool = False,
                 name: Optional[str] = None,
                 start_condition: cas.Expression = cas.TrueSymbol,
                 hold_condition: cas.Expression = cas.FalseSymbol,
                 end_condition: cas.Expression = cas.TrueSymbol,
                 ):
        """
        This goal will use put a strict limit on the Cartesian velocity. This will require a lot of constraints, thus
        slowing down the system noticeably.
        :param root_link: root link of the kinematic chain
        :param tip_link: tip link of the kinematic chain
        :param root_group: if the root_link is not unique, use this to say to which group the link belongs
        :param tip_group: if the tip_link is not unique, use this to say to which group the link belongs
        :param max_linear_velocity: m/s
        :param max_angular_velocity: rad/s
        :param weight: default WEIGHT_ABOVE_CA
        :param hard: Turn this into a hard constraint. This make create unsolvable optimization problems
        """
        self.root_link = root_link
        self.tip_link = tip_link
        if name is None:
            name = f'{self.__class__.__name__}/{self.root_link}/{self.tip_link}'
        super().__init__(name)
        self.add_constraints_of_goal(TranslationVelocityLimit(root_link=root_link,
                                                              root_group=root_group,
                                                              tip_link=tip_link,
                                                              tip_group=tip_group,
                                                              max_velocity=max_linear_velocity,
                                                              weight=weight,
                                                              hard=hard,
                                                              start_condition=start_condition,
                                                              hold_condition=hold_condition,
                                                              end_condition=end_condition))
        self.add_constraints_of_goal(RotationVelocityLimit(root_link=root_link,
                                                           root_group=root_group,
                                                           tip_link=tip_link,
                                                           tip_group=tip_group,
                                                           max_velocity=max_angular_velocity,
                                                           weight=weight,
                                                           hard=hard,
                                                           start_condition=start_condition,
                                                           hold_condition=hold_condition,
                                                           end_condition=end_condition))


class RelativePositionSequence(Goal):
    def __init__(self,
                 goal1: PointStamped,
                 goal2: PointStamped,
                 root_link: str,
                 tip_link: str,
                 name: Optional[str] = None,
                 start_condition: cas.Expression = cas.TrueSymbol,
                 hold_condition: cas.Expression = cas.FalseSymbol,
                 end_condition: cas.Expression = cas.TrueSymbol):
        self.root_link = god_map.world.search_for_link_name(root_link)
        self.tip_link = god_map.world.search_for_link_name(tip_link)
        if name is None:
            name = f'{self.__class__.__name__}/{self.root_link}/{self.tip_link}'
        super().__init__(name)
        self.root_P_goal1 = transform_msg(self.root_link, goal1)
        self.tip_P_goal2 = transform_msg(self.tip_link, goal2)
        self.max_velocity = 0.1
        self.weight = WEIGHT_BELOW_CA

        root_P_current = god_map.world.compose_fk_expression(self.root_link, self.tip_link).to_position()

        root_P_goal1 = cas.Point3(self.root_P_goal1)

        error1 = cas.euclidean_distance(root_P_goal1, root_P_current)
        error1_monitor = ExpressionMonitor(name='p1',
                                           stay_true=True)
        self.add_monitor(error1_monitor)
        error1_monitor.set_expression(cas.less(cas.abs(error1), 0.01))

        error2_monitor = ExpressionMonitor(name='p2',
                                           stay_true=True)
        self.add_monitor(error2_monitor)

        root_P_goal2_cached = transform_msg_and_turn_to_expr(self.root_link,
                                                             self.tip_P_goal2,
                                                             error1_monitor.get_state_expression())

        error2 = cas.euclidean_distance(root_P_goal2_cached, root_P_current)
        error2_monitor.set_expression(cas.less(cas.abs(error2), 0.01))

        step1 = self.create_and_add_task('step1')
        step1.end_condition = error1_monitor
        step1.add_point_goal_constraints(root_P_current, root_P_goal1,
                                         reference_velocity=self.max_velocity,
                                         weight=self.weight)

        self.step2 = self.create_and_add_task('step2')
        self.step2.start_condition = error1_monitor
        self.step2.end_condition = error2_monitor
        self.step2.add_point_goal_constraints(root_P_current, root_P_goal2_cached,
                                              reference_velocity=self.max_velocity,
                                              weight=self.weight)

        self.connect_start_condition_to_all_tasks(start_condition)
        self.connect_hold_condition_to_all_tasks(hold_condition)
        self.step2.end_condition = cas.logic_and(self.step2.end_condition, end_condition)<|MERGE_RESOLUTION|>--- conflicted
+++ resolved
@@ -27,17 +27,12 @@
                  root_group: Optional[str] = None,
                  tip_group: Optional[str] = None,
                  reference_velocity: Optional[float] = None,
-<<<<<<< HEAD
-                 weight: float = WEIGHT_ABOVE_CA, root_link2: str = None,
-                 suffix: str = ''):
-=======
                  weight: float = WEIGHT_ABOVE_CA,
                  relative: bool = False,
                  name: Optional[str] = None,
                  start_condition: cas.Expression = cas.TrueSymbol,
                  hold_condition: cas.Expression = cas.FalseSymbol,
                  end_condition: cas.Expression = cas.TrueSymbol):
->>>>>>> 34f0df80
         """
         See CartesianPose.
         """
@@ -50,42 +45,6 @@
             reference_velocity = self.default_reference_velocity
         self.reference_velocity = reference_velocity
         self.weight = weight
-<<<<<<< HEAD
-        self.suffix = suffix
-        if self.max_velocity is not None:
-            self.add_constraints_of_goal(TranslationVelocityLimit(root_link=root_link,
-                                                                  root_group=root_group,
-                                                                  tip_link=tip_link,
-                                                                  tip_group=tip_group,
-                                                                  weight=weight,
-                                                                  max_velocity=max_velocity,
-                                                                  hard=False))
-
-    @profile
-    def make_constraints(self):
-        r_P_g = w.Point3(self.goal_point)
-        r_P_c = self.get_fk(self.root_link, self.tip_link).to_position()
-        if self.root_link2 is not None:
-            root_link2_T_root_link = self.get_fk_evaluated(self.root_link2, self.root_link)
-            r_P_c = root_link2_T_root_link.dot(r_P_c)
-        # self.add_debug_expr('trans', w.norm(r_P_c))
-        #weight = self.weight*self.traj_time_in_seconds()
-        #v = w.Vector3([0,0,1])
-        #v.scale(weight/1000)
-        #self.add_debug_expr('weight', v)
-
-        self.add_debug_expr('position', w.norm(r_P_c))
-        self.add_debug_expr('position_goal', w.norm(r_P_g))
-
-        self.add_point_goal_constraints(frame_P_goal=r_P_g,
-                                        frame_P_current=r_P_c,
-                                        reference_velocity=self.reference_velocity,
-                                        weight=self.weight)
-
-    def __str__(self):
-        s = super().__str__()
-        return f'{s}/{self.root_link}/{self.tip_link}_suffix:{self.suffix}'
-=======
         if not cas.is_true(start_condition):
             relative = True
         if relative:
@@ -100,7 +59,6 @@
                                         weight=self.weight)
         self.connect_monitors_to_all_tasks(start_condition=start_condition, hold_condition=hold_condition,
                                            end_condition=end_condition)
->>>>>>> 34f0df80
 
 
 class CartesianOrientation(Goal):
@@ -114,16 +72,11 @@
                  tip_group: Optional[str] = None,
                  reference_velocity: Optional[float] = None,
                  weight: float = WEIGHT_ABOVE_CA,
-<<<<<<< HEAD
-                 root_link2: str = None,
-                 suffix: str = ''):
-=======
                  name: Optional[str] = None,
                  relative: bool = False,
                  start_condition: cas.Expression = cas.TrueSymbol,
                  hold_condition: cas.Expression = cas.FalseSymbol,
                  end_condition: cas.Expression = cas.TrueSymbol):
->>>>>>> 34f0df80
         """
         See CartesianPose.
         """
@@ -136,32 +89,11 @@
             reference_velocity = self.default_reference_velocity
         self.reference_velocity = reference_velocity
         self.weight = weight
-<<<<<<< HEAD
-        self.suffix = suffix
-        # if self.max_velocity is not None:
-        #     self.add_constraints_of_goal(RotationVelocityLimit(root_link=root_link,
-        #                                                        tip_link=tip_link,
-        #                                                        weight=weight,
-        #                                                        max_velocity=max_velocity,
-        #                                                        hard=False,
-        #                                                        prefix=prefix,
-        #                                                        **kwargs))
-
-    def make_constraints(self):
-        r_R_g = w.RotationMatrix(self.goal_orientation)
-        r_R_c = self.get_fk(self.root_link, self.tip_link).to_rotation()
-        if self.root_link2 is not None:
-            c_R_r_eval = self.get_fk_evaluated(self.tip_link, self.root_link2).to_rotation()
-            root_link2_T_root_link = self.get_fk_evaluated(self.root_link2, self.root_link)
-            # self.add_debug_matrix('root_link2_T_root_link', root_link2_T_root_link)
-            r_R_c = root_link2_T_root_link.dot(r_R_c)
-=======
 
         if not cas.is_true(start_condition):
             relative = True
         if relative:
             root_R_goal = transform_msg_and_turn_to_expr(self.root_link, goal_orientation, start_condition)
->>>>>>> 34f0df80
         else:
             root_R_goal = transform_msg_and_turn_to_expr(self.root_link, goal_orientation)
 
@@ -174,14 +106,7 @@
                                            current_R_frame_eval=c_R_r_eval,
                                            reference_velocity=self.reference_velocity,
                                            weight=self.weight)
-<<<<<<< HEAD
-
-    def __str__(self):
-        s = super().__str__()
-        return f'{s}/{self.root_link}/{self.tip_link}_suffix:{self.suffix}'
-=======
         self.connect_monitors_to_all_tasks(start_condition, hold_condition, end_condition)
->>>>>>> 34f0df80
 
 
 class CartesianPositionStraight(Goal):
@@ -192,18 +117,12 @@
                  root_group: Optional[str] = None,
                  tip_group: Optional[str] = None,
                  reference_velocity: Optional[float] = None,
-<<<<<<< HEAD
-                 max_velocity: Optional[float] = None,
-                 weight: float = WEIGHT_ABOVE_CA,
-                 suffix: str = ''):
-=======
                  name: Optional[str] = None,
                  weight: float = WEIGHT_ABOVE_CA,
                  start_condition: cas.Expression = cas.TrueSymbol,
                  hold_condition: cas.Expression = cas.FalseSymbol,
                  end_condition: cas.Expression = cas.TrueSymbol,
                  ):
->>>>>>> 34f0df80
         """
         Same as CartesianPosition, but tries to move the tip_link in a straight line to the goal_point.
         """
@@ -211,17 +130,6 @@
             reference_velocity = 0.2
         self.reference_velocity = reference_velocity
         self.weight = weight
-<<<<<<< HEAD
-        self.root_link = self.world.search_for_link_name(root_link, root_group)
-        self.tip_link = self.world.search_for_link_name(tip_link, tip_group)
-        self.goal_point = self.transform_msg(self.root_link, goal_point)
-        self.suffix = suffix
-
-    def make_constraints(self):
-        root_P_goal = w.Point3(self.goal_point)
-        root_P_tip = self.get_fk(self.root_link, self.tip_link).to_position()
-        t_T_r = self.get_fk(self.tip_link, self.root_link)
-=======
         self.root_link = god_map.world.search_for_link_name(root_link, root_group)
         self.tip_link = god_map.world.search_for_link_name(tip_link, tip_group)
         self.goal_point = transform_msg(self.root_link, goal_point)
@@ -232,7 +140,6 @@
         root_P_goal = cas.Point3(self.goal_point)
         root_P_tip = god_map.world.compose_fk_expression(self.root_link, self.tip_link).to_position()
         t_T_r = god_map.world.compose_fk_expression(self.tip_link, self.root_link)
->>>>>>> 34f0df80
         tip_P_goal = t_T_r.dot(root_P_goal)
 
         # Create rotation matrix, which rotates the tip link frame
@@ -266,18 +173,7 @@
                                                    'line/y',
                                                    'line/z'])
 
-<<<<<<< HEAD
-        if self.max_velocity is not None:
-            self.add_translational_velocity_limit(frame_P_current=root_P_tip,
-                                                  max_velocity=self.max_velocity,
-                                                  weight=self.weight)
-
-    def __str__(self):
-        s = super().__str__()
-        return f'{s}/{self.root_link}/{self.tip_link}_suffix:{self.suffix}'
-=======
         self.connect_monitors_to_all_tasks(start_condition, hold_condition, end_condition)
->>>>>>> 34f0df80
 
 
 class CartesianPose(Goal):
@@ -289,17 +185,12 @@
                  tip_group: Optional[str] = None,
                  reference_linear_velocity: Optional[float] = None,
                  reference_angular_velocity: Optional[float] = None,
-<<<<<<< HEAD
-                 weight=WEIGHT_ABOVE_CA, root_link2: Optional[str] = None,
-                 suffix: str = ''):
-=======
                  name: Optional[str] = None,
                  relative: bool = False,
                  weight=WEIGHT_ABOVE_CA,
                  start_condition: cas.Expression = cas.TrueSymbol,
                  hold_condition: cas.Expression = cas.FalseSymbol,
                  end_condition: cas.Expression = cas.TrueSymbol):
->>>>>>> 34f0df80
         """
         This goal will use the kinematic chain between root and tip link to move tip link into the goal pose.
         The max velocities enforce a strict limit, but require a lot of additional constraints, thus making the
@@ -316,15 +207,6 @@
         :param reference_angular_velocity: rad/s
         :param weight: default WEIGHT_ABOVE_CA
         """
-<<<<<<< HEAD
-        self.root_link = root_link
-        self.tip_link = tip_link
-        self.suffix = suffix
-        super().__init__()
-        goal_point = PointStamped()
-        goal_point.header = goal_pose.header
-        goal_point.point = goal_pose.pose.position
-=======
         self.root_link = god_map.world.search_for_link_name(root_link, root_group)
         self.tip_link = god_map.world.search_for_link_name(tip_link, tip_group)
         if name is None:
@@ -340,7 +222,6 @@
 
         goal_point, goal_quaternion = split_pose_stamped(goal_pose)
 
->>>>>>> 34f0df80
         self.add_constraints_of_goal(CartesianPosition(root_link=root_link,
                                                        tip_link=tip_link,
                                                        goal_point=goal_point,
@@ -360,24 +241,12 @@
                                                           root_group=root_group,
                                                           tip_group=tip_group,
                                                           reference_velocity=reference_angular_velocity,
-<<<<<<< HEAD
-                                                          weight=weight,
-                                                          root_link2=root_link2))
-
-    def make_constraints(self):
-        pass
-
-    def __str__(self):
-        s = super().__str__()
-        return f'{s}/{self.root_link}/{self.tip_link}_suffix:{self.suffix}'
-=======
                                                           weight=self.weight,
                                                           name=orientation_name,
                                                           relative=relative,
                                                           start_condition=start_condition,
                                                           hold_condition=hold_condition,
                                                           end_condition=end_condition))
->>>>>>> 34f0df80
 
 
 class DiffDriveBaseGoal(Goal):
@@ -519,32 +388,20 @@
                  reference_linear_velocity: Optional[float] = None,
                  reference_angular_velocity: Optional[float] = None,
                  weight: float = WEIGHT_ABOVE_CA,
-<<<<<<< HEAD
-                 suffix: str = ''):
-=======
                  name: Optional[str] = None,
                  start_condition: cas.Expression = cas.TrueSymbol,
                  hold_condition: cas.Expression = cas.FalseSymbol,
                  end_condition: cas.Expression = cas.TrueSymbol,
                  ):
->>>>>>> 34f0df80
         """
         See CartesianPose. In contrast to it, this goal will try to move tip_link in a straight line.
         """
         self.root_link = root_link
         self.tip_link = tip_link
-<<<<<<< HEAD
-        self.suffix = suffix
-        super().__init__()
-        goal_point = PointStamped()
-        goal_point.header = goal_pose.header
-        goal_point.point = goal_pose.pose.position
-=======
         if name is None:
             name = f'{self.__class__.__name__}/{self.root_link}/{self.tip_link}'
         super().__init__(name)
         goal_point, goal_orientation = split_pose_stamped(goal_pose)
->>>>>>> 34f0df80
         self.add_constraints_of_goal(CartesianPositionStraight(root_link=root_link,
                                                                root_group=root_group,
                                                                tip_link=tip_link,
@@ -561,21 +418,10 @@
                                                           tip_group=tip_group,
                                                           goal_orientation=goal_orientation,
                                                           reference_velocity=reference_angular_velocity,
-<<<<<<< HEAD
-                                                          weight=weight))
-
-    def make_constraints(self):
-        pass
-
-    def __str__(self):
-        s = super().__str__()
-        return f'{s}/{self.root_link}/{self.tip_link}_suffix:{self.suffix}'
-=======
                                                           weight=weight,
                                                           start_condition=start_condition,
                                                           hold_condition=hold_condition,
                                                           end_condition=end_condition))
->>>>>>> 34f0df80
 
 
 class TranslationVelocityLimit(Goal):
