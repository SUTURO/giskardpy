--- conflicted
+++ resolved
@@ -10,19 +10,13 @@
 from giskard_msgs.msg import Constraint as Constraint_msg
 from giskardpy import casadi_wrapper as w
 from giskardpy.casadi_wrapper import symbol_expr_float
-<<<<<<< HEAD
-from giskardpy.exceptions import ConstraintInitalizationException, GiskardException, UnknownGroupException, \
-    UnknownLinkException
-=======
 from giskardpy.configs.data_types import ControlModes
 from giskardpy.exceptions import ConstraintInitalizationException, GiskardException, UnknownGroupException
->>>>>>> bc985e8c
 from giskardpy.god_map import GodMap
 from giskardpy.model.joints import OneDofJoint
 from giskardpy.model.world import WorldTree
 from giskardpy.my_types import my_string, transformable_message, PrefixName, Derivatives
 from giskardpy.qp.constraint import InequalityConstraint, EqualityConstraint, DerivativeInequalityConstraint
-from giskardpy.tree.behaviors.suturo_monitor_force_sensor import MonitorForceSensor
 
 WEIGHT_MAX = Constraint_msg.WEIGHT_MAX
 WEIGHT_ABOVE_CA = Constraint_msg.WEIGHT_ABOVE_CA
@@ -64,9 +58,6 @@
         Usage of 'self.__class__.__name__' is recommended.
         """
         return str(self.__class__.__name__)
-
-    def update_params(self):
-        pass
 
     def add_collision_check(self, link_a: PrefixName, link_b: PrefixName, distance: float):
         """
@@ -128,8 +119,6 @@
                 msg.header.frame_id = self.world.search_for_link_name(msg.header.frame_id)
             except UnknownGroupException:
                 pass
-            except UnknownLinkException:
-                pass
             return self.world.transform_msg(target_frame, msg)
         except KeyError:
             return tf.transform_msg(target_frame, msg, timeout=tf_timeout)
@@ -232,6 +221,7 @@
         self._inequality_constraints = OrderedDict()
         self._derivative_constraints = OrderedDict()
         self._debug_expressions = OrderedDict()
+        self.make_constraints()
         for sub_goal in self._sub_goals:
             sub_goal._save_self_on_god_map()
             equality_constraints, inequality_constraints, derivative_constraints, debug_expressions = \
@@ -241,8 +231,6 @@
             self._inequality_constraints.update(_prepend_prefix(self.__class__.__name__, inequality_constraints))
             self._derivative_constraints.update(_prepend_prefix(self.__class__.__name__, derivative_constraints))
             self._debug_expressions.update(_prepend_prefix(self.__class__.__name__, debug_expressions))
-
-        self.make_constraints()
         return self._equality_constraints, self._inequality_constraints, self._derivative_constraints, \
                self._debug_expressions
 
@@ -672,9 +660,6 @@
                                      name_suffix=f'{name}/q/vel',
                                      velocity_limit=max_velocity)
 
-    def update_params(self):
-        pass
-
 
 def _prepend_prefix(prefix, d):
     new_dict = OrderedDict()
@@ -694,33 +679,4 @@
     """
 
     def make_constraints(self):
-        pass
-
-
-class ForceSensorGoal(Goal):
-    """
-    Inherit from this goal, if the goal should use the Force Sensor.
-    """
-
-    def __init__(self):
-        super().__init__()
-
-        cond = self.goal_cancel_condition()
-        recover = self.recovery()
-
-        tree = self.god_map.get_data(identifier=identifier.tree_manager)
-        tree.insert_node(MonitorForceSensor('Monitor_Force', cond, recover), 'monitor execution', 2)
-
-    def make_constraints(self):
-        pass
-
-    def __str__(self) -> str:
-        return super().__str__()
-
-    @abc.abstractmethod
-    def goal_cancel_condition(self) -> [(str, str, w.Expression)]:
-        pass
-
-    @abc.abstractmethod
-    def recovery(self) -> Dict:
-        return {}
+        pass