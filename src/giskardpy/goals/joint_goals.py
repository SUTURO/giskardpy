--- conflicted
+++ resolved
@@ -4,14 +4,6 @@
 
 from geometry_msgs.msg import PoseStamped
 
-<<<<<<< HEAD
-from giskardpy import casadi_wrapper as w, identifier, profile
-from giskardpy.tree.control_modes import ControlModes
-from giskardpy.exceptions import ConstraintException, ConstraintInitalizationException
-from giskardpy.goals.goal import Goal, WEIGHT_BELOW_CA, NonMotionGoal, WEIGHT_ABOVE_CA
-from giskardpy.model.joints import OmniDrive, DiffDrive, OmniDrivePR22
-from giskardpy.my_types import PrefixName
-=======
 from giskardpy import casadi_wrapper as cas
 from giskardpy.monitors.monitors import ExpressionMonitor
 from giskardpy.god_map import god_map
@@ -22,7 +14,6 @@
 from giskardpy.model.joints import OmniDrive, DiffDrive, OmniDrivePR22, OneDofJoint
 from giskardpy.data_types import PrefixName, Derivatives
 from giskardpy.utils.expression_definition_utils import transform_msg
->>>>>>> 34f0df80
 from giskardpy.utils.math import axis_angle_from_quaternion
 
 
@@ -93,129 +84,13 @@
         god_map.world.notify_state_change()
         self.connect_monitors_to_all_tasks(start_condition, hold_condition, end_condition)
 
-
-class JointVelocityLimit(Goal):
-    def __init__(self,
-<<<<<<< HEAD
-                 joint_name: str,
-                 goal: float,
-                 group_name: str = None,
-                 weight: float = WEIGHT_BELOW_CA,
-                 max_velocity: float = 1,
-                 hard: bool = False,
-                 suffix: Optional[str] = ''):
-        """
-        Use JointPosition or JointPositionList instead.
-        This goal will move a continuous joint to a goal position.
-        :param joint_name:
-        :param goal: goal position
-        :param group_name: if joint_name is not unique, search in this group for matches.
-        :param weight:
-        :param max_velocity: rad/s
-        :param hard: turn this into a hard constraint.
-        """
-        self.joint_goal = goal
-        self.weight = weight
-        self.max_velocity = max_velocity
-        self.hard = hard
-        self.suffix = suffix
-        super().__init__()
-        self.joint_name = self.world.search_for_joint_name(joint_name, group_name)
-        if not self.world.is_joint_continuous(self.joint_name):
-            raise ConstraintException(f'{self.__class__.__name__} called with non continuous joint {joint_name}')
-
-    def make_constraints(self):
-        current_joint = self.get_joint_position_symbol(self.joint_name)
-        max_velocity = w.min(self.max_velocity,
-                             self.world.get_joint_velocity_limits(self.joint_name)[1])
-
-        error = w.shortest_angular_distance(current_joint, self.joint_goal)
-
-        if self.hard:
-            self.add_equality_constraint(reference_velocity=max_velocity,
-                                         equality_bound=error,
-                                         weight=self.weight,
-                                         task_expression=current_joint,
-                                         lower_slack_limit=0,
-                                         upper_slack_limit=0)
-        else:
-            self.add_equality_constraint(reference_velocity=max_velocity,
-                                         equality_bound=error,
-                                         weight=self.weight,
-                                         task_expression=current_joint)
-
     def __str__(self):
         s = super().__str__()
-        return f'{s}/{self.joint_name}_suffix:{self.suffix}'
-
-
-class JointPositionPrismatic(Goal):
-    def __init__(self,
-                 joint_name: str,
-                 goal: float,
-                 group_name: str = None,
-                 weight: float = WEIGHT_BELOW_CA,
-                 max_velocity: float = 1,
-                 hard: bool = False,
-                 suffix: Optional[str] = ''):
-        """
-        Use JointPosition or JointPositionList instead.
-        Moves a prismatic joint to a goal position.
-        :param joint_name:
-        :param goal:
-        :param group_name: if joint_name is not unique, will search in this group for matches
-        :param weight:
-        :param max_velocity: m/s
-        :param hard: turn this into a hard constraint
-        """
-        self.goal = goal
-        self.weight = weight
-        self.max_velocity = max_velocity
-        self.hard = hard
-        self.suffix = suffix
-        super().__init__()
-        self.joint_name = self.world.search_for_joint_name(joint_name, group_name)
-        ll, ul = self.world.get_joint_position_limits(self.joint_name)
-        self.goal = min(ul, max(ll, self.goal))
-        if not self.world.is_joint_prismatic(self.joint_name):
-            raise ConstraintException(f'{self.__class__.__name__} called with non prismatic joint {joint_name}')
-
-    def make_constraints(self):
-        current_joint = self.get_joint_position_symbol(self.joint_name)
-
-        try:
-            limit_expr = self.world.get_joint_velocity_limits(self.joint_name)[1]
-            max_velocity = w.min(self.max_velocity,
-                                 limit_expr)
-        except IndexError:
-            max_velocity = self.max_velocity
-
-        error = self.goal - current_joint
-
-        if self.hard:
-            self.add_equality_constraint(reference_velocity=max_velocity,
-                                         equality_bound=error,
-                                         weight=self.weight,
-                                         task_expression=current_joint,
-                                         upper_slack_limit=0,
-                                         lower_slack_limit=0)
-        else:
-            self.add_equality_constraint(reference_velocity=max_velocity,
-                                         equality_bound=error,
-                                         weight=self.weight,
-                                         task_expression=current_joint)
-
-    def __str__(self):
-        s = super().__str__()
-        return f'{s}/{self.joint_name}_suffix:{self.suffix}'
-
-
-class JointVelocityRevolute(Goal):
-    def __init__(self,
-                 joint_name: str,
-=======
+        return f'{s}/{self.joint_name}'
+
+class JointVelocityLimit(Goal):
+    def __init__(self,
                  joint_names: List[str],
->>>>>>> 34f0df80
                  group_name: Optional[str] = None,
                  weight: float = WEIGHT_BELOW_CA,
                  max_velocity: float = 1,
@@ -235,260 +110,6 @@
         self.weight = weight
         self.max_velocity = max_velocity
         self.hard = hard
-<<<<<<< HEAD
-        super().__init__()
-        self.joint_name = self.world.search_for_joint_name(joint_name, group_name)
-        if not self.world.is_joint_revolute(self.joint_name):
-            raise ConstraintException(f'{self.__class__.__name__} called with non revolute joint {joint_name}')
-
-    def make_constraints(self):
-        current_joint = self.get_joint_position_symbol(self.joint_name)
-
-        try:
-            limit_expr = self.world.get_joint_velocity_limits(self.joint_name)[1]
-            max_velocity = w.min(self.max_velocity,
-                                 limit_expr)
-        except IndexError:
-            max_velocity = self.max_velocity
-
-        if self.hard:
-            self.add_velocity_constraint(lower_velocity_limit=-max_velocity,
-                                         upper_velocity_limit=max_velocity,
-                                         weight=self.weight,
-                                         task_expression=current_joint,
-                                         velocity_limit=max_velocity,
-                                         lower_slack_limit=0,
-                                         upper_slack_limit=0)
-        else:
-            self.add_velocity_constraint(lower_velocity_limit=-max_velocity,
-                                         upper_velocity_limit=max_velocity,
-                                         weight=self.weight,
-                                         task_expression=current_joint,
-                                         velocity_limit=max_velocity)
-
-    def __str__(self):
-        s = super().__str__()
-        return f'{s}/{self.joint_name}'
-
-
-class JointPositionRevolute(Goal):
-    def __init__(self,
-                 joint_name: str,
-                 goal: float,
-                 group_name: str = None,
-                 weight: float = WEIGHT_BELOW_CA,
-                 max_velocity: float = 1,
-                 hard: bool = False,
-                 suffix: Optional[str] = ''):
-        """
-        Use JointPosition or JointPositionList instead.
-        Moves a revolute joint to a goal pose.
-        :param joint_name:
-        :param goal:
-        :param group_name: if joint_name is not unique, will search in this group for matches.
-        :param weight:
-        :param max_velocity: rad/s
-        :param hard: turn this into a hard constraint.
-        """
-        self.goal = goal
-        self.weight = weight
-        self.max_velocity = max_velocity
-        self.hard = hard
-        self.suffix = suffix
-        super().__init__()
-        self.joint_name = self.world.search_for_joint_name(joint_name, group_name)
-        if not self.world.is_joint_revolute(self.joint_name):
-            raise ConstraintException(f'{self.__class__.__name__} called with non revolute joint {joint_name}')
-
-    @profile
-    def make_constraints(self):
-        current_joint = self.get_joint_position_symbol(self.joint_name)
-
-        joint_goal = self.goal
-        weight = self.weight
-
-        max_velocity = w.min(self.max_velocity,
-                             self.world.get_joint_velocity_limits(self.joint_name)[1])
-
-        error = joint_goal - current_joint
-        if self.hard:
-            self.add_equality_constraint(reference_velocity=max_velocity,
-                                         equality_bound=error,
-                                         weight=weight,
-                                         task_expression=current_joint,
-                                         upper_slack_limit=0,
-                                         lower_slack_limit=0)
-        else:
-            self.add_equality_constraint(reference_velocity=max_velocity,
-                                         equality_bound=error,
-                                         weight=weight,
-                                         task_expression=current_joint)
-
-    def __str__(self):
-        s = super().__str__()
-        return f'{s}/{self.joint_name}_suffix:{self.suffix}'
-
-
-class ShakyJointPositionRevoluteOrPrismatic(Goal):
-    def __init__(self, joint_name, goal, frequency, group_name: str = None, noise_amplitude=1.0, weight=WEIGHT_BELOW_CA,
-                 max_velocity=1):
-        """
-        This goal will move a revolute or prismatic joint to the goal position and shake the joint with the given
-        frequency.
-        :param joint_name: str
-        :param goal: float
-        :param frequency: float
-        :param noise_amplitude: float
-        :param weight: float, default WEIGHT_BELOW_CA
-        :param max_velocity: float, rad/s, default 3451, meaning the urdf/config limits are active
-        """
-        super().__init__()
-        self.joint_name = self.world.search_for_joint_name(joint_name, group_name)
-        if not self.world.is_joint_revolute(self.joint_name) and not self.world.is_joint_prismatic(joint_name):
-            raise ConstraintException(
-                f'{self.__class__.__name__} called with non revolute/prismatic joint {joint_name}')
-
-        self.goal = goal
-        self.frequency = frequency
-        self.noise_amplitude = noise_amplitude
-        self.weight = weight
-        self.max_velocity = max_velocity
-
-    def make_constraints(self):
-        current_joint = self.get_joint_position_symbol(self.joint_name)
-        frequency = self.frequency
-        noise_amplitude = self.noise_amplitude
-        joint_goal = self.goal
-        weight = self.weight
-
-        time = self.god_map.to_symbol(identifier.time)
-        time_in_secs = self.sample_period * time
-
-        max_velocity = w.min(self.max_velocity,
-                             self.world.get_joint_velocity_limits(self.joint_name)[1])
-
-        fun_params = frequency * 2.0 * w.pi * time_in_secs
-        err = (joint_goal - current_joint) + noise_amplitude * max_velocity * w.sin(fun_params)
-        capped_err = w.limit(err, -noise_amplitude * max_velocity, noise_amplitude * max_velocity)
-
-        self.add_equality_constraint(equality_bound=capped_err,
-                                     reference_velocity=max_velocity,
-                                     weight=weight,
-                                     task_expression=current_joint)
-
-    def __str__(self):
-        s = super(ShakyJointPositionRevoluteOrPrismatic, self).__str__()
-        return f'{s}/{self.joint_name}'
-
-
-class ShakyJointPositionContinuous(Goal):
-    def __init__(self, joint_name, goal, frequency, group_name: str = None, noise_amplitude=10, weight=WEIGHT_BELOW_CA,
-                 max_velocity=1):
-        """
-        This goal will move a continuous joint to the goal position and shake the joint with the given frequency.
-        :param joint_name: str
-        :param goal: float
-        :param frequency: float
-        :param noise_amplitude: float
-        :param weight: float, default WEIGHT_BELOW_CA
-        :param max_velocity: float, rad/s, default 3451, meaning the urdf/config limits are active
-        """
-        self.goal = goal
-        self.frequency = frequency
-        self.noise_amplitude = noise_amplitude
-        self.weight = weight
-        self.max_velocity = max_velocity
-        super().__init__()
-        self.joint_name = self.world.search_for_joint_name(joint_name, group_name)
-        if not self.world.is_joint_continuous(self.joint_name):
-            raise ConstraintException(f'{self.__class__.__name__} called with non continuous joint {joint_name}')
-
-    def make_constraints(self):
-        current_joint = self.get_joint_position_symbol(self.joint_name)
-        frequency = self.frequency
-        noise_amplitude = self.noise_amplitude
-        joint_goal = self.goal
-        weight = self.weight
-
-        time = self.god_map.to_symbol(identifier.time)
-        time_in_secs = self.sample_period * time
-
-        max_velocity = w.min(self.max_velocity,
-                             self.world.get_joint_velocity_limits(self.joint_name)[1])
-
-        fun_params = frequency * 2.0 * w.pi * time_in_secs
-        err = w.shortest_angular_distance(current_joint, joint_goal) + noise_amplitude * max_velocity * w.sin(
-            fun_params)
-
-        capped_err = w.limit(err, -noise_amplitude * max_velocity, noise_amplitude * max_velocity)
-
-        self.add_equality_constraint(equality_bound=capped_err,
-                                     reference_velocity=max_velocity,
-                                     weight=weight,
-                                     task_expression=current_joint)
-
-    def __str__(self):
-        s = super().__str__()
-        return f'{s}/{self.joint_name}'
-
-
-class AvoidSingleJointLimits(Goal):
-    def __init__(self,
-                 joint_name,
-                 group_name: Optional[str] = None,
-                 weight: float = 0.1,
-                 max_linear_velocity: float = 100,
-                 percentage: float = 5):
-        """
-        This goal will push revolute joints away from their position limits
-        :param joint_name:
-        :param group_name: if joint_name is not unique, will search in this group for matches.
-        :param weight:
-        :param max_linear_velocity: m/s for prismatic joints, rad/s for revolute joints
-        :param percentage: default 15, if limits are 0-100, the constraint will push into the 15-85 range
-        """
-        self.weight = weight
-        self.max_velocity = max_linear_velocity
-        self.percentage = percentage
-        super().__init__()
-        self.joint_name = self.world.search_for_joint_name(joint_name, group_name)
-        if not self.world.is_joint_revolute(self.joint_name) and not self.world.is_joint_prismatic(self.joint_name):
-            raise ConstraintException(
-                f'{self.__class__.__name__} called with non prismatic or revolute joint {joint_name}')
-
-    def make_constraints(self):
-        weight = self.weight
-        joint_symbol = self.get_joint_position_symbol(self.joint_name)
-        percentage = self.percentage / 100.
-        lower_limit, upper_limit = self.world.get_joint_position_limits(self.joint_name)
-        max_velocity = self.max_velocity
-        max_velocity = w.min(max_velocity,
-                             self.world.get_joint_velocity_limits(self.joint_name)[1])
-
-        joint_range = upper_limit - lower_limit
-        center = (upper_limit + lower_limit) / 2.
-
-        max_error = joint_range / 2. * percentage
-
-        upper_goal = center + joint_range / 2. * (1 - percentage)
-        lower_goal = center - joint_range / 2. * (1 - percentage)
-
-        upper_err = upper_goal - joint_symbol
-        lower_err = lower_goal - joint_symbol
-
-        error = w.max(w.abs(w.min(upper_err, 0)), w.abs(w.max(lower_err, 0)))
-        weight = weight * (error / max_error)
-
-        self.add_inequality_constraint(reference_velocity=max_velocity,
-                                       lower_error=lower_err,
-                                       upper_error=upper_err,
-                                       weight=weight,
-                                       task_expression=joint_symbol)
-
-    def __str__(self):
-        s = super().__str__()
-        return f'{s}/{self.joint_name}'
-=======
         self.joint_names = joint_names
         if name is None:
             name = f'{self.__class__.__name__}/{self.joint_names}'
@@ -519,7 +140,6 @@
                                              task_expression=current_joint,
                                              velocity_limit=max_velocity)
         self.connect_monitors_to_all_tasks(start_condition, hold_condition, end_condition)
->>>>>>> 34f0df80
 
 
 class AvoidJointLimits(Goal):
@@ -590,19 +210,12 @@
     def __init__(self,
                  goal_state: Dict[str, float],
                  group_name: Optional[str] = None,
-<<<<<<< HEAD
-                 weight: Optional[float] = None,
-                 max_velocity: Optional[float] = None,
-                 hard: bool = False,
-                 suffix: Optional[str] = ''):
-=======
                  weight: float = WEIGHT_BELOW_CA,
                  max_velocity: float = 1,
                  name: Optional[str] = None,
                  start_condition: cas.Expression = cas.TrueSymbol,
                  hold_condition: cas.Expression = cas.FalseSymbol,
                  end_condition: cas.Expression = cas.TrueSymbol):
->>>>>>> 34f0df80
         """
         Calls JointPosition for a list of joints.
         :param goal_state: maps joint_name to goal position
@@ -611,11 +224,6 @@
         :param max_velocity: will be applied to all joints, you should group joint types, e.g., prismatic joints
         :param hard: turns this into a hard constraint.
         """
-<<<<<<< HEAD
-        super().__init__()
-        self.joint_names = list(goal_state.keys())
-        self.suffix = suffix
-=======
         self.current_positions = []
         self.goal_positions = []
         self.velocity_limits = []
@@ -626,66 +234,9 @@
         super().__init__(name)
         self.max_velocity = max_velocity
         self.weight = weight
->>>>>>> 34f0df80
         if len(goal_state) == 0:
             raise GoalInitalizationException(f'Can\'t initialize {self} with no joints.')
         for joint_name, goal_position in goal_state.items():
-<<<<<<< HEAD
-            params = {'joint_name': joint_name,
-                      'group_name': group_name,
-                      'goal': goal_position,
-                      'suffix': suffix}
-            if weight is not None:
-                params['weight'] = weight
-            if max_velocity is not None:
-                params['max_velocity'] = max_velocity
-            params['hard'] = hard
-            self.add_constraints_of_goal(JointPosition(**params))
-
-    def make_constraints(self):
-        pass
-
-    def __str__(self):
-        s = super().__str__()
-        return f'{s}/{self.joint_names}_suffix:{self.suffix}'
-
-
-class JointPosition(Goal):
-    def __init__(self,
-                 joint_name: str,
-                 goal: float,
-                 group_name: Optional[str] = None,
-                 weight: float = WEIGHT_BELOW_CA,
-                 max_velocity: float = 100,
-                 hard: bool = False,
-                 suffix: Optional[str] = ''):
-        """
-        Moves joint_name to goal.
-        :param joint_name:
-        :param goal:
-        :param group_name: if joint_name is not unique, search in this group for matches.
-        :param weight:
-        :param max_velocity: m/s for prismatic joints, rad/s for revolute or continuous joints, limited by urdf
-        """
-        super().__init__()
-        self.suffix = suffix
-        self.joint_name = self.world.search_for_joint_name(joint_name, group_name)
-        if self.world.is_joint_continuous(self.joint_name):
-            C = JointPositionContinuous
-        elif self.world.is_joint_revolute(self.joint_name):
-            C = JointPositionRevolute
-        elif self.world.is_joint_prismatic(self.joint_name):
-            C = JointPositionPrismatic
-        else:
-            raise ConstraintInitalizationException(f'\'{joint_name}\' has to be continuous, revolute or prismatic')
-        self.add_constraints_of_goal(C(joint_name=joint_name,
-                                       group_name=group_name,
-                                       goal=goal,
-                                       weight=weight,
-                                       max_velocity=max_velocity,
-                                       hard=hard,
-                                       suffix=self.suffix))
-=======
             joint_name = god_map.world.search_for_joint_name(joint_name, group_name)
 
             ll_pos, ul_pos = god_map.world.compute_joint_limits(joint_name, Derivatives.position)
@@ -708,7 +259,6 @@
                 error = cas.shortest_angular_distance(current, goal)
             else:
                 error = goal - current
->>>>>>> 34f0df80
 
             task.add_equality_constraint(name=name,
                                          reference_velocity=velocity_limit,
@@ -716,10 +266,4 @@
                                          weight=self.weight,
                                          task_expression=current)
 
-<<<<<<< HEAD
-    def __str__(self):
-        s = super().__str__()
-        return f'{s}/{self.joint_name}_suffix:{self.suffix}'
-=======
-        self.connect_monitors_to_all_tasks(start_condition, hold_condition, end_condition)
->>>>>>> 34f0df80
+        self.connect_monitors_to_all_tasks(start_condition, hold_condition, end_condition)