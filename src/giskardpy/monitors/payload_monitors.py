import abc
from abc import ABC
from threading import Lock
from typing import List, Optional, Dict, Tuple

import numpy as np
import rospy
from std_msgs.msg import Float64
from sensor_msgs.msg import JointState

from giskard_msgs.msg import MoveResult, GiskardError
from giskardpy.exceptions import GiskardException, MonitorInitalizationException
from giskardpy.monitors.monitors import Monitor, PayloadMonitor, CancelMotion
from giskardpy.god_map import god_map
from giskardpy.utils import logging
import giskardpy.casadi_wrapper as cas


class WorldUpdatePayloadMonitor(PayloadMonitor):
    world_lock = Lock()

    def __init__(self, *,
                 name: Optional[str] = None,
                 start_condition: cas.Expression = cas.TrueSymbol):
        super().__init__(name=name, start_condition=start_condition, run_call_in_thread=True)

    @abc.abstractmethod
    def apply_world_update(self):
        pass

    def __call__(self):
        with WorldUpdatePayloadMonitor.world_lock:
            self.apply_world_update()
        self.state = True


class SetMaxTrajectoryLength(CancelMotion):
    new_length: float

    def __init__(self,
                 new_length: Optional[float] = None,
                 name: Optional[str] = None,
                 start_condition: cas.Expression = cas.TrueSymbol, ):
        if not (start_condition == cas.TrueSymbol).evaluate():
            raise MonitorInitalizationException(f'Cannot set start_condition for {SetMaxTrajectoryLength.__name__}')
        if new_length is None:
            self.new_length = god_map.qp_controller_config.max_trajectory_length
        else:
            self.new_length = new_length
        error_message = f'Trajectory longer than {self.new_length}'
        super().__init__(name=name,
                         start_condition=start_condition,
                         error_message=error_message,
                         error_code=GiskardError.MAX_TRAJECTORY_LENGTH)

    @profile
    def __call__(self):
        if god_map.time > self.new_length:
            return super().__call__()


class Print(PayloadMonitor):
    def __init__(self,
                 message: str,
                 name: Optional[str] = None,
                 start_condition: cas.Expression = cas.TrueSymbol):
        self.message = message
        super().__init__(name=name, start_condition=start_condition, run_call_in_thread=False)

    def __call__(self):
        logging.loginfo(self.message)
        self.state = True


class Sleep(PayloadMonitor):
    def __init__(self,
                 seconds: float,
                 name: Optional[str] = None,
                 start_condition: cas.Expression = cas.TrueSymbol):
        self.seconds = seconds
        super().__init__(name=name, start_condition=start_condition, run_call_in_thread=True)

    def __call__(self):
        rospy.sleep(self.seconds)
        self.state = True


class UpdateParentLinkOfGroup(WorldUpdatePayloadMonitor):
    def __init__(self,
                 group_name: str,
                 parent_link: str,
                 parent_link_group: Optional[str] = '',
                 name: Optional[str] = None,
                 start_condition: cas.Expression = cas.TrueSymbol):
        if not god_map.is_standalone():
            raise MonitorInitalizationException(f'This monitor can only be used in standalone mode.')
        self.group_name = group_name
        self.new_parent_link = god_map.world.search_for_link_name(parent_link, parent_link_group)
        super().__init__(name=name, start_condition=start_condition)

    def apply_world_update(self):
        god_map.world.move_group(group_name=self.group_name,
                                 new_parent_link_name=self.new_parent_link)
        rospy.sleep(2)


class CollisionMatrixUpdater(PayloadMonitor):
    collision_matrix: Dict[Tuple[str, str], float]

    def __init__(self,
                 new_collision_matrix: Dict[Tuple[str, str], float],
                 name: Optional[str] = None,
                 start_condition: cas.Expression = cas.TrueSymbol):
        super().__init__(name=name, start_condition=start_condition, run_call_in_thread=False)
        self.collision_matrix = new_collision_matrix

    @profile
    def __call__(self):
        god_map.collision_scene.set_collision_matrix(self.collision_matrix)
        god_map.collision_scene.reset_cache()
        self.state = True


class PayloadAlternator(PayloadMonitor):

    def __init__(self,
                 mod: int = 2,
                 name: Optional[str] = None,
                 start_condition: cas.Expression = cas.TrueSymbol):
        super().__init__(name=name, stay_true=False, start_condition=start_condition, run_call_in_thread=False)
        self.mod = mod

    def __call__(self):
<<<<<<< HEAD
        self.state = np.floor(god_map.time) % self.mod == 0


class CloseGripper(PayloadMonitor):
    def __init__(self,
                 name: Optional[str] = None,
                 start_condition: cas.Expression = cas.TrueSymbol,
                 effort: int = -180,
                 pub_topic='hsrb4s/hand_motor_joint_velocity_controller/command',
                 joint_state_topic='hsrb4s/joint_states',
                 velocity_threshold=0.1,
                 effort_threshold=-1,
                 joint_name='hand_motor_joint',
                 as_open=False,
                 motion_goal_name=None
                 ):
        super().__init__(name=name, start_condition=start_condition, run_call_in_thread=False, stay_true=False)
        self.pub = rospy.Publisher(pub_topic, Float64, queue_size=1)
        self.effort = 0
        self.velocity_threshold = velocity_threshold
        rospy.Subscriber(joint_state_topic, JointState, self.callback)
        self.joint_name = joint_name
        self.effort_threshold = effort_threshold
        self.effort_cmd = effort
        self.as_open = as_open
        self.msg = Float64()
        self.msg.data = effort
        self.motion_goal_name = motion_goal_name
        self.msg_e = Float64()
        self.msg_e.data = 0
        if self.as_open:
            self.cmd = 'putdown'
        else:
            self.cmd = 'pickup'
        self.stopped = False

    def __call__(self, *args, **kwargs):
        # read motion goal state from the godmap to publish zero once
        is_active = god_map.motion_goal_manager.motion_goals[self.motion_goal_name].all_commands[self.cmd]
        if is_active:
            self.pub.publish(self.msg)
            self.stopped = False
        elif self.as_open and not is_active and not self.stopped:
            self.pub.publish(self.msg_e)
            self.stopped = True

        if not self.as_open and self.effort < self.effort_threshold:
            self.state = True
        elif self.as_open and self.effort > self.effort_threshold:
            self.state = True
        else:
            self.state = False

    def callback(self, joints: JointState):
        for name, effort, velocity in zip(joints.name, joints.effort, joints.velocity):
            if self.joint_name in name:
                if abs(velocity) < self.velocity_threshold:
                    self.effort = effort
                else:
                    self.effort = 0
        # self.pub.publish(self.msg)
=======
        self.state = np.floor(god_map.time) % self.mod == 0
>>>>>>> dd8328c3
<|MERGE_RESOLUTION|>--- conflicted
+++ resolved
@@ -5,8 +5,6 @@
 
 import numpy as np
 import rospy
-from std_msgs.msg import Float64
-from sensor_msgs.msg import JointState
 
 from giskard_msgs.msg import MoveResult, GiskardError
 from giskardpy.exceptions import GiskardException, MonitorInitalizationException
@@ -131,68 +129,4 @@
         self.mod = mod
 
     def __call__(self):
-<<<<<<< HEAD
-        self.state = np.floor(god_map.time) % self.mod == 0
-
-
-class CloseGripper(PayloadMonitor):
-    def __init__(self,
-                 name: Optional[str] = None,
-                 start_condition: cas.Expression = cas.TrueSymbol,
-                 effort: int = -180,
-                 pub_topic='hsrb4s/hand_motor_joint_velocity_controller/command',
-                 joint_state_topic='hsrb4s/joint_states',
-                 velocity_threshold=0.1,
-                 effort_threshold=-1,
-                 joint_name='hand_motor_joint',
-                 as_open=False,
-                 motion_goal_name=None
-                 ):
-        super().__init__(name=name, start_condition=start_condition, run_call_in_thread=False, stay_true=False)
-        self.pub = rospy.Publisher(pub_topic, Float64, queue_size=1)
-        self.effort = 0
-        self.velocity_threshold = velocity_threshold
-        rospy.Subscriber(joint_state_topic, JointState, self.callback)
-        self.joint_name = joint_name
-        self.effort_threshold = effort_threshold
-        self.effort_cmd = effort
-        self.as_open = as_open
-        self.msg = Float64()
-        self.msg.data = effort
-        self.motion_goal_name = motion_goal_name
-        self.msg_e = Float64()
-        self.msg_e.data = 0
-        if self.as_open:
-            self.cmd = 'putdown'
-        else:
-            self.cmd = 'pickup'
-        self.stopped = False
-
-    def __call__(self, *args, **kwargs):
-        # read motion goal state from the godmap to publish zero once
-        is_active = god_map.motion_goal_manager.motion_goals[self.motion_goal_name].all_commands[self.cmd]
-        if is_active:
-            self.pub.publish(self.msg)
-            self.stopped = False
-        elif self.as_open and not is_active and not self.stopped:
-            self.pub.publish(self.msg_e)
-            self.stopped = True
-
-        if not self.as_open and self.effort < self.effort_threshold:
-            self.state = True
-        elif self.as_open and self.effort > self.effort_threshold:
-            self.state = True
-        else:
-            self.state = False
-
-    def callback(self, joints: JointState):
-        for name, effort, velocity in zip(joints.name, joints.effort, joints.velocity):
-            if self.joint_name in name:
-                if abs(velocity) < self.velocity_threshold:
-                    self.effort = effort
-                else:
-                    self.effort = 0
-        # self.pub.publish(self.msg)
-=======
-        self.state = np.floor(god_map.time) % self.mod == 0
->>>>>>> dd8328c3
+        self.state = np.floor(god_map.time) % self.mod == 0