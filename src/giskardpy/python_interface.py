--- conflicted
+++ resolved
@@ -50,19 +50,6 @@
         """
         return self.robot_urdf.get_root()
 
-<<<<<<< HEAD
-    def set_straight_cart_goal(self, root, tip, pose_stamped, trans_max_velocity=None, rot_max_velocity=None, weight=None):
-        """
-        :param tip:
-        :type tip: str
-        :param pose_stamped:
-        :type pose_stamped: PoseStamped
-        """
-        self.set_straight_translation_goal(root, tip, pose_stamped, max_velocity=trans_max_velocity, weight=weight)
-        self.set_rotation_goal(root, tip, pose_stamped, max_velocity=rot_max_velocity, weight=weight)
-
-    def set_translation_goal(self, root, tip, pose_stamped, weight=None, max_velocity=None):
-=======
     def set_cart_goal(self, goal_pose, tip_link, root_link, max_linear_velocity=None, max_angular_velocity=None, weight=None):
         """
         This goal will use the kinematic chain between root and tip link to move tip link into the goal pose
@@ -78,10 +65,29 @@
         :type max_angular_velocity: float
         :param weight: default WEIGHT_ABOVE_CA
         :type weight: float
->>>>>>> 6712c9f3
         """
         self.set_translation_goal(goal_pose, tip_link, root_link, weight=weight, max_velocity=max_linear_velocity)
         self.set_rotation_goal(goal_pose, tip_link, root_link, weight=weight, max_velocity=max_angular_velocity)
+
+    def set_straight_cart_goal(self, goal_pose, root_link, tip_link, trans_max_velocity=None, rot_max_velocity=None, weight=None):
+        """
+        This goal will use the kinematic chain between root and tip link to move tip link on the straightest
+        line into the goal pose
+        :param root_link: name of the root link of the kin chain
+        :type root_link: str
+        :param tip_link: name of the tip link of the kin chain
+        :type tip_link: str
+        :param goal: the goal pose
+        :type goal: PoseStamped
+        :param max_linear_velocity: m/s, default 0.1
+        :type max_linear_velocity: float
+        :param max_angular_velocity: rad/s, default 0.5
+        :type max_angular_velocity: float
+        :param weight: default WEIGHT_ABOVE_CA
+        :type weight: float
+        """
+        self.set_straight_translation_goal(goal_pose, root_link, tip_link, max_velocity=trans_max_velocity, weight=weight)
+        self.set_rotation_goal(goal_pose, root_link, tip_link, max_velocity=rot_max_velocity, weight=weight)
 
     def set_translation_goal(self, goal_pose, tip_link, root_link, weight=None, max_velocity=None):
         """
@@ -99,19 +105,18 @@
         """
         if not max_velocity and not weight:
             constraint = CartesianConstraint()
-<<<<<<< HEAD
-            constraint.type = CartesianConstraint.TRANSLATION_3D # TODO: add STRAIGHT_TRANSLATION_3D here
-            constraint.root_link = str(root)
-            constraint.tip_link = str(tip)
-            constraint.goal = pose_stamped
+            constraint.type = CartesianConstraint.TRANSLATION_3D
+            constraint.root_link = str(root_link)
+            constraint.tip_link = str(tip_link)
+            constraint.goal = goal_pose
             self.cmd_seq[-1].cartesian_constraints.append(constraint)
         else:
             constraint = Constraint()
-            constraint.type = u'CartesianPosition' # TODO: add CartesianPositionStraight here
+            constraint.type = u'CartesianPosition'
             params = {}
-            params[u'root_link'] = root
-            params[u'tip_link'] = tip
-            params[u'goal'] = convert_ros_message_to_dictionary(pose_stamped)
+            params[u'root_link'] = root_link
+            params[u'tip_link'] = tip_link
+            params[u'goal'] = convert_ros_message_to_dictionary(goal_pose)
             if max_velocity:
                 params[u'max_velocity'] = max_velocity
             if weight:
@@ -119,29 +124,31 @@
             constraint.parameter_value_pair = json.dumps(params)
             self.cmd_seq[-1].constraints.append(constraint)
 
-    def set_straight_translation_goal(self, root, tip, pose_stamped, weight=None, max_velocity=None):
-        """
-        :param tip:
-        :type tip: str
-        :param pose_stamped:
-        :type pose_stamped: PoseStamped
+    def set_straight_translation_goal(self, goal_pose, root_link, tip_link, weight=None, max_velocity=None):
+        """
+        This goal will use the kinematic chain between root and tip link to move tip link on the straightest
+        line into the goal position
+        :param root_link: name of the root link of the kin chain
+        :type root_link: str
+        :param tip_link: name of the tip link of the kin chain
+        :type tip_link: str
+        :param goal_pose: the goal pose, orientation will be ignored
+        :type goal_pose: PoseStamped
+        :param max_velocity: m/s, default 0.1
+        :type max_velocity: float
+        :param weight: default WEIGHT_ABOVE_CA
+        :type weight: float
         """
         if not max_velocity and not weight:
             constraint = CartesianConstraint()
             constraint.type = CartesianConstraint.STRAIGHT_TRANSLATION_3D # TODO: add STRAIGHT_TRANSLATION_3D here
-            constraint.root_link = str(root)
-            constraint.tip_link = str(tip)
-            constraint.goal = pose_stamped
-=======
-            constraint.type = CartesianConstraint.TRANSLATION_3D
             constraint.root_link = str(root_link)
             constraint.tip_link = str(tip_link)
             constraint.goal = goal_pose
->>>>>>> 6712c9f3
             self.cmd_seq[-1].cartesian_constraints.append(constraint)
         else:
             constraint = Constraint()
-            constraint.type = u'CartesianPositionStraight' # TODO: add CartesianPositionStraight here
+            constraint.type = u'CartesianPositionStraight'
             params = {}
             params[u'root_link'] = root_link
             params[u'tip_link'] = tip_link
