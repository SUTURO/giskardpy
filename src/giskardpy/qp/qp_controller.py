--- conflicted
+++ resolved
@@ -444,11 +444,7 @@
         self.evaluated = True
 
     def equality_constraint_bounds(self) -> Dict[str, cas.Expression]:
-<<<<<<< HEAD
-        return {f'{c.name}': c.capped_error(self.dt) for c in self.equality_constraints}
-=======
         return {f'{c.name}': c.capped_bound(self.dt) for c in self.equality_constraints}
->>>>>>> 34f0df80
 
     def last_derivative_values(self, derivative: Derivatives) -> Dict[str, cas.symbol_expr_float]:
         last_values = {}
