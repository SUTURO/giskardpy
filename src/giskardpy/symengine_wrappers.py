import numpy as np
import os
import pickle
from numpy import pi
from warnings import warn

import symengine as se
from symengine import Matrix, Symbol, eye, sympify, diag, zeros, lambdify, Abs, Max, Min, sin, cos, tan, acos, asin, \
    atan, atan2, nan, sqrt, log, tanh, var, floor, Piecewise, sign, Eq
from symengine.lib.symengine_wrapper import Lambdify

from giskardpy.exceptions import SymengineException
from giskardpy.utils import create_path
from giskardpy import logging

pathSeparator = '_'

# VERY_SMALL_NUMBER = 2.22507385851e-308
VERY_SMALL_NUMBER = 1e-100
SMALL_NUMBER = 1e-10



def diffable_abs(x):
    """
    :type x: Union[float, Symbol]
    :return: abs(x)
    :rtype: Union[float, Symbol]
    """
    return se.sqrt(x ** 2)



def diffable_sign(x):
    """
    !Returns shit if x is very close to but not equal to zero!
    if x > 0:
        return 1
    if x < 0:
        return -1
    if x == 0:
        return 0

    :type x: Union[float, Symbol]
    :return: sign(x)
    :rtype: Union[float, Symbol]
    """
    # return x/(-VERY_SMALL_NUMBER + diffable_abs(x))
    return (tanh(x * 1e105))



def diffable_heaviside(x):
    return 0.5 * (diffable_sign(x + VERY_SMALL_NUMBER) + 1)



def diffable_max_fast(x, y):
    """
    Can be compiled quickly.
    !gets very imprecise if inputs outside of [-1e7,1e7]!
    :type x: Union[float, Symbol]
    :type y: Union[float, Symbol]
    :return: max(x, y)
    :rtype: Union[float, Symbol]
    """
    return ((x + y) + diffable_abs(x - y)) / 2


def diffable_max(x, y):
    """
    !takes a long time to compile!
    :type x: Union[float, Symbol]
    :type y: Union[float, Symbol]
    :return: max(x, y)
    :rtype: Union[float, Symbol]
    """
    return diffable_if_greater_zero(x - y, x, y)


def diffable_min_fast(x, y):
    """
    Can be compiled quickly.
    !gets very imprecise if inputs outside of [-1e7,1e7]!
    :type x: Union[float, Symbol]
    :type y: Union[float, Symbol]
    :return: min(x, y)
    :rtype: Union[float, Symbol]
    """
    return ((x + y) - diffable_abs(x - y)) / 2


def diffable_min(x, y):
    """
    !takes a long time to compile!
    :type x: Union[float, Symbol]
    :type y: Union[float, Symbol]
    :return: min(x, y)
    :rtype: Union[float, Symbol]
    """
    return diffable_if_greater_zero(y - x, x, y)


def diffable_if_greater_zero(condition, if_result, else_result):
    """
    !takes a long time to compile!
    !Returns shit if condition is very close to but not equal to zero!
    :type condition: Union[float, Symbol]
    :type if_result: Union[float, Symbol]
    :type else_result: Union[float, Symbol]
    :return: if_result if condition > 0 else else_result
    :rtype: Union[float, Symbol]
    """
    # condition -= VERY_SMALL_NUMBER
    # _if = diffable_heaviside(condition) * if_result
    # _else = diffable_heaviside(-condition) * else_result
    # return _if + _else
    _condition = diffable_sign(condition - VERY_SMALL_NUMBER)  # 1 or -1
    _if = diffable_max_fast(0, _condition) * if_result  # 0 or if_result
    _else = -diffable_min_fast(0, _condition) * else_result  # 0 or else_result
    return _if + _else  # if_result or else_result


def diffable_if_greater_eq_zero(condition, if_result, else_result):
    """
    !takes a long time to compile!
    !Returns shit if condition is very close to but not equal to zero!
    :type condition: Union[float, Symbol]
    :type if_result: Union[float, Symbol]
    :type else_result: Union[float, Symbol]
    :return: if_result if condition >= 0 else else_result
    :rtype: Union[float, Symbol]
    """
    return diffable_if_greater_zero(-condition, else_result, if_result)


def diffable_if_eq_zero(condition, if_result, else_result):
    """
    A short expression which can be compiled quickly.
    !Returns shit if condition is very close to but not equal to zero!
    !Returns shit if if_result is outside of [-1e8,1e8]!
    :type condition: Union[float, Symbol]
    :type if_result: Union[float, Symbol]
    :type else_result: Union[float, Symbol]
    :return: if_result if condition == 0 else else_result
    :rtype: Union[float, Symbol]
    """
    condition = diffable_abs(diffable_sign(condition))
    return (1 - condition) * if_result + condition * else_result


def if_greater_zero(condition, if_result, else_result):
    """
    :type condition: Union[float, Symbol]
    :type if_result: Union[float, Symbol]
    :type else_result: Union[float, Symbol]
    :return: if_result if condition > 0 else else_result
    :rtype: Union[float, Symbol]
    """
    return Piecewise([if_result, condition > 0], [else_result, True])


def if_greater_eq_zero(condition, if_result, else_result):
    """
    !takes a long time to compile!
    !Returns shit if condition is very close to but not equal to zero!
    :type condition: Union[float, Symbol]
    :type if_result: Union[float, Symbol]
    :type else_result: Union[float, Symbol]
    :return: if_result if condition >= 0 else else_result
    :rtype: Union[float, Symbol]
    """
    return if_greater_zero(-condition, else_result, if_result)


def if_eq_zero(condition, if_result, else_result):
    """
    A short expression which can be compiled quickly.
    :type condition: Union[float, Symbol]
    :type if_result: Union[float, Symbol]
    :type else_result: Union[float, Symbol]
    :return: if_result if condition == 0 else else_result
    :rtype: Union[float, Symbol]
    """
    condition = se.Abs(sign(condition))
    return (1 - condition) * if_result + condition * else_result

def if_eq(a, b, if_result, else_result):
    return if_eq_zero(a - b, if_result, else_result)

def safe_compiled_function(f, file_name):
    create_path(file_name)
    with open(file_name, 'w') as file:
        pickle.dump(f, file)
        logging.loginfo(u'saved {}'.format(file_name))


def load_compiled_function(file_name):
    if os.path.isfile(file_name):
        try:
            with open(file_name, u'r') as file:
                fast_f = pickle.load(file)
                return fast_f
        except EOFError as e:
            os.remove(file_name)
            logging.logerr(u'{} deleted because it was corrupted'.format(file_name))


class CompiledFunction(object):
    def __init__(self, str_params, fast_f, l, shape):
        self.str_params = str_params
        self.fast_f = fast_f
        self.l = l
        self.shape = shape

    def __call__(self, **kwargs):
        filtered_args = [kwargs[k] for k in self.str_params]
        return self.call2(filtered_args)

    def call2(self, filtered_args):
        """
        :param filtered_args: parameter values in the same order as in self.str_params
        :type filtered_args: list
        :return:
        """
        try:
            out = np.empty(self.l)
            self.fast_f.unsafe_real(np.array(filtered_args, dtype=np.double), out)
            return out.reshape(self.shape)
        except KeyError as e:
            msg = u'KeyError: {}\ntry deleting the data folder to trigger recompilation'.format(e.message)
            raise SymengineException(msg)
        except TypeError as e:
            raise SymengineException(e.message)
        except ValueError as e:
            raise SymengineException(e.message)


def speed_up(function, parameters, backend=u'llvm'):
    # TODO use save/load for all options
    str_params = [str(x) for x in parameters]
    if len(parameters) == 0:
        try:
            constant_result = np.array(function).astype(float).reshape(function.shape)
        except:
            return

        def f(**kwargs):
            return constant_result
    else:
        if backend == u'llvm':
            # try:
            fast_f = Lambdify(list(parameters), function, backend=backend, cse=True, real=True)
            # except RuntimeError as e:
            #     warn(u'WARNING RuntimeError: "{}" during lambdify with LLVM backend, fallback to numpy'.format(e),
            #          RuntimeWarning)
            #     backend = u'lambda'
        if backend == u'lambda':
            try:
                fast_f = Lambdify(list(parameters), function, backend=u'lambda', cse=True, real=True)
            except RuntimeError as e:
                warn(u'WARNING RuntimeError: "{}" during lambdify with lambda backend, no speedup possible'.format(e),
                     RuntimeWarning)
                backend = None

        if backend in [u'llvm', u'lambda']:
            f = CompiledFunction(str_params, fast_f, len(function), function.shape)
        elif backend is None:
            def f(**kwargs):
                filtered_kwargs = {str(k): kwargs[k] for k in str_params}
                return np.array(function.subs(filtered_kwargs).tolist(), dtype=float).reshape(function.shape)
        if backend == u'python':
            f = function

    return f


def cross(u, v):
    """
    :param u: 1d matrix
    :type u: Matrix
    :param v: 1d matrix
    :type v: Matrix
    :return: 1d Matrix. If u and v have length 4, it ignores the last entry and adds a zero to the result.
    :rtype: Matrix
    """
    if len(u) != len(v):
        raise ValueError('lengths {} and {} don\'t align'.format(len(u), len(v)))
    if len(u) == 3:
        return se.Matrix([u[1] * v[2] - u[2] * v[1],
                          u[2] * v[0] - u[0] * v[2],
                          u[0] * v[1] - u[1] * v[0]])
    if len(u) == 4:
        return se.Matrix([u[1] * v[2] - u[2] * v[1],
                          u[2] * v[0] - u[0] * v[2],
                          u[0] * v[1] - u[1] * v[0],
                          0])


def vector3(x, y, z):
    """
    :param x: Union[float, Symbol]
    :param y: Union[float, Symbol]
    :param z: Union[float, Symbol]
    :rtype: Matrix
    """
    return se.Matrix([x, y, z, 0])


unitX = vector3(1, 0, 0)
unitY = vector3(0, 1, 0)
unitZ = vector3(0, 0, 1)


def point3(x, y, z):
    """
    :param x: Union[float, Symbol]
    :param y: Union[float, Symbol]
    :param z: Union[float, Symbol]
    :rtype: Matrix
    """
    return se.Matrix([x, y, z, 1])


def norm(v):
    """
    :type v: Matrix
    :return: |v|_2
    :rtype: Union[float, Symbol]
    """
    r = 0
    for x in v:
        r += x ** 2
    return se.sqrt(r)


def scale(v, a):
    """
    :type v: Matrix
    :type a: Union[float, Symbol]
    :rtype: Matrix
    """
    return v / norm(v) * a


def dot(a, b):
    """
    :type a: Matrix
    :type b: Matrix
    :rtype: Union[float, Symbol]
    """
    return (a.T * b)[0]


def translation3(x, y, z):
    """
    :type x: Union[float, Symbol]
    :type y: Union[float, Symbol]
    :type z: Union[float, Symbol]
    :return: 4x4 Matrix
        [[1,0,0,x],
         [0,1,0,y],
         [0,0,1,z],
         [0,0,0,1]]
    :rtype: Matrix
    """
    r = se.eye(4)
    r[0, 3] = x
    r[1, 3] = y
    r[2, 3] = z
    return r


def rotation_matrix_from_rpy(roll, pitch, yaw):
    """
    Conversion of roll, pitch, yaw to 4x4 rotation matrix according to:
    https://github.com/orocos/orocos_kinematics_dynamics/blob/master/orocos_kdl/src/frames.cpp#L167
    :type roll: Union[float, Symbol]
    :type pitch: Union[float, Symbol]
    :type yaw: Union[float, Symbol]
    :return: 4x4 Matrix
    :rtype: Matrix
    """
    # TODO don't split this into 3 matrices

    rx = se.Matrix([[1, 0, 0, 0],
                    [0, se.cos(roll), -se.sin(roll), 0],
                    [0, se.sin(roll), se.cos(roll), 0],
                    [0, 0, 0, 1]])
    ry = se.Matrix([[se.cos(pitch), 0, se.sin(pitch), 0],
                    [0, 1, 0, 0],
                    [-se.sin(pitch), 0, se.cos(pitch), 0],
                    [0, 0, 0, 1]])
    rz = se.Matrix([[se.cos(yaw), -se.sin(yaw), 0, 0],
                    [se.sin(yaw), se.cos(yaw), 0, 0],
                    [0, 0, 1, 0],
                    [0, 0, 0, 1]])
    return (rz * ry * rx)


def rotation_matrix_from_axis_angle(axis, angle):
    """
    Conversion of unit axis and angle to 4x4 rotation matrix according to:
    http://www.euclideanspace.com/maths/geometry/rotations/conversions/angleToMatrix/index.htm
    :param axis: 3x1 Matrix
    :type axis: Matrix
    :type angle: Union[float, Symbol]
    :return: 4x4 Matrix
    :rtype: Matrix
    """
    ct = se.cos(angle)
    st = se.sin(angle)
    vt = 1 - ct
    m_vt_0 = vt * axis[0]
    m_vt_1 = vt * axis[1]
    m_vt_2 = vt * axis[2]
    m_st_0 = axis[0] * st
    m_st_1 = axis[1] * st
    m_st_2 = axis[2] * st
    m_vt_0_1 = m_vt_0 * axis[1]
    m_vt_0_2 = m_vt_0 * axis[2]
    m_vt_1_2 = m_vt_1 * axis[2]
    return se.Matrix([[ct + m_vt_0 * axis[0], -m_st_2 + m_vt_0_1, m_st_1 + m_vt_0_2, 0],
                      [m_st_2 + m_vt_0_1, ct + m_vt_1 * axis[1], -m_st_0 + m_vt_1_2, 0],
                      [-m_st_1 + m_vt_0_2, m_st_0 + m_vt_1_2, ct + m_vt_2 * axis[2], 0],
                      [0, 0, 0, 1]])


def rotation_matrix_from_quaternion(x, y, z, w):
    """
    Unit quaternion to 4x4 rotation matrix according to:
    https://github.com/orocos/orocos_kinematics_dynamics/blob/master/orocos_kdl/src/frames.cpp#L167
    :type x: Union[float, Symbol]
    :type y: Union[float, Symbol]
    :type z: Union[float, Symbol]
    :type w: Union[float, Symbol]
    :return: 4x4 Matrix
    :rtype: Matrix
    """
    x2 = x * x
    y2 = y * y
    z2 = z * z
    w2 = w * w
    return se.Matrix([[w2 + x2 - y2 - z2, 2 * x * y - 2 * w * z, 2 * x * z + 2 * w * y, 0],
                      [2 * x * y + 2 * w * z, w2 - x2 + y2 - z2, 2 * y * z - 2 * w * x, 0],
                      [2 * x * z - 2 * w * y, 2 * y * z + 2 * w * x, w2 - x2 - y2 + z2, 0],
                      [0, 0, 0, 1]])


def frame_axis_angle(x, y, z, axis, angle):
    """
    :type x: Union[float, Symbol]
    :type y: Union[float, Symbol]
    :type z: Union[float, Symbol]
    :param axis: 3x1 Matrix
    :type axis: Matrix
    :type angle: Union[float, Symbol]
    :return: 4x4 Matrix
    :rtype: Matrix
    """
    return translation3(x, y, z) * rotation_matrix_from_axis_angle(axis, angle)


def frame_rpy(x, y, z, roll, pitch, yaw):
    """
    :type x: Union[float, Symbol]
    :type y: Union[float, Symbol]
    :type z: Union[float, Symbol]
    :type roll: Union[float, Symbol]
    :type pitch: Union[float, Symbol]
    :type yaw: Union[float, Symbol]
    :return: 4x4 Matrix
    :rtype: Matrix
    """
    return translation3(x, y, z) * rotation_matrix_from_rpy(roll, pitch, yaw)


def frame_quaternion(x, y, z, qx, qy, qz, qw):
    """
    :type x: Union[float, Symbol]
    :type y: Union[float, Symbol]
    :type z: Union[float, Symbol]
    :type qx: Union[float, Symbol]
    :type qy: Union[float, Symbol]
    :type qz: Union[float, Symbol]
    :type qw: Union[float, Symbol]
    :return: 4x4 Matrix
    :rtype: Matrix
    """
    return translation3(x, y, z) * rotation_matrix_from_quaternion(qx, qy, qz, qw)


def inverse_frame(frame):
    """
    :param frame: 4x4 Matrix
    :type frame: Matrix
    :return: 4x4 Matrix
    :rtype: Matrix
    """
    inv = se.eye(4)
    inv[:3, :3] = frame[:3, :3].T
    inv[:3, 3] = -inv[:3, :3] * frame[:3, 3]
    return inv


def position_of(frame):
    """
    :param frame: 4x4 Matrix
    :type frame: Matrix
    :return: 4x1 Matrix; the translation part of a frame in form of a point
    :rtype: Matrix
    """
    return frame[:4, 3:]


def translation_of(frame):
    """
    :param frame: 4x4 Matrix
    :type frame: Matrix
    :return: 4x4 Matrix; sets the rotation part of a frame to identity
    :rtype: Matrix
    """
    return se.eye(3).col_join(se.Matrix([[0] * 3])).row_join(frame[:4, 3:])


def rotation_of(frame):
    """
    :param frame: 4x4 Matrix
    :type frame: Matrix
    :return: 4x4 Matrix; sets the translation part of a frame to 0
    :rtype: Matrix
    """
    return frame[:4, :3].row_join(se.Matrix([0, 0, 0, 1]))


def trace(matrix):
    """
    :type matrix: Matrix
    :rtype: Union[float, Symbol]
    """
    return sum(matrix[i, i] for i in range(matrix.shape[0]))


def rotation_distance(a_R_b, a_R_c):
    """
    :param a_R_b: 4x4 or 3x3 Matrix
    :type a_R_b: Matrix
    :param a_R_c: 4x4 or 3x3 Matrix
    :type a_R_c: Matrix
    :return: angle of axis angle representation of b_R_c
    :rtype: Union[float, Symbol]
    """
    difference = a_R_b.T * a_R_c
    angle = (trace(difference[:3, :3]) - 1) / 2
    angle = se.Min(angle, 1)
    angle = se.Max(angle, -1)
    return se.acos(angle)


def diffable_axis_angle_from_matrix(rotation_matrix):
    """
    MAKE SURE MATRIX IS NORMALIZED
    :param rotation_matrix: 4x4 or 3x3 Matrix
    :type rotation_matrix: Matrix
    :return: 3x1 Matrix, angle
    :rtype: (Matrix, Union[float, Symbol])
    """
    # TODO nan if angle 0
    # TODO buggy when angle == pi
    # TODO use 'if' to make angle always positive?
    rm = rotation_matrix
    angle = (trace(rm[:3, :3]) - 1) / 2
    angle = se.acos(angle)
    x = (rm[2, 1] - rm[1, 2])
    y = (rm[0, 2] - rm[2, 0])
    z = (rm[1, 0] - rm[0, 1])
    n = se.sqrt(x * x + y * y + z * z)

    axis = se.Matrix([x / n, y / n, z / n])
    return axis, angle


def diffable_axis_angle_from_matrix_stable(rotation_matrix):
    """
    :param rotation_matrix: 4x4 or 3x3 Matrix
    :type rotation_matrix: Matrix
    :return: 3x1 Matrix, angle
    :rtype: (Matrix, Union[float, Symbol])
    """
    # TODO buggy when angle == pi
    rm = rotation_matrix
    angle = (trace(rm[:3, :3]) - 1) / 2
    angle = diffable_min_fast(angle, 1)
    angle = diffable_max_fast(angle, -1)
    angle = se.acos(angle)
    x = (rm[2, 1] - rm[1, 2])
    y = (rm[0, 2] - rm[2, 0])
    z = (rm[1, 0] - rm[0, 1])
    n = se.sqrt(x * x + y * y + z * z)
    m = diffable_if_eq_zero(n, 1, n)
    axis = se.Matrix([diffable_if_eq_zero(n, 0, x / m),
                      diffable_if_eq_zero(n, 0, y / m),
                      diffable_if_eq_zero(n, 1, z / m)])
    return axis, angle


def axis_angle_from_matrix(rotation_matrix):
    """
    :param rotation_matrix: 4x4 or 3x3 Matrix
    :type rotation_matrix: Matrix
    :return: 3x1 Matrix, angle
    :rtype: (Matrix, Union[float, Symbol])
    """
    rm = rotation_matrix
    angle = (trace(rm[:3, :3]) - 1) / 2
    angle = se.Min(angle, 1)
    angle = se.Max(angle, -1)
    angle = se.acos(angle)
    x = (rm[2, 1] - rm[1, 2])
    y = (rm[0, 2] - rm[2, 0])
    z = (rm[1, 0] - rm[0, 1])
    n = se.sqrt(x * x + y * y + z * z)
    m = if_eq_zero(n, 1, n)
    axis = se.Matrix([if_eq_zero(n, 0, x / m),
                      if_eq_zero(n, 0, y / m),
                      if_eq_zero(n, 1, z / m)])
    sign = diffable_sign(angle)
    axis *= sign
    angle = sign * angle
    return axis, angle


def axis_angle_from_quaternion(x, y, z, w):
    """
    :type x: Union[float, Symbol]
    :type y: Union[float, Symbol]
    :type z: Union[float, Symbol]
    :type w: Union[float, Symbol]
    :return: 4x1 Matrix
    :rtype: Matrix
    """
    l = norm([x,y,z,w])
    x, y, z, w = x/l, y/l, z/l, w/l
    w2 = se.sqrt(1 - w ** 2)
    angle = (2 * se.acos(se.Min(se.Max(-1, w), 1)))
    m = if_eq_zero(w2, 1, w2) # avoid /0
    x = if_eq_zero(w2, 0, x / m)
    y = if_eq_zero(w2, 0, y / m)
    z = if_eq_zero(w2, 1, z / m)
    return se.Matrix([x, y, z]), angle


def quaternion_from_axis_angle(axis, angle):
    """
    :param axis: 3x1 Matrix
    :type axis: Matrix
    :type angle: Union[float, Symbol]
    :return: 4x1 Matrix
    :rtype: Matrix
    """
    half_angle = angle / 2
    return se.Matrix([axis[0] * se.sin(half_angle),
                      axis[1] * se.sin(half_angle),
                      axis[2] * se.sin(half_angle),
                      se.cos(half_angle)])


def axis_angle_from_rpy(roll, pitch, yaw):
    """
    :type roll: Union[float, Symbol]
    :type pitch: Union[float, Symbol]
    :type yaw: Union[float, Symbol]
    :return: 3x1 Matrix, angle
    :rtype: (Matrix, Union[float, Symbol])
    """
    # TODO maybe go over quaternion instead of matrix
    return diffable_axis_angle_from_matrix(rotation_matrix_from_rpy(roll, pitch, yaw))


_EPS = np.finfo(float).eps * 4.0


def rpy_from_matrix(rotation_matrix):
    """
    !takes time to compile!
    :param rotation_matrix: 4x4 Matrix
    :type rotation_matrix: Matrix
    :return: roll, pitch, yaw
    :rtype: (Union[float, Symbol], Union[float, Symbol], Union[float, Symbol])
    """
    i = 0
    j = 1
    k = 2

    cy = sqrt(rotation_matrix[i, i] * rotation_matrix[i, i] + rotation_matrix[j, i] * rotation_matrix[j, i])
    if0 = cy - _EPS
    ax = diffable_if_greater_zero(if0,
                                  atan2(rotation_matrix[k, j], rotation_matrix[k, k]),
                                  atan2(-rotation_matrix[j, k], rotation_matrix[j, j]))
    ay = diffable_if_greater_zero(if0,
                                  atan2(-rotation_matrix[k, i], cy),
                                  atan2(-rotation_matrix[k, i], cy))
    az = diffable_if_greater_zero(if0,
                                  atan2(rotation_matrix[j, i], rotation_matrix[i, i]),
                                  0)
    return ax, ay, az


def quaternion_from_rpy(roll, pitch, yaw):
    """
    :type roll: Union[float, Symbol]
    :type pitch: Union[float, Symbol]
    :type yaw: Union[float, Symbol]
    :return: 4x1 Matrix
    :type: Matrix
    """
    roll_half = roll / 2.0
    pitch_half = pitch / 2.0
    yaw_half = yaw / 2.0

    c_roll = se.cos(roll_half)
    s_roll = se.sin(roll_half)
    c_pitch = se.cos(pitch_half)
    s_pitch = se.sin(pitch_half)
    c_yaw = se.cos(yaw_half)
    s_yaw = se.sin(yaw_half)

    cc = c_roll * c_yaw
    cs = c_roll * s_yaw
    sc = s_roll * c_yaw
    ss = s_roll * s_yaw

    x = c_pitch * sc - s_pitch * cs
    y = c_pitch * ss + s_pitch * cc
    z = c_pitch * cs - s_pitch * sc
    w = c_pitch * cc + s_pitch * ss

    return se.Matrix([x, y, z, w])


def quaternion_from_matrix(matrix):
    """
    !takes a loooong time to compile!
    :param matrix: 4x4 or 3x3 Matrix
    :type matrix: Matrix
    :return: 4x1 Matrix
    :rtype: Matrix
    """
    # return quaternion_from_axis_angle(*diffable_axis_angle_from_matrix_stable(matrix))
    # return quaternion_from_rpy(*rpy_from_matrix(matrix))
    q = Matrix([0, 0, 0, 0])
    if isinstance(matrix, np.ndarray):
        M = Matrix(matrix.tolist())
    else:
        M = Matrix(matrix)
    t = trace(M)

    if0 = t - M[3, 3]

    if1 = M[1, 1] - M[0, 0]

    m_i_i = diffable_if_greater_zero(if1, M[1, 1], M[0, 0])
    m_i_j = diffable_if_greater_zero(if1, M[1, 2], M[0, 1])
    m_i_k = diffable_if_greater_zero(if1, M[1, 0], M[0, 2])

    m_j_i = diffable_if_greater_zero(if1, M[2, 1], M[1, 0])
    m_j_j = diffable_if_greater_zero(if1, M[2, 2], M[1, 1])
    m_j_k = diffable_if_greater_zero(if1, M[2, 0], M[1, 2])

    m_k_i = diffable_if_greater_zero(if1, M[0, 1], M[2, 0])
    m_k_j = diffable_if_greater_zero(if1, M[0, 2], M[2, 1])
    m_k_k = diffable_if_greater_zero(if1, M[0, 0], M[2, 2])

    if2 = M[2, 2] - m_i_i

    m_i_i = diffable_if_greater_zero(if2, M[2, 2], m_i_i)
    m_i_j = diffable_if_greater_zero(if2, M[2, 0], m_i_j)
    m_i_k = diffable_if_greater_zero(if2, M[2, 1], m_i_k)

    m_j_i = diffable_if_greater_zero(if2, M[0, 2], m_j_i)
    m_j_j = diffable_if_greater_zero(if2, M[0, 0], m_j_j)
    m_j_k = diffable_if_greater_zero(if2, M[0, 1], m_j_k)

    m_k_i = diffable_if_greater_zero(if2, M[1, 2], m_k_i)
    m_k_j = diffable_if_greater_zero(if2, M[1, 0], m_k_j)
    m_k_k = diffable_if_greater_zero(if2, M[1, 1], m_k_k)

    t = diffable_if_greater_zero(if0, t, m_i_i - (m_j_j + m_k_k) + M[3, 3])
    q[0] = diffable_if_greater_zero(if0, M[2, 1] - M[1, 2],
                                    diffable_if_greater_zero(if2, m_i_j + m_j_i,
                                                             diffable_if_greater_zero(if1, m_k_i + m_i_k, t)))
    q[1] = diffable_if_greater_zero(if0, M[0, 2] - M[2, 0],
                                    diffable_if_greater_zero(if2, m_k_i + m_i_k,
                                                             diffable_if_greater_zero(if1, t, m_i_j + m_j_i)))
    q[2] = diffable_if_greater_zero(if0, M[1, 0] - M[0, 1],
                                    diffable_if_greater_zero(if2, t, diffable_if_greater_zero(if1, m_i_j + m_j_i,
                                                                                              m_k_i + m_i_k)))
    q[3] = diffable_if_greater_zero(if0, t, m_k_j - m_j_k)

    q *= 0.5 / se.sqrt(t * M[3, 3])
    return q


def quaternion_multiply(q1, q2):
    """
    :param q1: 4x1 Matrix
    :type q1: Matrix
    :param q2: 4x1 Matrix
    :type q2: Matrix
    :return: 4x1 Matrix
    :rtype: Matrix
    """
    x0, y0, z0, w0 = q2
    x1, y1, z1, w1 = q1
    return se.Matrix([x1 * w0 + y1 * z0 - z1 * y0 + w1 * x0,
                      -x1 * z0 + y1 * w0 + z1 * x0 + w1 * y0,
                      x1 * y0 - y1 * x0 + z1 * w0 + w1 * z0,
                      -x1 * x0 - y1 * y0 - z1 * z0 + w1 * w0])


def quaternion_conjugate(quaternion):
    """
    :param quaternion: 4x1 Matrix
    :type quaternion: Matrix
    :return: 4x1 Matrix
    :rtype: Matrix
    """
    return se.Matrix([-quaternion[0], -quaternion[1], -quaternion[2], quaternion[3]])


def quaternion_diff(q0, q1):
    """
    :param q0: 4x1 Matrix
    :type q0: Matrix
    :param q1: 4x1 Matrix
    :type q1: Matrix
    :return: 4x1 Matrix p, such that q1*p=q2
    :rtype: Matrix
    """
    return quaternion_multiply(quaternion_conjugate(q0), q1)


def cosine_distance(v0, v1):
    """
    :param v0: nx1 Matrix
    :type v0: Matrix
    :param v1: nx1 Matrix
    :type v1: Matrix
    :rtype: Union[float, Symbol]
    """
    return 1 - (v0.T * v1)[0]


def euclidean_distance(v1, v2):
    """
    :param v1: nx1 Matrix
    :type v1: Matrix
    :param v2: nx1 Matrix
    :type v2: Matrix
    :rtype: Union[float, Symbol]
    """
    return norm(v1 - v2)


# def floor(a):
#     a += VERY_SMALL_NUMBER
#     return (a - 0.5) - (sp.atan(sp.tan(np.pi * (a - 0.5)))) / (pi)


def fmod(a, b):
    s = sign(a)
    a = Abs(a)
    b = Abs(b)
    f1 = a - (b * floor(a / b))
    return s * se.Piecewise([0, Abs(a - b) < SMALL_NUMBER], [f1, True])


def normalize_angle_positive(angle):
    """
    Normalizes the angle to be 0 to 2*pi
    It takes and returns radians.
    """
    return fmod(fmod(angle, 2.0 * pi) + 2.0 * pi, 2.0 * pi)


def normalize_angle(angle):
    """
    Normalizes the angle to be -pi to +pi
    It takes and returns radians.
    """
    a = normalize_angle_positive(angle)
    return Piecewise([a - 2.0 * pi, a > pi], [a, True])


def shortest_angular_distance(from_angle, to_angle):
    """
    Given 2 angles, this returns the shortest angular
    difference.  The inputs and ouputs are of course radians.

    The result would always be -pi <= result <= pi. Adding the result
    to "from" will always get you an equivelent angle to "to".
    """
    return normalize_angle(to_angle - from_angle)


def diffable_slerp(q1, q2, t):
    """
    !takes a long time to compile!
    :param q1: 4x1 Matrix
    :type q1: Matrix
    :param q2: 4x1 Matrix
    :type q2: Matrix
    :param t: float, 0-1
    :type t:  Union[float, Symbol]
    :return: 4x1 Matrix; Return spherical linear interpolation between two quaternions.
    :rtype: Matrix
    """
    cos_half_theta = dot(q1, q2)

    if0 = -cos_half_theta
    q2 = diffable_if_greater_zero(if0, -q2, q2)
    cos_half_theta = diffable_if_greater_zero(if0, -cos_half_theta, cos_half_theta)

    if1 = diffable_abs(cos_half_theta) - 1.0

    # enforce acos(x) with -1 < x < 1
    cos_half_theta = diffable_min_fast(1, cos_half_theta)
    cos_half_theta = diffable_max_fast(-1, cos_half_theta)

    half_theta = acos(cos_half_theta)

    sin_half_theta = sqrt(1.0 - cos_half_theta * cos_half_theta)
    # prevent /0
    sin_half_theta = diffable_if_eq_zero(sin_half_theta, 1, sin_half_theta)
    if2 = 0.001 - diffable_abs(sin_half_theta)

    ratio_a = sin((1.0 - t) * half_theta) / sin_half_theta
    ratio_b = sin(t * half_theta) / sin_half_theta
    return diffable_if_greater_eq_zero(if1, se.Matrix(q1),
                                       diffable_if_greater_zero(if2, 0.5 * q1 + 0.5 * q2, ratio_a * q1 + ratio_b * q2))


def piecewise_matrix(*piecewise_vector):
    # TODO testme
    # FIXME support non 2d matrices?
    dimensions = piecewise_vector[0][0].shape
    for m, condition in piecewise_vector:
        assert m.shape == dimensions
    matrix = se.zeros(*dimensions)
    for x in range(dimensions[0]):
        for y in range(dimensions[1]):
            piecewise_entry = []
            for m, condition in piecewise_vector:
                piecewise_entry.append([m[x, y], condition])
            matrix[x, y] = se.Piecewise(*piecewise_entry)
    return matrix


# def slerp(q1, q2, t):
#     """
#     !takes a long time to compile!
#     :param q1: 4x1 Matrix
#     :type q1: Matrix
#     :param q2: 4x1 Matrix
#     :type q2: Matrix
#     :param t: float, 0-1
#     :type t:  Union[float, Symbol]
#     :return: 4x1 Matrix; Return spherical linear interpolation between two quaternions.
#     :rtype: Matrix
#     """
#     #FIXME
#     d = dot(q1, q2)
#     d_abs = Abs(d)
#     q1_2 = piecewise_matrix([-q1, d < 0.0], [q1, True])
#     angle = acos(d_abs)
#
#     isin = 1.0 / sin(angle)
#     q1_3 = q1_2 * sin((1.0 - t) * angle) * isin
#     q2_2 = q2 * sin(t * angle) * isin
#     q1_3 += q2_2
#     return piecewise_matrix([q1, t == 0.0],
#                             [q2, t == 1.0],
#                             [q1, Abs(d_abs - 1.0) < _EPS],
#                             [q1_2, Abs(angle) < _EPS],
#                             [q1_3, True])

def to_numpy(matrix):
    return np.array(matrix.tolist()).astype(float).reshape(matrix.shape)

<<<<<<< HEAD
def save_division(nominator, denominator):
    save_denominator = if_eq_zero(denominator, 1, denominator)
    return nominator * if_eq_zero(denominator, 0, 1 / save_denominator)
=======
def save_division(nominator, denominator, if_nan=0):
    save_denominator = if_eq_zero(denominator, 1, denominator)
    return nominator * if_eq_zero(denominator, if_nan, 1 / save_denominator)
>>>>>>> c595ec4a
<|MERGE_RESOLUTION|>--- conflicted
+++ resolved
@@ -987,12 +987,6 @@
 def to_numpy(matrix):
     return np.array(matrix.tolist()).astype(float).reshape(matrix.shape)
 
-<<<<<<< HEAD
-def save_division(nominator, denominator):
-    save_denominator = if_eq_zero(denominator, 1, denominator)
-    return nominator * if_eq_zero(denominator, 0, 1 / save_denominator)
-=======
 def save_division(nominator, denominator, if_nan=0):
     save_denominator = if_eq_zero(denominator, 1, denominator)
-    return nominator * if_eq_zero(denominator, if_nan, 1 / save_denominator)
->>>>>>> c595ec4a
+    return nominator * if_eq_zero(denominator, if_nan, 1 / save_denominator)