--- conflicted
+++ resolved
@@ -13,18 +13,11 @@
 
 class GoalReached(GiskardBehavior):
     @profile
-<<<<<<< HEAD
-    def __init__(self, name, window_size: int = 21, joint_convergence_threshold: float = 0.01):
-        super().__init__(name)
-        self.joint_convergence_threshold = joint_convergence_threshold
-        self.window_size = window_size
-=======
     def __init__(self, name, window_size: int = 21, joint_convergence_threshold: float = 0.01, real_time: bool = False):
         super().__init__(name)
         self.joint_convergence_threshold = joint_convergence_threshold
         self.window_size = window_size
         self.real_time = real_time
->>>>>>> 32cec598
         self.sample_period = self.get_god_map().get_data(identifier.sample_period)
         if real_time:
             self.window_size *= self.sample_period
