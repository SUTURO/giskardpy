<<<<<<< HEAD
=======
from copy import deepcopy

>>>>>>> 9c2dc5d6
import numpy as np
import rospy
from py_trees import Status
from sensor_msgs.msg import JointState

from giskardpy import identifier
from giskardpy.data_types import JointStates
from giskardpy.model.trajectory import Trajectory
from giskardpy.qp.qp_controller import QPController
from giskardpy.tree.behaviors.plugin import GiskardBehavior


class PublishDebugExpressions(GiskardBehavior):
    @profile
    def __init__(self, name, publish_lb: bool = False, publish_ub: bool = False, publish_lbA: bool = False,
                 publish_ubA: bool = False, publish_Ax: bool = False, publish_xdot: bool = False,
                 publish_weights: bool = False, publish_debug: bool = False, **kwargs):
        super().__init__(name)
        self.publish_lb = publish_lb
        self.publish_ub = publish_ub
        self.publish_lbA = publish_lbA
        self.publish_ubA = publish_ubA
        self.publish_weights = publish_weights
        self.publish_Ax = publish_Ax
        self.publish_xdot = publish_xdot
        self.publish_debug = publish_debug

    @profile
    def setup(self, timeout):
        self.publisher = rospy.Publisher('~qp_data', JointState, queue_size=1)
        return super().setup(timeout)


    def split_traj(self, traj) -> Trajectory:
        new_traj = Trajectory()
        for time, js in traj.items():
            new_js = JointStates()
            for name, js_ in js.items():
                # name = name.replace('/', '|')
                # traj_name = ''.join(name.split('/')[:-1])
                # name = name.split('/')[-1]
                if isinstance(js_.position, np.ndarray):
                    for x in range(js_.position.shape[0]):
                        for y in range(js_.position.shape[1]):
                            tmp_name = f'{name}|{x}_{y}'
                            # tmp_name = re.escape(tmp_name)
                            # tmp_name = tmp_name.replace('/', '|')
                            # tmp_name = tmp_name.replace('/', '\/')
                            new_js[tmp_name].position = js_.position[x, y]
                            new_js[tmp_name].velocity = js_.velocity[x, y]
                else:
                    new_js[name] = js_
                new_traj.set(time, new_js)

        return new_traj

    @profile
    def create_msg(self, qp_controller: QPController):
        msg = JointState()
        msg.header.stamp = rospy.get_rostime()
<<<<<<< HEAD
        for debug_name, debug_value in debug_pandas.items():
            if isinstance(debug_value, float):
                msg.name.append(debug_name)
                msg.position.append(debug_value)
            elif isinstance(debug_value, np.ndarray):
                for x in range(debug_value.shape[0]):
                    for y in range(debug_value.shape[1]):
                        msg.name.append(f'{debug_name}|{x}_{y}')
                        msg.position.append(debug_value[x, y])
        for name, thing in zip(['lbA', 'ubA', 'lb', 'ub', 'weights', 'xdot', 'Ax no slack'],
                         [qp_controller.p_lbA, qp_controller.p_ubA, qp_controller.p_lb, qp_controller.p_ub,
                          qp_controller.p_weights, qp_controller.p_xdot, qp_controller.p_Ax_without_slack]):
            msg.name.extend([f'{name}/{x}' for x in thing.index])
            msg.position.extend(list(thing.values.T[0]))
=======
>>>>>>> 9c2dc5d6

        sample_period = self.god_map.get_data(identifier.sample_period)
        b_names = qp_controller.b_names()
        bA_names = qp_controller.bA_names()
        filtered_b_names = np.array(b_names)[qp_controller.b_filter]
        filtered_bA_names = np.array(bA_names)[qp_controller.bA_filter]
        num_vel_constr = len(qp_controller.velocity_constraints) * (qp_controller.prediction_horizon - 2)
        num_task_constr = len(qp_controller.constraints)
        num_constr = num_vel_constr + num_task_constr

        if self.publish_debug:
            for name, value in qp_controller.evaluated_debug_expressions.items():
                if isinstance(value, np.ndarray):
                    if len(value) > 1:
                        for x in range(value.shape[0]):
                            for y in range(value.shape[1]):
                                tmp_name = f'{name}|{x}_{y}'
                                msg.name.append(tmp_name)
                                msg.position.append(value[x, y])
                    else:
                        msg.name.append(name)
                        msg.position.append(value.flatten())
                else:
                    msg.name.append(name)
                    msg.position.append(value)

        if self.publish_lb:
            lb_names = [f'lb/{entry_name}' for entry_name in filtered_b_names]
            msg.name.extend(lb_names)
            msg.position.extend(qp_controller.np_lb_filtered.tolist())

        if self.publish_ub:
            ub_names = [f'ub/{entry_name}' for entry_name in filtered_b_names]
            msg.name.extend(ub_names)
            msg.position.extend(qp_controller.np_ub_filtered.tolist())

        if self.publish_lbA:
            lbA_names = [f'lbA/{entry_name}' for entry_name in filtered_bA_names]
            msg.name.extend(lbA_names)
            msg.position.extend(qp_controller.np_lbA_filtered.tolist())

        if self.publish_ubA:
            ubA_names = [f'ubA/{entry_name}' for entry_name in filtered_bA_names]
            msg.name.extend(ubA_names)
            msg.position.extend(qp_controller.np_ubA_filtered.tolist())

        if self.publish_weights:
            weight_names = [f'weights/{entry_name}' for entry_name in b_names]
            msg.name.extend(weight_names)
            msg.position.extend(qp_controller.np_weights.tolist())

        if self.publish_xdot:
            xdot_names = [f'xdot/{entry_name}' for entry_name in filtered_b_names]
            msg.name.extend(xdot_names)
            msg.position.extend(qp_controller.xdot_full.tolist())

        if self.publish_Ax:
            Ax_names = [f'Ax/{entry_name}' for entry_name in filtered_bA_names]
            msg.name.extend(Ax_names)
            pure_xdot = qp_controller.xdot_full.copy()
            pure_xdot[-num_constr:] = 0
            Ax_without_slack = qp_controller.np_A_filtered.dot(pure_xdot)
            Ax_without_slack[-num_constr:] /= sample_period
            msg.position.extend(Ax_without_slack.tolist())
        return msg

    @profile
    def update(self):
        qp_controller: QPController = self.god_map.get_data(identifier.qp_controller)
        msg = self.create_msg(qp_controller)
        self.publisher.publish(msg)
        return Status.RUNNING<|MERGE_RESOLUTION|>--- conflicted
+++ resolved
@@ -1,8 +1,5 @@
-<<<<<<< HEAD
-=======
 from copy import deepcopy
 
->>>>>>> 9c2dc5d6
 import numpy as np
 import rospy
 from py_trees import Status
@@ -35,51 +32,10 @@
         self.publisher = rospy.Publisher('~qp_data', JointState, queue_size=1)
         return super().setup(timeout)
 
-
-    def split_traj(self, traj) -> Trajectory:
-        new_traj = Trajectory()
-        for time, js in traj.items():
-            new_js = JointStates()
-            for name, js_ in js.items():
-                # name = name.replace('/', '|')
-                # traj_name = ''.join(name.split('/')[:-1])
-                # name = name.split('/')[-1]
-                if isinstance(js_.position, np.ndarray):
-                    for x in range(js_.position.shape[0]):
-                        for y in range(js_.position.shape[1]):
-                            tmp_name = f'{name}|{x}_{y}'
-                            # tmp_name = re.escape(tmp_name)
-                            # tmp_name = tmp_name.replace('/', '|')
-                            # tmp_name = tmp_name.replace('/', '\/')
-                            new_js[tmp_name].position = js_.position[x, y]
-                            new_js[tmp_name].velocity = js_.velocity[x, y]
-                else:
-                    new_js[name] = js_
-                new_traj.set(time, new_js)
-
-        return new_traj
-
     @profile
     def create_msg(self, qp_controller: QPController):
         msg = JointState()
         msg.header.stamp = rospy.get_rostime()
-<<<<<<< HEAD
-        for debug_name, debug_value in debug_pandas.items():
-            if isinstance(debug_value, float):
-                msg.name.append(debug_name)
-                msg.position.append(debug_value)
-            elif isinstance(debug_value, np.ndarray):
-                for x in range(debug_value.shape[0]):
-                    for y in range(debug_value.shape[1]):
-                        msg.name.append(f'{debug_name}|{x}_{y}')
-                        msg.position.append(debug_value[x, y])
-        for name, thing in zip(['lbA', 'ubA', 'lb', 'ub', 'weights', 'xdot', 'Ax no slack'],
-                         [qp_controller.p_lbA, qp_controller.p_ubA, qp_controller.p_lb, qp_controller.p_ub,
-                          qp_controller.p_weights, qp_controller.p_xdot, qp_controller.p_Ax_without_slack]):
-            msg.name.extend([f'{name}/{x}' for x in thing.index])
-            msg.position.extend(list(thing.values.T[0]))
-=======
->>>>>>> 9c2dc5d6
 
         sample_period = self.god_map.get_data(identifier.sample_period)
         b_names = qp_controller.b_names()
