from __future__ import annotations
import inspect
import abc
from abc import ABC
from collections import defaultdict
from copy import copy
from time import time
from typing import Type, TypeVar, Union, Dict, List, Optional, Any

import numpy as np
import py_trees
import pydot
import rospy
from py_trees import Chooser, common, Composite
from py_trees import Selector, Sequence
from py_trees_ros.trees import BehaviourTree
from sortedcontainers import SortedList

import giskardpy
from giskard_msgs.msg import MoveAction, MoveFeedback
from giskardpy import identifier
from giskardpy.configs.data_types import CollisionCheckerLib, TfPublishingModes
from giskardpy.exceptions import DuplicateNameException, BehaviorTreeException
from giskardpy.god_map import GodMap
from giskardpy.my_types import PrefixName
from giskardpy.tree.behaviors.debug_marker_publisher import DebugMarkerPublisher
from giskardpy.tree.behaviors.append_zero_velocity import SetZeroVelocity
from giskardpy.tree.behaviors.cleanup import CleanUp, CleanUpPlanning, CleanUpBaseController
from giskardpy.tree.behaviors.collision_checker import CollisionChecker
from giskardpy.tree.behaviors.collision_scene_updater import CollisionSceneUpdater
from giskardpy.tree.behaviors.commands_remaining import CommandsRemaining
from giskardpy.tree.behaviors.evaluate_debug_expressions import EvaluateDebugExpressions
from giskardpy.tree.behaviors.exception_to_execute import ExceptionToExecute
from giskardpy.tree.behaviors.goal_canceled import GoalCanceled
from giskardpy.tree.behaviors.goal_reached import GoalReached
from giskardpy.tree.behaviors.goal_received import GoalReceived
from giskardpy.tree.behaviors.init_qp_controller import InitQPController
from giskardpy.tree.behaviors.instantaneous_controller import ControllerPlugin
from giskardpy.tree.behaviors.instantaneous_controller_base import ControllerPluginBase
from giskardpy.tree.behaviors.joint_group_pos_controller_publisher import JointGroupPosController
from giskardpy.tree.behaviors.joint_group_vel_controller_publisher import JointGroupVelController
from giskardpy.tree.behaviors.joint_pos_controller_publisher import JointPosController
from giskardpy.tree.behaviors.joint_vel_controller_publisher import JointVelController
from giskardpy.tree.behaviors.kinematic_sim import KinSimPlugin
from giskardpy.tree.behaviors.log_debug_expressions import LogDebugExpressionsPlugin
from giskardpy.tree.behaviors.log_trajectory import LogTrajPlugin
from giskardpy.tree.behaviors.loop_detector import LoopDetector
from giskardpy.tree.behaviors.max_trajectory_length import MaxTrajectoryLength
from giskardpy.tree.behaviors.new_trajectory import NewTrajectory
from giskardpy.tree.behaviors.notify_state_change import NotifyStateChange
from giskardpy.tree.behaviors.plot_debug_expressions import PlotDebugExpressions
from giskardpy.tree.behaviors.plot_trajectory import PlotTrajectory
from giskardpy.tree.behaviors.plugin import GiskardBehavior
from giskardpy.tree.behaviors.plugin_if import IF
from giskardpy.tree.behaviors.publish_debug_expressions import PublishDebugExpressions
from giskardpy.tree.behaviors.publish_feedback import PublishFeedback
from giskardpy.tree.behaviors.real_kinematic_sim import RealKinSimPlugin
from giskardpy.tree.behaviors.ros_msg_to_goal import RosMsgToGoal
from giskardpy.tree.behaviors.send_result import SendResult
from giskardpy.tree.behaviors.send_trajectory import SendFollowJointTrajectory
from giskardpy.tree.behaviors.send_trajectory_omni_drive_realtime import SendTrajectoryToCmdVel
from giskardpy.tree.behaviors.send_trajectory_omni_drive_realtime2 import SendCmdVel
from giskardpy.tree.behaviors.set_cmd import SetCmd
from giskardpy.tree.behaviors.set_error_code import SetErrorCode
from giskardpy.tree.behaviors.set_tracking_start_time import SetTrackingStartTime
from giskardpy.tree.behaviors.setup_base_traj_constraints import SetDriveGoals
from giskardpy.tree.behaviors.sync_configuration import SyncConfiguration
from giskardpy.tree.behaviors.sync_configuration2 import SyncConfiguration2
from giskardpy.tree.behaviors.sync_odometry import SyncOdometry, SyncOdometryNoLock
from giskardpy.tree.behaviors.sync_tf_frames import SyncTfFrames
from giskardpy.tree.behaviors.tf_publisher import TFPublisher
from giskardpy.tree.behaviors.time import TimePlugin
from giskardpy.tree.behaviors.time_real import RosTime
from giskardpy.tree.behaviors.visualization import VisualizationBehavior
from giskardpy.tree.behaviors.world_updater import WorldUpdater
from giskardpy.tree.composites.async_composite import AsyncBehavior
from giskardpy.tree.composites.better_parallel import ParallelPolicy, Parallel
from giskardpy.utils import logging
from giskardpy.utils.utils import create_path
from giskardpy.utils.utils import get_all_classes_in_package

T = TypeVar('T', bound=Union[Type[GiskardBehavior], Type[Composite]])


def running_is_success(cls: T) -> T:
    return py_trees.meta.running_is_success(cls)


def success_is_failure(cls: T) -> T:
    return py_trees.meta.success_is_failure(cls)


def failure_is_success(cls: T) -> T:
    return py_trees.meta.failure_is_success(cls)


def running_is_failure(cls: T) -> T:
    return py_trees.meta.running_is_failure(cls)


def failure_is_running(cls: T) -> T:
    return py_trees.meta.failure_is_running(cls)


def success_is_running(cls: T) -> T:
    return py_trees.meta.success_is_running(cls)


def anything_is_success(cls: T) -> T:
    return running_is_success(failure_is_success(cls))


def anything_is_failure(cls: T) -> T:
    return running_is_failure(success_is_failure(cls))


def behavior_is_instance_of(obj: Any, type_: Type) -> bool:
    return isinstance(obj, type_) or hasattr(obj, 'original') and isinstance(obj.original, type_)


class ManagerNode:
    node: GiskardBehavior
    parent: ManagerNode
    position: int
    disabled_children: SortedList[ManagerNode]
    enabled_children: SortedList[ManagerNode]

    def __init__(self, node: GiskardBehavior, parent: ManagerNode, position: int):
        """
        :param node: the behavior that is represented by this ManagerNode
        :param parent: the parent of the behavior that is represented by this ManagerNode
        :param position: the position of the node in the list of children of the parent
        """
        self.node = node
        self.parent = parent
        self.position = position
        self.disabled_children = SortedList()
        self.enabled_children = SortedList()

    def __lt__(self, other):
        return self.position < other.position

    def __gt__(self, other):
        return self.position > other.position

    def __eq__(self, other):
        return self.node == other.node and self.parent == other.parent

    def __str__(self):
        return self.node.name

    def __repr__(self):
        return str(self)

    def disable_child(self, manager_node: ManagerNode):
        """
        marks the given manager node as disabled in the internal tree representation and removes it to the behavior tree
        """
        self.enabled_children.remove(manager_node)
        self.disabled_children.add(manager_node)
        self.node.remove_child(manager_node.node)

    def enable_child(self, manager_node: ManagerNode):
        """
        marks the given manager node as enabled in the internal tree representation and adds it to the behavior tree
        """
        self.disabled_children.discard(manager_node)
        if manager_node not in self.enabled_children:
            self.enabled_children.add(manager_node)
            idx = self.enabled_children.index(manager_node)
            self.node.insert_child(manager_node.node, idx)

    def add_child(self, manager_node: ManagerNode):
        """
        adds the given manager node to the internal tree map and the corresponding behavior to the behavior tree
        """
        if manager_node.position < 0:
            manager_node.position = 0
            if self.enabled_children:
                manager_node.position = max(manager_node.position, self.enabled_children[-1].position + 1)
            if self.disabled_children:
                manager_node.position = max(manager_node.position, self.disabled_children[-1].position + 1)
            idx = manager_node.position
        else:
            idx = self.disabled_children.bisect_left(manager_node)
            for c in self.disabled_children.islice(start=idx):
                c.position += 1
            idx = self.enabled_children.bisect_left(manager_node)
            for c in self.enabled_children.islice(start=idx):
                c.position += 1
        self.node.insert_child(manager_node.node, idx)
        self.enabled_children.add(manager_node)

    def remove_child(self, manager_node):
        """
        removes the given manager_node from the internal tree map and the corresponding behavior from the behavior tree
        :param manager_node:
        :type manager_node: TreeManager.ManagerNode
        :return:
        """
        if manager_node in self.enabled_children:
            self.enabled_children.remove(manager_node)
            self.node.remove_child(manager_node.node)
        elif manager_node in self.disabled_children:
            self.disabled_children.remove(manager_node)
        else:
            raise RuntimeError('could not remove node. this probably means that the tree is inconsistent')
        idx = self.disabled_children.bisect_right(manager_node)
        for c in self.disabled_children.islice(start=idx):
            c.position -= 1
        idx = self.enabled_children.bisect_right(manager_node)
        for c in self.enabled_children.islice(start=idx):
            c.position -= 1


def search_for(lines, function_name):
    data = []
    for i, x in enumerate(lines):
        if x.startswith('File') \
                and (function_name in lines[i + 6] or function_name in lines[i + 7]) \
                and 'behavior' in x:
            data.append((x.split('giskardpy/src/giskardpy/tree/behaviors/')[1][:-3], lines[i - 1].split(' ')[2]))
    result = defaultdict(dict)
    for file_name, time in data:
        result[file_name][function_name] = float(time)
    return result


class TreeManager(ABC):
    god_map = GodMap()
    tree_nodes: Dict[str, ManagerNode]

    @profile
    def __init__(self, tree=None):
        self.action_server_name = self.god_map.get_data(identifier.action_server_name)
        self.config = self.god_map.get_data(identifier.giskard)

        if tree is None:
            self.tree = BehaviourTree(self.grow_giskard())
            self.setup()
        else:
            self.tree = tree
        self.tree_nodes = {}
        # self.god_map.get_data(identifier.world).reset_cache()
        # self.god_map.get_data(identifier.collision_scene).reset_collision_blacklist()

        self.__init_map(self.tree.root, None, 0)
        # self.render()

    def live(self):
        sleeper = rospy.Rate(1 / self.god_map.get_data(identifier.tree_tick_rate))
        logging.loginfo('giskard is ready')
        t = time()
        while not rospy.is_shutdown():
            try:
                self.tick()
                sleeper.sleep()
            except KeyboardInterrupt:
                break
        logging.loginfo('giskard died')

    def tick(self):
        self.tree.tick()

    @abc.abstractmethod
    def configure_visualization_marker(self,
                                       add_to_sync: Optional[bool] = None,
                                       add_to_planning: Optional[bool] = None,
                                       add_to_control_loop: Optional[bool] = None):
        ...

    @abc.abstractmethod
    def configure_max_trajectory_length(self, enabled: bool, length: float):
        ...

    @abc.abstractmethod
    def sync_joint_state_topic(self, group_name: str, topic_name: str):
        ...

    @abc.abstractmethod
    def sync_odometry_topic(self, topic_name: str, joint_name: PrefixName):
        ...

    @abc.abstractmethod
    def add_follow_joint_traj_action_server(self, namespace: str, state_topic: str, group_name: str,
                                            fill_velocity_values: bool):
        ...

    @abc.abstractmethod
<<<<<<< HEAD
=======
    def add_joint_velocity_controllers(self, namespaces: List[str]):
        ...

    @abc.abstractmethod
    def add_joint_velocity_group_controllers(self, namespaces: List[str]):
        ...

    @abc.abstractmethod
    def add_cmd_vel_publisher(self, joint_name: PrefixName):
        ...

    @abc.abstractmethod
>>>>>>> 32cec598
    def add_base_traj_action_server(self, cmd_vel_topic: str, track_only_velocity: bool = False,
                                    joint_name: PrefixName = None):
        ...

    @abc.abstractmethod
    def base_tracking_enabled(self) -> bool:
        ...

    @abc.abstractmethod
    def add_evaluate_debug_expressions(self):
        ...

    @abc.abstractmethod
    def sync_6dof_joint_with_tf_frame(self, joint_name: PrefixName, tf_parent_frame: str, tf_child_frame: str):
        ...

    @abc.abstractmethod
    def add_plot_trajectory(self, normalize_position: bool = False, wait: bool = False):
        ...

    @abc.abstractmethod
    def add_plot_debug_trajectory(self, normalize_position: bool = False, wait: bool = False):
        ...

    @abc.abstractmethod
    def add_qp_data_publisher(self, publish_lb: bool = False, publish_ub: bool = False,
                              publish_lbA: bool = False, publish_ubA: bool = False,
                              publish_bE: bool = False, publish_Ax: bool = False,
                              publish_Ex: bool = False, publish_xdot: bool = False,
                              publish_weights: bool = False, publish_g: bool = False,
                              publish_debug: bool = False, *args, **kwargs):
        ...

    @abc.abstractmethod
    def add_debug_marker_publisher(self):
        ...

    @abc.abstractmethod
    def add_tf_publisher(self, include_prefix: bool = False, tf_topic: str = 'tf',
                         mode: TfPublishingModes = TfPublishingModes.attached_and_world_objects):
        ...

    def setup(self, timeout=30):
        self.tree.setup(timeout)

    def kill_all_services(self):
        self.tree.blackboard_exchange.get_blackboard_variables_srv.shutdown()
        self.tree.blackboard_exchange.open_blackboard_watcher_srv.shutdown()
        self.tree.blackboard_exchange.close_blackboard_watcher_srv.shutdown()
        for value in self.god_map.get_data(identifier.tree_manager).tree_nodes.values():
            node = value.node
            for attribute_name, attribute in vars(node).items():
                if isinstance(attribute, rospy.Service):
                    attribute.shutdown(reason='life is pain')

    def grow_giskard(self):
        raise NotImplementedError()

    def __init_map(self, node, parent, idx):
        """
        initialises the internal map that represents the behavior tree. This method calls itself recursively for every
        node  in the tree
        :param node: the root node of the behavior tree
        :param parent: None if root
        :param idx: 0 if root
        :return:
        """
        manager_node = ManagerNode(node=node, parent=parent, position=idx)
        if parent is not None:
            parent.enabled_children.add(manager_node)
        # if isinstance(node, AsyncBehavior) or hasattr(node, 'original') and isinstance(node.original, AsyncBehavior):
        #     children = node._children
        #     for idx, child_name in enumerate(children):
        #         child_node = ManagerNode(node=children[child_name], parent=manager_node, position=idx)
        #         self.tree_nodes[child_name] = child_node
        #         manager_node.enabled_children.add(child_node)
<<<<<<< HEAD
=======
        if node.name in self.tree_nodes:
            raise KeyError(f'node named {node.name} already exists')
>>>>>>> 32cec598
        self.tree_nodes[node.name] = manager_node
        for idx, child in enumerate(node.children):
            self.__init_map(child, manager_node, idx)

    def disable_node(self, node_name):
        """
        disables the node with the given name
        :param node_name: the name of the node
        :return:
        """
        t = self.tree_nodes[node_name]
        if t.parent is not None:
            return t.parent.disable_child(t)
        else:
            logging.logwarn('cannot disable root node')
            return False

    def enable_node(self, node_name: str):
        """
        enables the node with the given name
        :param node_name: the name of the node
        """
        t = self.tree_nodes[node_name]
        if t.parent is not None:
            t.parent.enable_child(t)
        else:
            logging.loginfo('root node')

    def insert_node(self, node: GiskardBehavior, parent_name: str, position: int = -1):
        """
        inserts a node into the behavior tree.
        :param node: the node that will be inserted
        :param parent_name: the name of the parent node where the node will be inserted
        :param position: the node will be inserted as the nth child with n = len([x for x in children if x.position < position])
        """
        for i in range(100):
            if node.name in self.tree_nodes:
                node.name += '*'
            else:
                break
        else:
            raise ValueError(f'Node named {node.name} already exists.')
        parent = self.tree_nodes[parent_name]
        tree_node = ManagerNode(node=node, parent=parent, position=position)
        parent.add_child(tree_node)
        self.tree_nodes[node.name] = tree_node
        node.setup(1.0)

    def remove_node(self, node_name):
        """
        removes a node from the behavior tree
        :param node_name: the name of the node that will be removed
        :type node_name: str
        :return:
        """
        node = self.tree_nodes[node_name]
        parent = node.parent
        del self.tree_nodes[node_name]
        parent.remove_child(node)

    def get_node(self, node_name):
        """
        returns the behavior with the given name
        :param node_name:
        :type node_name: str
        :return: the behavior with the given name
        :rtype py_trees.behaviour.Behaviour:
        """
        return self.tree_nodes[node_name].node

    GiskardBehavior_ = TypeVar('GiskardBehavior_', bound=GiskardBehavior)

    def get_nodes_of_type(self, node_type: Type[GiskardBehavior_]) -> List[GiskardBehavior_]:
        return [node.node for node in self.tree_nodes.values() if behavior_is_instance_of(node.node, node_type)]

    def insert_node_behind_every_node_of_type(self, node_type: Type[GiskardBehavior],
                                              node_to_be_added: GiskardBehavior):
        nodes = self.get_nodes_of_type(node_type)
        for idx, node in enumerate(nodes):
            node_copy = copy(node_to_be_added)
            manager_node = self.tree_nodes[node.name]
            parent = manager_node.parent.node
            self.insert_node(node_copy, parent.name, self.tree_nodes[node.name].position + 1)

    def insert_node_behind_node_of_type(self, parent_node_name: str, node_type: Type[GiskardBehavior],
                                        node_to_be_added: GiskardBehavior):
        parent_node = self.tree_nodes[parent_node_name]
        for child_node in parent_node.enabled_children:
            if isinstance(child_node.node, node_type):
                self.insert_node(node_to_be_added, parent_node_name, child_node.position + 1)
                break

    def render(self):
        path = self.god_map.get_data(identifier.tmp_folder) + 'tree'
        create_path(path)
        render_dot_tree(self.tree.root, name=path)


def render_dot_tree(root, visibility_level=common.VisibilityLevel.DETAIL, name=None):
    """
    Render the dot tree to .dot, .svg, .png. files in the current
    working directory. These will be named with the root behaviour name.

    Args:
        root (:class:`~py_trees.behaviour.Behaviour`): the root of a tree, or subtree
        visibility_level (:class`~py_trees.common.VisibilityLevel`): collapse subtrees at or under this level
        name (:obj:`str`): name to use for the created files (defaults to the root behaviour name)

    Example:

        Render a simple tree to dot/svg/png file:

        .. graphviz:: dot/sequence.dot

        .. code-block:: python

            root = py_trees.composites.Sequence("Sequence")
            for job in ["Action 1", "Action 2", "Action 3"]:
                success_after_two = py_trees.behaviours.Count(name=job,
                                                              fail_until=0,
                                                              running_until=1,
                                                              success_until=10)
                root.add_child(success_after_two)
            py_trees.display.render_dot_tree(root)

    .. tip::

        A good practice is to provide a command line argument for optional rendering of a program so users
        can quickly visualise what tree the program will execute.
    """
    graph = generate_pydot_graph(root, visibility_level)
    filename_wo_extension = root.name.lower().replace(" ", "_") if name is None else name
    logging.loginfo("Writing %s.dot/svg/png" % filename_wo_extension)
    # graph.write(filename_wo_extension + '.dot')
    graph.write_png(filename_wo_extension + '.png')
    # graph.write_svg(filename_wo_extension + '.svg')


def generate_pydot_graph(root, visibility_level):
    """
    Generate the pydot graph - this is usually the first step in
    rendering the tree to file. See also :py:func:`render_dot_tree`.

    Args:
        root (:class:`~py_trees.behaviour.Behaviour`): the root of a tree, or subtree
        visibility_level (:class`~py_trees.common.VisibilityLevel`): collapse subtrees at or under this level

    Returns:
        pydot.Dot: graph
    """

    def get_node_attributes(node, visibility_level):
        blackbox_font_colours = {common.BlackBoxLevel.DETAIL: "dodgerblue",
                                 common.BlackBoxLevel.COMPONENT: "lawngreen",
                                 common.BlackBoxLevel.BIG_PICTURE: "white"
                                 }
        node_type = type(node)
        if hasattr(node, 'original'):
            node_type = type(node.original)

        if node_type == Chooser:
            attributes = ('doubleoctagon', 'cyan', 'black')  # octagon
        elif node_type == Selector:
            attributes = ('octagon', 'cyan', 'black')  # octagon
        elif node_type == Sequence:
            attributes = ('box', 'orange', 'black')
        elif node_type == Parallel:
            attributes = ('note', 'gold', 'black')
        elif node_type == AsyncBehavior:
            attributes = ('house', 'green', 'black')
        # elif isinstance(node, PluginBase) or node.children != []:
        #     attributes = ('ellipse', 'ghostwhite', 'black')  # encapsulating behaviour (e.g. wait)
        else:
            attributes = ('ellipse', 'gray', 'black')
        # if not isinstance(node, PluginBase) and node.blackbox_level != common.BlackBoxLevel.NOT_A_BLACKBOX:
        #     attributes = (attributes[0], 'gray20', blackbox_font_colours[node.blackbox_level])
        return attributes

    fontsize = 11
    fontname = 'Courier'
    graph = pydot.Dot(graph_type='digraph')
    graph.set_name(root.name.lower().replace(' ', '_'))
    # fonts: helvetica, times-bold, arial (times-roman is the default, but this helps some viewers, like kgraphviewer)
    graph.set_graph_defaults(fontname='times-roman')
    graph.set_node_defaults(fontname='times-roman')
    graph.set_edge_defaults(fontname='times-roman')
    (node_shape, node_colour, node_font_colour) = get_node_attributes(root, visibility_level)
    node_root = pydot.Node(root.name, shape=node_shape, style="filled", fillcolor=node_colour, fontsize=fontsize,
                           fontcolor=node_font_colour, fontname=fontname)
    graph.add_node(node_root)
    names = [root.name]

    def add_edges(root, root_dot_name, visibility_level):
        if visibility_level < root.blackbox_level:
            # if isinstance(root, AsyncBehavior) \
            #         or (hasattr(root, 'original') and isinstance(root.original, AsyncBehavior)):
            #     children = []
            #     names2 = []
            #     for name, child in root.get_children().items():
            #         children.append(child)
            #         names2.append(name)
            # else:
            children = root.children
            names2 = [c.name for c in children]
            for name, c in zip(names2, children):
                (node_shape, node_colour, node_font_colour) = get_node_attributes(c, visibility_level)
                proposed_dot_name = name
                if hasattr(c, 'original'):
                    proposed_dot_name += f'\n{type(c).__name__}'
                color = 'black'
                if hasattr(c, 'original'):
                    original_c = c.original
                else:
                    original_c = c
                if isinstance(original_c, GiskardBehavior) and not isinstance(original_c, AsyncBehavior):
                    function_names = ['__init__', 'setup', 'initialise', 'update']
                    function_name_padding = 20
                    entry_name_padding = 8
                    number_padding = function_name_padding - entry_name_padding
                    if hasattr(original_c, '__times'):
                        time_dict = original_c.__times
                    else:
                        time_dict = {}
                    for function_name in function_names:
                        if function_name in time_dict:
                            times = time_dict[function_name]
                            average_time = np.average(times)
                            total_time = np.sum(times)
                            if total_time > 1:
                                color = 'red'
                            proposed_dot_name += f'\n{function_name.ljust(function_name_padding, "-")}' \
                                                 f'\n{"  avg".ljust(entry_name_padding)}{f"={average_time:.3}".ljust(number_padding)}' \
                                                 f'\n{"  sum".ljust(entry_name_padding)}{f"={total_time:.3}".ljust(number_padding)}'
                        else:
                            proposed_dot_name += f'\n{function_name.ljust(function_name_padding, "-")}'

                while proposed_dot_name in names:
                    proposed_dot_name = proposed_dot_name + "*"
                names.append(proposed_dot_name)
                node = pydot.Node(proposed_dot_name, shape=node_shape, style="filled", fillcolor=node_colour,
                                  fontsize=fontsize, fontcolor=node_font_colour, color=color, fontname=fontname)
                graph.add_node(node)
                edge = pydot.Edge(root_dot_name, proposed_dot_name)
                graph.add_edge(edge)
                if (hasattr(c, 'children') and c.children != []) or (hasattr(c, '_children') and c._children != []):
                    add_edges(c, proposed_dot_name, visibility_level)

    add_edges(root, root.name, visibility_level)
    return graph


class StandAlone(TreeManager):
    sync_name: str = 'Synchronize'
    closed_loop_control_name: str = 'closed loop control'
    plan_postprocessing_name: str = 'plan postprocessing'
    planning2_name: str = 'planning II'

    def grow_giskard(self):
        root = Sequence('Giskard')
        root.add_child(self.grow_wait_for_goal())
        root.add_child(CleanUpPlanning('CleanUpPlanning'))
        root.add_child(NewTrajectory('NewTrajectory'))
        root.add_child(self.grow_process_goal())
        root.add_child(SendResult('send result', self.action_server_name, MoveAction))
        return root

    def grow_wait_for_goal(self):
        wait_for_goal = Sequence('wait for goal')
        wait_for_goal.add_child(self.grow_Synchronize())
        wait_for_goal.add_child(GoalReceived('has goal?',
                                             self.action_server_name,
                                             MoveAction))
        return wait_for_goal

    def grow_Synchronize(self):
        sync = Sequence(self.sync_name)
        sync.add_child(WorldUpdater('update world'))
<<<<<<< HEAD
        sync.add_child(SyncTfFrames('sync tf frames', []))
=======
        sync.add_child(SyncTfFrames('sync tf frames1'))
>>>>>>> 32cec598
        sync.add_child(CollisionSceneUpdater('update collision scene'))
        return sync

    def grow_process_goal(self):
        process_move_goal = failure_is_success(Selector)('Process goal')
        process_move_goal.add_child(success_is_failure(PublishFeedback)('publish feedback2',
                                                                        self.action_server_name,
                                                                        MoveFeedback.PLANNING))
        process_move_goal.add_child(self.grow_process_move_commands())
        process_move_goal.add_child(ExceptionToExecute('clear exception'))
        process_move_goal.add_child(failure_is_running(CommandsRemaining)('commands remaining?'))
        return process_move_goal

    def grow_process_move_commands(self):
        process_move_cmd = success_is_failure(Sequence)('Process move commands')
        process_move_cmd.add_child(SetCmd('set move cmd', self.action_server_name))
        process_move_cmd.add_child(self.grow_planning())
        process_move_cmd.add_child(SetErrorCode('set error code1', 'Planning'))
        return process_move_cmd

    def grow_planning(self):
        planning = failure_is_success(Sequence)('planning')
        planning.add_child(IF('command set?', identifier.next_move_goal))
        planning.add_child(RosMsgToGoal('RosMsgToGoal', self.action_server_name))
        planning.add_child(InitQPController('InitQPController'))
        planning.add_child(self.grow_planning2())
        # planning.add_child(planning_1)
        # planning.add_child(SetErrorCode('set error code'))
        planning.add_child(self.grow_plan_postprocessing())
        return planning

    def grow_planning2(self):
        planning_2 = failure_is_success(Selector)(self.planning2_name)
<<<<<<< HEAD
        planning_2.add_child(GoalCanceled('goal canceled', self.action_server_name))
        planning_2.add_child(success_is_failure(PublishFeedback)('publish feedback',
=======
        planning_2.add_child(GoalCanceled('goal canceled2', self.action_server_name))
        planning_2.add_child(success_is_failure(PublishFeedback)('publish feedback1',
>>>>>>> 32cec598
                                                                 self.action_server_name,
                                                                 MoveFeedback.PLANNING))
        # planning_2.add_child(success_is_failure(StartTimer)('start runtime timer'))
        planning_2.add_child(self.grow_planning3())
        return planning_2

    def grow_planning3(self):
        planning_3 = Sequence('planning III')
        # planning_3.add_child(PrintText('asdf'))
        planning_3.add_child(self.grow_closed_loop_control())
        # planning_3.add_child(self.grow_plan_postprocessing())
        return planning_3

    def grow_closed_loop_control(self):
        planning_4 = failure_is_success(AsyncBehavior)(self.closed_loop_control_name)
        if self.god_map.get_data(identifier.collision_checker) != CollisionCheckerLib.none:
            planning_4.add_child(CollisionChecker('collision checker'))
        planning_4.add_child(ControllerPlugin('controller'))
        planning_4.add_child(KinSimPlugin('kin sim'))
<<<<<<< HEAD
        planning_4.add_child(LogTrajPlugin('log'))
        # planning_4.add_child(WiggleCancel('wiggle'))
        planning_4.add_child(LoopDetector('loop detector'))
        planning_4.add_child(GoalReached('goal reached'))
        planning_4.add_child(TimePlugin())
=======
        planning_4.add_child(LogTrajPlugin('log closed loop control'))
        # planning_4.add_child(WiggleCancel('wiggle'))
        planning_4.add_child(LoopDetector('loop detector'))
        planning_4.add_child(GoalReached('goal reached'))
        planning_4.add_child(TimePlugin('increase time closed loop'))
>>>>>>> 32cec598
        planning_4.add_child(MaxTrajectoryLength('traj length check'))
        return planning_4

    def grow_plan_postprocessing(self):
        plan_postprocessing = Sequence(self.plan_postprocessing_name)
<<<<<<< HEAD
        plan_postprocessing.add_child(running_is_success(TimePlugin)())
        plan_postprocessing.add_child(SetZeroVelocity())
        plan_postprocessing.add_child(running_is_success(LogTrajPlugin)('log'))
=======
        plan_postprocessing.add_child(running_is_success(TimePlugin)('increase time plan post processing'))
        plan_postprocessing.add_child(SetZeroVelocity('set zero vel 1'))
        plan_postprocessing.add_child(running_is_success(LogTrajPlugin)('log post processing'))
>>>>>>> 32cec598
        return plan_postprocessing

    def configure_visualization_marker(self,
                                       add_to_sync: Optional[bool] = None,
                                       add_to_planning: Optional[bool] = None,
                                       add_to_control_loop: Optional[bool] = None):
        if add_to_sync is not None and add_to_sync:
            self.insert_node(VisualizationBehavior('visualization'), self.sync_name)
        if add_to_planning is not None and add_to_planning:
            self.insert_node(success_is_failure(VisualizationBehavior)('visualization'), self.planning2_name, 2)
            self.insert_node(anything_is_success(VisualizationBehavior)('visualization'),
                             self.plan_postprocessing_name)
<<<<<<< HEAD
        if add_to_control_loop is not None and add_to_control_loop:
            self.insert_node(success_is_running(VisualizationBehavior)('visualization'), self.closed_loop_control_name)
=======
            if self.god_map.get_data(identifier.collision_checker) != CollisionCheckerLib.none:
                self.insert_node(success_is_failure(CollisionMarker)('collision marker'), self.planning2_name, 2)
                self.insert_node(anything_is_success(CollisionMarker)('collision marker'),
                                 self.plan_postprocessing_name)
        if add_to_control_loop is not None and add_to_control_loop:
            self.insert_node(success_is_running(VisualizationBehavior)('visualization'), self.closed_loop_control_name)
            if self.god_map.get_data(identifier.collision_checker) != CollisionCheckerLib.none:
                self.insert_node(success_is_running(CollisionMarker)('collision marker'),
                                 self.closed_loop_control_name)
>>>>>>> 32cec598

    def configure_max_trajectory_length(self, enabled: bool, length: float):
        nodes = self.get_nodes_of_type(MaxTrajectoryLength)
        for node in nodes:
            if enabled:
                self.enable_node(node.name)
            else:
                self.disable_node(node.name)
            node.length = length

<<<<<<< HEAD
=======
    def add_joint_velocity_group_controllers(self, namespaces: List[str]):
        # todo new abstract decorator that uses this as default implementation
        current_function_name = inspect.currentframe().f_code.co_name
        NotImplementedError(f'stand alone mode doesn\'t support {current_function_name}.')

>>>>>>> 32cec598
    def add_follow_joint_traj_action_server(self, namespace: str, state_topic: str, group_name: str,
                                            fill_velocity_values: bool):
        # todo new abstract decorator that uses this as default implementation
        current_function_name = inspect.currentframe().f_code.co_name
        NotImplementedError(f'stand alone mode doesn\'t support {current_function_name}.')

<<<<<<< HEAD
=======
    def add_joint_velocity_controllers(self, namespaces: List[str]):
        # todo new abstract decorator that uses this as default implementation
        current_function_name = inspect.currentframe().f_code.co_name
        NotImplementedError(f'stand alone mode doesn\'t support {current_function_name}.')

    def add_cmd_vel_publisher(self, joint_name: PrefixName):
        current_function_name = inspect.currentframe().f_code.co_name
        NotImplementedError(f'stand alone mode doesn\'t support {current_function_name}.')

>>>>>>> 32cec598
    def add_base_traj_action_server(self, cmd_vel_topic: str, track_only_velocity: bool = False,
                                    joint_name: PrefixName = None):
        current_function_name = inspect.currentframe().f_code.co_name
        NotImplementedError(f'stand alone mode doesn\'t support {current_function_name}.')

    def base_tracking_enabled(self) -> bool:
        return False

    def add_evaluate_debug_expressions(self):
        nodes = self.get_nodes_of_type(EvaluateDebugExpressions)
        if len(nodes) == 0:
            self.insert_node_behind_every_node_of_type(ControllerPlugin,
                                                       EvaluateDebugExpressions('evaluate debug expressions'))

    def add_plot_trajectory(self, normalize_position: bool = False, wait: bool = False):
        if len(self.get_nodes_of_type(PlotTrajectory)) > 0:
            raise BehaviorTreeException(f'add_plot_trajectory is not allowed to be called twice')
        behavior = PlotTrajectory('plot trajectory', wait=wait, normalize_position=normalize_position)
        self.insert_node(behavior, self.plan_postprocessing_name)

    def add_plot_debug_trajectory(self, normalize_position: bool = False, wait: bool = False):
        if len(self.get_nodes_of_type(PlotDebugExpressions)) > 0:
            raise BehaviorTreeException(f'add_plot_debug_trajectory is not allowed to be called twice')
        self.add_evaluate_debug_expressions()
        for node in self.get_nodes_of_type(EvaluateDebugExpressions):
            manager_node = self.tree_nodes[node.name]
            parent_node = self.tree_nodes[node.name].parent
            if parent_node.node.name == self.closed_loop_control_name:
                self.insert_node(LogDebugExpressionsPlugin('log lba'), self.closed_loop_control_name,
                                 manager_node.position + 1)
        behavior = PlotDebugExpressions('plot debug trajectory', wait=wait, normalize_position=normalize_position)
        self.insert_node(behavior, self.plan_postprocessing_name)

    def sync_6dof_joint_with_tf_frame(self, joint_name: PrefixName, tf_parent_frame: str, tf_child_frame: str):
        tf_sync_nodes = self.get_nodes_of_type(SyncTfFrames)
        for node in tf_sync_nodes:
            node.sync_6dof_joint_with_tf_frame(joint_name, tf_parent_frame, tf_child_frame)

    def sync_joint_state_topic(self, group_name: str, topic_name: str):
        behavior = SyncConfiguration(group_name=group_name, joint_state_topic=topic_name)
        self.insert_node(behavior, self.sync_name, 2)

    def sync_odometry_topic(self, topic_name: str, joint_name: PrefixName):
        behavior = SyncOdometry(topic_name, joint_name)
        self.insert_node(behavior, self.sync_name, 2)

    def add_qp_data_publisher(self, publish_lb: bool = False, publish_ub: bool = False, publish_lbA: bool = False,
                              publish_ubA: bool = False, publish_bE: bool = False, publish_Ax: bool = False,
                              publish_Ex: bool = False, publish_xdot: bool = False, publish_weights: bool = False,
                              publish_g: bool = False, publish_debug: bool = False, *args, **kwargs):
<<<<<<< HEAD
=======
        self.add_evaluate_debug_expressions()
>>>>>>> 32cec598
        node = PublishDebugExpressions('qp data publisher',
                                       publish_lb=publish_lb,
                                       publish_ub=publish_ub,
                                       publish_lbA=publish_lbA,
                                       publish_ubA=publish_ubA,
                                       publish_bE=publish_bE,
                                       publish_Ax=publish_Ax,
                                       publish_Ex=publish_Ex,
                                       publish_xdot=publish_xdot,
                                       publish_weights=publish_weights,
                                       publish_g=publish_g,
                                       publish_debug=publish_debug)
        self.insert_node_behind_node_of_type(self.closed_loop_control_name, EvaluateDebugExpressions, node)

    def add_debug_marker_publisher(self):
<<<<<<< HEAD
=======
        self.add_evaluate_debug_expressions()
>>>>>>> 32cec598
        node = DebugMarkerPublisher('debug marker_publisher')
        self.insert_node_behind_every_node_of_type(EvaluateDebugExpressions, node)

    def add_tf_publisher(self, include_prefix: bool = False, tf_topic: str = 'tf',
                         mode: TfPublishingModes = TfPublishingModes.attached_and_world_objects):
<<<<<<< HEAD
        node = TFPublisher('publish tf', mode=mode, tf_topic =tf_topic, include_prefix=include_prefix)
        self.insert_node(node, self.sync_name)
=======
        node = TFPublisher('publish tf', mode=mode, tf_topic=tf_topic, include_prefix=include_prefix)
        self.insert_node(node, self.sync_name)

>>>>>>> 32cec598

class OpenLoop(StandAlone):
    move_robots_name = 'move robots'
    execution_name = 'execution'
    base_closed_loop_control_name = 'base sequence'

    def add_follow_joint_traj_action_server(self, namespace: str, state_topic: str, group_name: str,
                                            fill_velocity_values: bool):
        behavior = SendFollowJointTrajectory(action_namespace=namespace, state_topic=state_topic, group_name=group_name,
                                             fill_velocity_values=fill_velocity_values)
        self.insert_node(behavior, self.move_robots_name)

    def add_base_traj_action_server(self, cmd_vel_topic: str, track_only_velocity: bool = False,
                                    joint_name: PrefixName = None):
        # todo handle if this is called twice
        self.insert_node(CleanUpBaseController('CleanUpBaseController', clear_markers=False), self.execution_name)
        self.insert_node(SetDriveGoals('SetupBaseTrajConstraints'), self.execution_name)
        self.insert_node(InitQPController('InitQPController for base'), self.execution_name)

        real_time_tracking = AsyncBehavior(self.base_closed_loop_control_name)
        self.insert_node(real_time_tracking, self.move_robots_name)
        sync_tf_nodes = self.get_nodes_of_type(SyncTfFrames)
        for node in sync_tf_nodes:
<<<<<<< HEAD
            self.insert_node(success_is_running(SyncTfFrames)(node.name + '*', node.joint_map), self.base_closed_loop_control_name)
=======
            self.insert_node(success_is_running(SyncTfFrames)(node.name + '*', node.joint_map),
                             self.base_closed_loop_control_name)
>>>>>>> 32cec598
        odom_nodes = self.get_nodes_of_type(SyncOdometry)
        for node in odom_nodes:
            new_node = success_is_running(SyncOdometry)(odometry_topic=node.odometry_topic,
                                                        joint_name=node.joint_name,
                                                        name_suffix='*')
            self.insert_node(new_node, self.base_closed_loop_control_name)
        self.insert_node(RosTime('time'), self.base_closed_loop_control_name)
        self.insert_node(ControllerPlugin('base controller'), self.base_closed_loop_control_name)
        self.insert_node(RealKinSimPlugin('base kin sim'), self.base_closed_loop_control_name)
        # todo debugging
        # if self.god_map.get_data(identifier.PlotDebugTF_enabled):
        #     real_time_tracking.add_child(DebugMarkerPublisher('debug marker publisher'))
        # if self.god_map.unsafe_get_data(identifier.PublishDebugExpressions)['enabled_base']:
        #     real_time_tracking.add_child(PublishDebugExpressions('PublishDebugExpressions',
        #                                                          **self.god_map.unsafe_get_data(
        #                                                              identifier.PublishDebugExpressions)))
        # if self.god_map.unsafe_get_data(identifier.PlotDebugTF)['enabled_base']:
        #     real_time_tracking.add_child(DebugMarkerPublisher('debug marker publisher',
        #                                                       **self.god_map.unsafe_get_data(
        #                                                           identifier.PlotDebugTF)))

        self.insert_node(SendTrajectoryToCmdVel(cmd_vel_topic=cmd_vel_topic,
                                                track_only_velocity=track_only_velocity,
                                                joint_name=joint_name), self.base_closed_loop_control_name)

    def base_tracking_enabled(self) -> bool:
        return len(self.get_nodes_of_type(SendTrajectoryToCmdVel)) > 0

    def grow_giskard(self):
        root = Sequence('Giskard')
        root.add_child(self.grow_wait_for_goal())
        root.add_child(CleanUpPlanning('CleanUpPlanning'))
        root.add_child(NewTrajectory('NewTrajectory'))
        root.add_child(self.grow_process_goal())
        root.add_child(self.grow_execution())
        root.add_child(SendResult('send result', self.action_server_name, MoveAction))
        return root

    def grow_Synchronize(self):
        sync = Sequence('Synchronize')
        sync.add_child(WorldUpdater('update world'))
<<<<<<< HEAD
        sync.add_child(SyncTfFrames('sync tf frames'))
=======
        sync.add_child(SyncTfFrames('sync tf frames3'))
>>>>>>> 32cec598
        # hardware_config: HardwareConfig = self.god_map.get_data(identifier.hardware_config)
        # for kwargs in hardware_config.joint_state_topics_kwargs:
        #     sync.add_child(running_is_success(SyncConfiguration)(**kwargs))
        # for odometry_kwargs in hardware_config.odometry_node_kwargs:
        #     sync.add_child(running_is_success(SyncOdometry)(**odometry_kwargs))
        # if self.god_map.get_data(identifier.TFPublisher_enabled):
        #     sync.add_child(TFPublisher('publish tf', **self.god_map.get_data(identifier.TFPublisher)))
        sync.add_child(CollisionSceneUpdater('update collision scene'))
        sync.add_child(running_is_success(VisualizationBehavior)('visualize collision scene'))
        return sync

    def grow_execution(self):
        execution = failure_is_success(Sequence)(self.execution_name)
        execution.add_child(IF('execute?', identifier.execute))
        execution.add_child(SetTrackingStartTime('start start time'))
        execution.add_child(self.grow_monitor_execution())
        execution.add_child(SetZeroVelocity('set zero vel 2'))
        return execution

    def grow_monitor_execution(self):
        monitor_execution = failure_is_success(Selector)('monitor execution')
        monitor_execution.add_child(success_is_failure(PublishFeedback)('publish feedback',
                                                                        self.god_map.get_data(
                                                                            identifier.action_server_name),
                                                                        MoveFeedback.EXECUTION))
        monitor_execution.add_child(self.grow_execution_cancelled())
        monitor_execution.add_child(self.grow_move_robots())
        monitor_execution.add_child(SetErrorCode('set error code2', 'Execution'))
        return monitor_execution

    def grow_execution_cancelled(self):
        execute_canceled = Sequence('execute canceled')
        execute_canceled.add_child(GoalCanceled('goal canceled1', self.action_server_name))
        execute_canceled.add_child(SetErrorCode('set error code3', 'Execution'))
        return execute_canceled

    def grow_move_robots(self):
        execution_action_server = Parallel(self.move_robots_name,
                                           policy=ParallelPolicy.SuccessOnAll(synchronise=True))
        return execution_action_server

    def add_qp_data_publisher(self, publish_lb: bool = False, publish_ub: bool = False, publish_lbA: bool = False,
                              publish_ubA: bool = False, publish_bE: bool = False, publish_Ax: bool = False,
                              publish_Ex: bool = False, publish_xdot: bool = False, publish_weights: bool = False,
                              publish_g: bool = False, publish_debug: bool = False, add_to_base: bool = False,
                              *args, **kwargs):
        node = PublishDebugExpressions('qp data publisher',
                                       publish_lb=publish_lb,
                                       publish_ub=publish_ub,
                                       publish_lbA=publish_lbA,
                                       publish_ubA=publish_ubA,
                                       publish_bE=publish_bE,
                                       publish_Ax=publish_Ax,
                                       publish_Ex=publish_Ex,
                                       publish_xdot=publish_xdot,
                                       publish_weights=publish_weights,
                                       publish_g=publish_g,
                                       publish_debug=publish_debug)
        if add_to_base:
            self.insert_node_behind_node_of_type(self.closed_loop_control_name, EvaluateDebugExpressions, node)
        else:
            self.insert_node_behind_node_of_type(self.base_closed_loop_control_name, EvaluateDebugExpressions, node)


class ClosedLoop(OpenLoop):

    def add_joint_velocity_controllers(self, namespaces: List[str]):
        behavior = JointVelController(namespaces=namespaces)
        self.insert_node_behind_node_of_type(self.closed_loop_control_name, RealKinSimPlugin, behavior)

    def add_joint_velocity_group_controllers(self, namespace: str):
        behavior = JointGroupVelController(namespace)
        self.insert_node_behind_node_of_type(self.closed_loop_control_name, RealKinSimPlugin, behavior)

    def add_base_traj_action_server(self, cmd_vel_topic: str, track_only_velocity: bool = False,
                                    joint_name: PrefixName = None):
        behavior = SendCmdVel(cmd_vel_topic, joint_name=joint_name)
        self.insert_node_behind_node_of_type(self.closed_loop_control_name, RealKinSimPlugin, behavior)

    def grow_planning3(self):
        planning_3 = Sequence('planning III')
        # planning_3.add_child(PrintText('asdf'))
        planning_3.add_child(SetTrackingStartTime('start time', offset=0.0))
        planning_3.add_child(self.grow_closed_loop_control())
        # planning_3.add_child(self.grow_plan_postprocessing())
        return planning_3

    def grow_giskard(self):
        root = Sequence('Giskard')
        root.add_child(self.grow_wait_for_goal())
        root.add_child(CleanUpPlanning('CleanUpPlanning'))
        root.add_child(NewTrajectory('NewTrajectory'))
        root.add_child(self.grow_process_goal())
        root.add_child(SendResult('send result', self.action_server_name, MoveAction))
        return root

    def sync_joint_state_topic(self, group_name: str, topic_name: str):
        super().sync_joint_state_topic(group_name, topic_name)
        behavior = success_is_running(SyncConfiguration2)(group_name=group_name, joint_state_topic=topic_name)
        self.insert_node(behavior, self.closed_loop_control_name, 0)

    def sync_odometry_topic(self, topic_name: str, joint_name: PrefixName):
        super().sync_odometry_topic(topic_name, joint_name)
        behavior = success_is_running(SyncOdometryNoLock)(topic_name, joint_name)
        self.insert_node(behavior, self.closed_loop_control_name, 0)

    def grow_closed_loop_control(self):
<<<<<<< HEAD
        planning_4 = AsyncBehavior('planning IIII')
        action_servers = self.god_map.get_data(identifier.robot_interface)
        behaviors = get_all_classes_in_package(giskardpy.tree.behaviors)
        for i, (execution_action_server_name, params) in enumerate(action_servers.items()):
            C = behaviors[params['plugin']]
            del params['plugin']
            planning_4.add_child(C(execution_action_server_name, **params))
        # planning_4.add_child(SyncConfiguration2('update robot configuration',
        #                                         self.god_map.unsafe_get_data(identifier.robot_group_name)))
        planning_4.add_child(LogTrajPlugin('log'))
        if self.god_map.get_data(identifier.collision_checker) is not None:
=======
        planning_4 = failure_is_success(AsyncBehavior)(self.closed_loop_control_name)
        planning_4.add_child(success_is_running(SyncTfFrames)('sync tf frames close loop'))
        planning_4.add_child(success_is_running(NotifyStateChange)())
        if self.god_map.get_data(identifier.collision_checker) != CollisionCheckerLib.none:
>>>>>>> 32cec598
            planning_4.add_child(CollisionChecker('collision checker'))
        planning_4.add_child(ControllerPlugin('controller'))
        planning_4.add_child(RosTime())
        planning_4.add_child(RealKinSimPlugin('kin sim'))
        # planning_4.add_child(LoopDetector('loop detector'))
        planning_4.add_child(GoalReached('goal reached', real_time=True))
        planning_4.add_child(MaxTrajectoryLength('traj length check', real_time=True))
        return planning_4

# def sanity_check(god_map):
#     check_velocity_limits_reachable(god_map)


# def check_velocity_limits_reachable(god_map):
#     robot = god_map.get_data(identifier.robot)
#     sample_period = god_map.get_data(identifier.sample_period)
#     prediction_horizon = god_map.get_data(identifier.prediction_horizon)
#     print_help = False
#     for joint_name in robot.get_joint_names():
#         velocity_limit = robot.get_joint_limit_expr_evaluated(joint_name, 1, god_map)
#         jerk_limit = robot.get_joint_limit_expr_evaluated(joint_name, 3, god_map)
#         velocity_limit_horizon = max_velocity_from_horizon_and_jerk(prediction_horizon, jerk_limit, sample_period)
#         if velocity_limit_horizon < velocity_limit:
#             logging.logwarn('Joint \'{}\' '
#                             'can reach at most \'{:.4}\' '
#                             'with to prediction horizon of \'{}\' '
#                             'and jerk limit of \'{}\', '
#                             'but limit in urdf/config is \'{}\''.format(joint_name,
#                                                                         velocity_limit_horizon,
#                                                                         prediction_horizon,
#                                                                         jerk_limit,
#                                                                         velocity_limit
#                                                                         ))
#             print_help = True
#     if print_help:
#         logging.logwarn('Check utils.py/max_velocity_from_horizon_and_jerk for help.')<|MERGE_RESOLUTION|>--- conflicted
+++ resolved
@@ -287,8 +287,6 @@
         ...
 
     @abc.abstractmethod
-<<<<<<< HEAD
-=======
     def add_joint_velocity_controllers(self, namespaces: List[str]):
         ...
 
@@ -301,7 +299,6 @@
         ...
 
     @abc.abstractmethod
->>>>>>> 32cec598
     def add_base_traj_action_server(self, cmd_vel_topic: str, track_only_velocity: bool = False,
                                     joint_name: PrefixName = None):
         ...
@@ -378,11 +375,8 @@
         #         child_node = ManagerNode(node=children[child_name], parent=manager_node, position=idx)
         #         self.tree_nodes[child_name] = child_node
         #         manager_node.enabled_children.add(child_node)
-<<<<<<< HEAD
-=======
         if node.name in self.tree_nodes:
             raise KeyError(f'node named {node.name} already exists')
->>>>>>> 32cec598
         self.tree_nodes[node.name] = manager_node
         for idx, child in enumerate(node.children):
             self.__init_map(child, manager_node, idx)
@@ -660,11 +654,7 @@
     def grow_Synchronize(self):
         sync = Sequence(self.sync_name)
         sync.add_child(WorldUpdater('update world'))
-<<<<<<< HEAD
-        sync.add_child(SyncTfFrames('sync tf frames', []))
-=======
         sync.add_child(SyncTfFrames('sync tf frames1'))
->>>>>>> 32cec598
         sync.add_child(CollisionSceneUpdater('update collision scene'))
         return sync
 
@@ -698,13 +688,8 @@
 
     def grow_planning2(self):
         planning_2 = failure_is_success(Selector)(self.planning2_name)
-<<<<<<< HEAD
-        planning_2.add_child(GoalCanceled('goal canceled', self.action_server_name))
-        planning_2.add_child(success_is_failure(PublishFeedback)('publish feedback',
-=======
         planning_2.add_child(GoalCanceled('goal canceled2', self.action_server_name))
         planning_2.add_child(success_is_failure(PublishFeedback)('publish feedback1',
->>>>>>> 32cec598
                                                                  self.action_server_name,
                                                                  MoveFeedback.PLANNING))
         # planning_2.add_child(success_is_failure(StartTimer)('start runtime timer'))
@@ -724,33 +709,19 @@
             planning_4.add_child(CollisionChecker('collision checker'))
         planning_4.add_child(ControllerPlugin('controller'))
         planning_4.add_child(KinSimPlugin('kin sim'))
-<<<<<<< HEAD
-        planning_4.add_child(LogTrajPlugin('log'))
-        # planning_4.add_child(WiggleCancel('wiggle'))
-        planning_4.add_child(LoopDetector('loop detector'))
-        planning_4.add_child(GoalReached('goal reached'))
-        planning_4.add_child(TimePlugin())
-=======
         planning_4.add_child(LogTrajPlugin('log closed loop control'))
         # planning_4.add_child(WiggleCancel('wiggle'))
         planning_4.add_child(LoopDetector('loop detector'))
         planning_4.add_child(GoalReached('goal reached'))
         planning_4.add_child(TimePlugin('increase time closed loop'))
->>>>>>> 32cec598
         planning_4.add_child(MaxTrajectoryLength('traj length check'))
         return planning_4
 
     def grow_plan_postprocessing(self):
         plan_postprocessing = Sequence(self.plan_postprocessing_name)
-<<<<<<< HEAD
-        plan_postprocessing.add_child(running_is_success(TimePlugin)())
-        plan_postprocessing.add_child(SetZeroVelocity())
-        plan_postprocessing.add_child(running_is_success(LogTrajPlugin)('log'))
-=======
         plan_postprocessing.add_child(running_is_success(TimePlugin)('increase time plan post processing'))
         plan_postprocessing.add_child(SetZeroVelocity('set zero vel 1'))
         plan_postprocessing.add_child(running_is_success(LogTrajPlugin)('log post processing'))
->>>>>>> 32cec598
         return plan_postprocessing
 
     def configure_visualization_marker(self,
@@ -763,20 +734,8 @@
             self.insert_node(success_is_failure(VisualizationBehavior)('visualization'), self.planning2_name, 2)
             self.insert_node(anything_is_success(VisualizationBehavior)('visualization'),
                              self.plan_postprocessing_name)
-<<<<<<< HEAD
         if add_to_control_loop is not None and add_to_control_loop:
             self.insert_node(success_is_running(VisualizationBehavior)('visualization'), self.closed_loop_control_name)
-=======
-            if self.god_map.get_data(identifier.collision_checker) != CollisionCheckerLib.none:
-                self.insert_node(success_is_failure(CollisionMarker)('collision marker'), self.planning2_name, 2)
-                self.insert_node(anything_is_success(CollisionMarker)('collision marker'),
-                                 self.plan_postprocessing_name)
-        if add_to_control_loop is not None and add_to_control_loop:
-            self.insert_node(success_is_running(VisualizationBehavior)('visualization'), self.closed_loop_control_name)
-            if self.god_map.get_data(identifier.collision_checker) != CollisionCheckerLib.none:
-                self.insert_node(success_is_running(CollisionMarker)('collision marker'),
-                                 self.closed_loop_control_name)
->>>>>>> 32cec598
 
     def configure_max_trajectory_length(self, enabled: bool, length: float):
         nodes = self.get_nodes_of_type(MaxTrajectoryLength)
@@ -787,22 +746,17 @@
                 self.disable_node(node.name)
             node.length = length
 
-<<<<<<< HEAD
-=======
     def add_joint_velocity_group_controllers(self, namespaces: List[str]):
         # todo new abstract decorator that uses this as default implementation
         current_function_name = inspect.currentframe().f_code.co_name
         NotImplementedError(f'stand alone mode doesn\'t support {current_function_name}.')
 
->>>>>>> 32cec598
     def add_follow_joint_traj_action_server(self, namespace: str, state_topic: str, group_name: str,
                                             fill_velocity_values: bool):
         # todo new abstract decorator that uses this as default implementation
         current_function_name = inspect.currentframe().f_code.co_name
         NotImplementedError(f'stand alone mode doesn\'t support {current_function_name}.')
 
-<<<<<<< HEAD
-=======
     def add_joint_velocity_controllers(self, namespaces: List[str]):
         # todo new abstract decorator that uses this as default implementation
         current_function_name = inspect.currentframe().f_code.co_name
@@ -812,7 +766,6 @@
         current_function_name = inspect.currentframe().f_code.co_name
         NotImplementedError(f'stand alone mode doesn\'t support {current_function_name}.')
 
->>>>>>> 32cec598
     def add_base_traj_action_server(self, cmd_vel_topic: str, track_only_velocity: bool = False,
                                     joint_name: PrefixName = None):
         current_function_name = inspect.currentframe().f_code.co_name
@@ -863,10 +816,7 @@
                               publish_ubA: bool = False, publish_bE: bool = False, publish_Ax: bool = False,
                               publish_Ex: bool = False, publish_xdot: bool = False, publish_weights: bool = False,
                               publish_g: bool = False, publish_debug: bool = False, *args, **kwargs):
-<<<<<<< HEAD
-=======
         self.add_evaluate_debug_expressions()
->>>>>>> 32cec598
         node = PublishDebugExpressions('qp data publisher',
                                        publish_lb=publish_lb,
                                        publish_ub=publish_ub,
@@ -882,23 +832,15 @@
         self.insert_node_behind_node_of_type(self.closed_loop_control_name, EvaluateDebugExpressions, node)
 
     def add_debug_marker_publisher(self):
-<<<<<<< HEAD
-=======
         self.add_evaluate_debug_expressions()
->>>>>>> 32cec598
         node = DebugMarkerPublisher('debug marker_publisher')
         self.insert_node_behind_every_node_of_type(EvaluateDebugExpressions, node)
 
     def add_tf_publisher(self, include_prefix: bool = False, tf_topic: str = 'tf',
                          mode: TfPublishingModes = TfPublishingModes.attached_and_world_objects):
-<<<<<<< HEAD
-        node = TFPublisher('publish tf', mode=mode, tf_topic =tf_topic, include_prefix=include_prefix)
-        self.insert_node(node, self.sync_name)
-=======
         node = TFPublisher('publish tf', mode=mode, tf_topic=tf_topic, include_prefix=include_prefix)
         self.insert_node(node, self.sync_name)
 
->>>>>>> 32cec598
 
 class OpenLoop(StandAlone):
     move_robots_name = 'move robots'
@@ -922,12 +864,8 @@
         self.insert_node(real_time_tracking, self.move_robots_name)
         sync_tf_nodes = self.get_nodes_of_type(SyncTfFrames)
         for node in sync_tf_nodes:
-<<<<<<< HEAD
-            self.insert_node(success_is_running(SyncTfFrames)(node.name + '*', node.joint_map), self.base_closed_loop_control_name)
-=======
             self.insert_node(success_is_running(SyncTfFrames)(node.name + '*', node.joint_map),
                              self.base_closed_loop_control_name)
->>>>>>> 32cec598
         odom_nodes = self.get_nodes_of_type(SyncOdometry)
         for node in odom_nodes:
             new_node = success_is_running(SyncOdometry)(odometry_topic=node.odometry_topic,
@@ -969,11 +907,7 @@
     def grow_Synchronize(self):
         sync = Sequence('Synchronize')
         sync.add_child(WorldUpdater('update world'))
-<<<<<<< HEAD
-        sync.add_child(SyncTfFrames('sync tf frames'))
-=======
         sync.add_child(SyncTfFrames('sync tf frames3'))
->>>>>>> 32cec598
         # hardware_config: HardwareConfig = self.god_map.get_data(identifier.hardware_config)
         # for kwargs in hardware_config.joint_state_topics_kwargs:
         #     sync.add_child(running_is_success(SyncConfiguration)(**kwargs))
@@ -1081,24 +1015,10 @@
         self.insert_node(behavior, self.closed_loop_control_name, 0)
 
     def grow_closed_loop_control(self):
-<<<<<<< HEAD
-        planning_4 = AsyncBehavior('planning IIII')
-        action_servers = self.god_map.get_data(identifier.robot_interface)
-        behaviors = get_all_classes_in_package(giskardpy.tree.behaviors)
-        for i, (execution_action_server_name, params) in enumerate(action_servers.items()):
-            C = behaviors[params['plugin']]
-            del params['plugin']
-            planning_4.add_child(C(execution_action_server_name, **params))
-        # planning_4.add_child(SyncConfiguration2('update robot configuration',
-        #                                         self.god_map.unsafe_get_data(identifier.robot_group_name)))
-        planning_4.add_child(LogTrajPlugin('log'))
-        if self.god_map.get_data(identifier.collision_checker) is not None:
-=======
         planning_4 = failure_is_success(AsyncBehavior)(self.closed_loop_control_name)
         planning_4.add_child(success_is_running(SyncTfFrames)('sync tf frames close loop'))
         planning_4.add_child(success_is_running(NotifyStateChange)())
         if self.god_map.get_data(identifier.collision_checker) != CollisionCheckerLib.none:
->>>>>>> 32cec598
             planning_4.add_child(CollisionChecker('collision checker'))
         planning_4.add_child(ControllerPlugin('controller'))
         planning_4.add_child(RosTime())
