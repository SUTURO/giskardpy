--- conflicted
+++ resolved
@@ -45,8 +45,6 @@
         mjs[joint_name] = sjs
     return mjs
 
-<<<<<<< HEAD
-=======
 def dict_to_joint_states(joint_state_dict):
     js = JointState()
     for k, v in joint_state_dict.items():
@@ -55,7 +53,6 @@
         js.velocity.append(0)
         js.effort.append(0)
     return js
->>>>>>> 40fac32e
 
 def to_point_stamped(frame_id, point):
     """
