--- conflicted
+++ resolved
@@ -8,11 +8,7 @@
 from numpy import pi
 from tf.transformations import quaternion_from_matrix, quaternion_about_axis
 
-<<<<<<< HEAD
 from giskard_msgs.msg import GiskardError
-=======
-from giskardpy import identifier
->>>>>>> b2dc7cab
 from giskardpy.configs.behavior_tree_config import StandAloneBTConfig
 from giskardpy.configs.giskard import Giskard
 from giskardpy.configs.iai_robots.hsr import HSRCollisionAvoidanceConfig, WorldWithHSRConfig, HSRStandaloneInterface
@@ -606,10 +602,8 @@
                 compare_poses(m_P_g.pose, grasp_states[from_above_mode, align_vertical_mode].pose)
 
     def test_vertical_motion_up(self, zero_pose: HSRTestWrapper):
-<<<<<<< HEAD
         zero_pose.motion_goals.add_motion_goal(constraint_type='TakePose',
                                                pose_keyword='park')
-=======
 
         vertical_motion_pose = PoseStamped()
         vertical_motion_pose.header.frame_id = 'map'
@@ -623,7 +617,6 @@
 
         zero_pose.set_json_goal(constraint_type='TakePose',
                                 pose_keyword='park')
->>>>>>> b2dc7cab
 
         zero_pose.allow_self_collision()
         zero_pose.plan_and_execute()
@@ -646,10 +639,8 @@
 
     def test_retracting_hand(self, zero_pose: HSRTestWrapper):
 
-<<<<<<< HEAD
         zero_pose.motion_goals.add_motion_goal(constraint_type='TakePose',
                                                pose_keyword='park')
-=======
         retracting_hand_pose = PoseStamped()
         retracting_hand_pose.header.frame_id = 'map'
         retracting_hand_pose.pose.position.x = 0.14963260254170513
@@ -662,7 +653,6 @@
 
         zero_pose.set_json_goal(constraint_type='TakePose',
                                 pose_keyword='park')
->>>>>>> b2dc7cab
 
         zero_pose.allow_self_collision()
         zero_pose.plan_and_execute()
@@ -682,13 +672,11 @@
         compare_poses(m_P_g.pose, retracting_hand_pose.pose)
 
     def test_retracting_base(self, zero_pose: HSRTestWrapper):
-<<<<<<< HEAD
         zero_pose.motion_goals.add_motion_goal(constraint_type='Retracting',
                                                distance=0.3,
                                                reference_frame='base_footprint',
                                                root_link='map',
                                                tip_link='hand_palm_link')
-=======
 
         retraction_base_pose = PoseStamped()
         retraction_base_pose.header.frame_id = 'map'
@@ -705,7 +693,6 @@
                                 reference_frame='base_footprint',
                                 root_link='map',
                                 tip_link='hand_palm_link')
->>>>>>> b2dc7cab
 
         zero_pose.allow_self_collision()
         zero_pose.plan_and_execute()
