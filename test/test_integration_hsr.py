import os
from copy import deepcopy
from typing import Optional

import numpy as np
import pytest
import rospy
from geometry_msgs.msg import PoseStamped, Point, Quaternion, PointStamped, Vector3Stamped
from numpy import pi
from tf.transformations import quaternion_from_matrix, quaternion_about_axis

from giskard_msgs.msg import GiskardError
from giskardpy.configs.behavior_tree_config import StandAloneBTConfig
from giskardpy.configs.giskard import Giskard
from giskardpy.configs.iai_robots.hsr import HSRCollisionAvoidanceConfig, WorldWithHSRConfig, HSRStandaloneInterface
from giskardpy.configs.qp_controller_config import QPControllerConfig
from giskardpy.god_map import god_map
from giskardpy.monitors.force_torque_monitor import PayloadForceTorque
from giskardpy.monitors.lidar_monitor import LidarPayloadMonitor
from giskardpy.python_interface.old_python_interface import OldGiskardWrapper
from giskardpy.suturo_types import ForceTorqueThresholds, ObjectTypes, GraspTypes
from giskardpy.utils.utils import launch_launchfile
from utils_for_tests import compare_poses, GiskardTestWrapper

if 'GITHUB_WORKFLOW' not in os.environ:
    from giskardpy.goals.suturo import ContextActionModes, Reaching, TakePose, GraspObject, VerticalMotion, AlignHeight


class HSRTestWrapper(GiskardTestWrapper):
    default_pose = {
        'arm_flex_joint': -0.03,
        'arm_lift_joint': 0.01,
        'arm_roll_joint': 0.0,
        'head_pan_joint': 0.0,
        'head_tilt_joint': 0.0,
        'wrist_flex_joint': 0.0,
        'wrist_roll_joint': 0.0,
    }
    better_pose = default_pose

    def __init__(self, giskard=None):
        self.tip = 'hand_gripper_tool_frame'
        if giskard is None:
            giskard = Giskard(world_config=WorldWithHSRConfig(),
                              collision_avoidance_config=HSRCollisionAvoidanceConfig(),
                              robot_interface_config=HSRStandaloneInterface(),
                              behavior_tree_config=StandAloneBTConfig(debug_mode=True, publish_js=True),
                              qp_controller_config=QPControllerConfig())
        super().__init__(giskard)
        self.gripper_group = 'gripper'
        # self.r_gripper = rospy.ServiceProxy('r_gripper_simulator/set_joint_states', SetJointState)
        # self.l_gripper = rospy.ServiceProxy('l_gripper_simulator/set_joint_states', SetJointState)
        self.odom_root = 'odom'
        self.robot = god_map.world.groups[self.robot_name]

<<<<<<< HEAD
    def low_level_interface(self):
        return super(OldGiskardWrapper, self)

    def move_base(self, goal_pose):
        self.set_cart_goal(goal_pose, tip_link='base_footprint', root_link=god_map.world.root_link_name)
        self.plan_and_execute()

=======
>>>>>>> b70979af
    def open_gripper(self):
        self.command_gripper(1.23)

    def close_gripper(self):
        self.command_gripper(0)

    def command_gripper(self, width):
        js = {'hand_motor_joint': width}
        self.set_joint_goal(js)
        self.allow_all_collisions()
        self.plan_and_execute()

    def reset(self):
        self.register_group('gripper',
                            root_link_group_name=self.robot_name,
                            root_link_name='hand_palm_link')



@pytest.fixture(scope='module')
def giskard(request, ros):
    launch_launchfile('package://hsr_description/launch/upload_hsrb.launch')
    c = HSRTestWrapper()
    # c = HSRTestWrapperMujoco()
    request.addfinalizer(c.tear_down)
    return c


@pytest.fixture()
def box_setup(zero_pose: HSRTestWrapper) -> HSRTestWrapper:
    p = PoseStamped()
    p.header.frame_id = 'map'
    p.pose.position.x = 1.2
    p.pose.position.y = 0
    p.pose.position.z = 0.1
    p.pose.orientation.w = 1
    zero_pose.add_box_to_world(name='box', size=(1, 1, 1), pose=p)
    return zero_pose


# TODO: Further rework force Monitor test; removing unnecessary Code, create more Tests etc.
# FIXME: Tests don't work with the new changes
# class TestForceMonitor:
#     """
#     The tests for the force_monitor require rosbags which have been recorded on the
#     /hsrb/wrist_wrench/compensated topic. Since there's no other way to properly
#     simulate/imitate the forces produced by the force-torque sensor.
#     """
#
#     def test_force_monitor_grasp(self, zero_pose: HSRTestWrapper):
#         sleep = zero_pose.monitors.add_sleep(2.5)
#         force_torque = zero_pose.monitors.add_monitor(monitor_class=PayloadForceTorque.__name__,
#                                                       name=PayloadForceTorque.__name__,
#                                                       start_condition='',
#                                                       threshold_name=ForceTorqueThresholds.FT_GraspWithCare.value,
#                                                       is_raw=False,
#                                                       object_type=ObjectTypes.OT_Standard.value)
#
#         base_goal = PoseStamped()
#         base_goal.header.frame_id = 'map'
#         base_goal.pose.position.x = 1
#         base_goal.pose.orientation.w = 1
#         goal_reached = zero_pose.monitors.add_cartesian_pose(goal_pose=base_goal,
#                                                              tip_link='base_footprint',
#                                                              root_link='map',
#                                                              name='goal reached')
#
#         zero_pose.motion_goals.add_cartesian_pose(goal_pose=base_goal,
#                                                   tip_link='base_footprint',
#                                                   root_link='map',
#                                                   hold_condition=force_torque,
#                                                   end_condition=f'{goal_reached} and {sleep}')
#         local_min = zero_pose.monitors.add_local_minimum_reached(start_condition=goal_reached)
#
#         zero_pose.monitors.add_end_motion(start_condition=f'{local_min} and {sleep}')
#         zero_pose.motion_goals.allow_all_collisions()
#         zero_pose.set_max_traj_length(100)
#         zero_pose.execute(add_local_minimum_reached=False)
#
#     def test_force_monitor_placing(self, zero_pose: HSRTestWrapper):
#         sleep = zero_pose.monitors.add_sleep(2.5)
#         force_torque = zero_pose.monitors.add_monitor(monitor_class=PayloadForceTorque.__name__,
#                                                       name=PayloadForceTorque.__name__,
#                                                       start_condition='',
#                                                       threshold_name=ForceTorqueThresholds.FT_Placing.value,
#                                                       is_raw=False,
#                                                       object_type=ObjectTypes.OT_Standard.value)
#
#         base_goal = PoseStamped()
#         base_goal.header.frame_id = 'map'
#         base_goal.pose.position.x = 1
#         base_goal.pose.orientation.w = 1
#         goal_reached = zero_pose.monitors.add_cartesian_pose(goal_pose=base_goal,
#                                                              tip_link='base_footprint',
#                                                              root_link='map',
#                                                              name='goal reached')
#
#         zero_pose.motion_goals.add_cartesian_pose(goal_pose=base_goal,
#                                                   tip_link='base_footprint',
#                                                   root_link='map',
#                                                   hold_condition=force_torque,
#                                                   end_condition=f'{goal_reached} and {sleep}')
#         local_min = zero_pose.monitors.add_local_minimum_reached(start_condition=goal_reached)
#
#         zero_pose.monitors.add_end_motion(start_condition=f'{local_min} and {sleep}')
#         zero_pose.motion_goals.allow_all_collisions()
#         zero_pose.set_max_traj_length(100)
#         zero_pose.execute(add_local_minimum_reached=False)


class TestLidarMonitor:

    # Zur Zeit kein automatisch ausführbarer Test
    def test_lidar_monitor(self, zero_pose: HSRTestWrapper):
        lidar = zero_pose.monitors.add_monitor(monitor_class=LidarPayloadMonitor.__name__,
                                               name=LidarPayloadMonitor.__name__ + 'Test',
                                               start_condition='',
                                               topic='/hokuyo_back/most_intense',
                                               frame_id='laser_reference_back',
                                               laser_distance_threshold_width=0.5,
                                               laser_distance_threshold=0.8)

        base_goal = PoseStamped()
        base_goal.header.frame_id = 'map'
        base_goal.pose.position.x = 1
        base_goal.pose.orientation.w = 1
        goal_reached = zero_pose.monitors.add_cartesian_pose(goal_pose=base_goal,
                                                             tip_link='base_footprint',
                                                             root_link='map',
                                                             name='goal reached')

        zero_pose.motion_goals.add_cartesian_pose(goal_pose=base_goal,
                                                  tip_link='base_footprint',
                                                  root_link='map',
                                                  hold_condition=lidar,
                                                  end_condition=f'{goal_reached}')

        local_min = zero_pose.monitors.add_local_minimum_reached(start_condition=goal_reached)

        zero_pose.monitors.add_end_motion(start_condition=f'{local_min}')
        zero_pose.motion_goals.allow_all_collisions()
        zero_pose.execute(add_local_minimum_reached=False)


class TestJointGoals:

    def test_mimic_joints(self, zero_pose: HSRTestWrapper):
        arm_lift_joint = god_map.world.search_for_joint_name('arm_lift_joint')
        zero_pose.open_gripper()
        hand_T_finger_current = god_map.world.compute_fk_pose('hand_palm_link', 'hand_l_distal_link')
        hand_T_finger_expected = PoseStamped()
        hand_T_finger_expected.header.frame_id = 'hand_palm_link'
        hand_T_finger_expected.pose.position.x = -0.01675
        hand_T_finger_expected.pose.position.y = -0.0907
        hand_T_finger_expected.pose.position.z = 0.0052
        hand_T_finger_expected.pose.orientation.x = -0.0434
        hand_T_finger_expected.pose.orientation.y = 0.0
        hand_T_finger_expected.pose.orientation.z = 0.0
        hand_T_finger_expected.pose.orientation.w = 0.999
        compare_poses(hand_T_finger_current.pose, hand_T_finger_expected.pose)

        js = {'torso_lift_joint': 0.1}
        zero_pose.set_joint_goal(js, add_monitor=False)
        zero_pose.allow_all_collisions()
        zero_pose.plan_and_execute()
        np.testing.assert_almost_equal(god_map.world.state[arm_lift_joint].position, 0.2, decimal=2)
        base_T_torso = PoseStamped()
        base_T_torso.header.frame_id = 'base_footprint'
        base_T_torso.pose.position.x = 0
        base_T_torso.pose.position.y = 0
        base_T_torso.pose.position.z = 0.8518
        base_T_torso.pose.orientation.x = 0
        base_T_torso.pose.orientation.y = 0
        base_T_torso.pose.orientation.z = 0
        base_T_torso.pose.orientation.w = 1
        base_T_torso2 = god_map.world.compute_fk_pose('base_footprint', 'torso_lift_link')
        compare_poses(base_T_torso2.pose, base_T_torso.pose)

        zero_pose.close_gripper()

    def test_mimic_joints2(self, zero_pose: HSRTestWrapper):
        arm_lift_joint = god_map.world.search_for_joint_name('arm_lift_joint')
        zero_pose.open_gripper()

        tip = 'hand_gripper_tool_frame'
        p = PoseStamped()
        p.header.frame_id = tip
        p.pose.position.z = 0.2
        p.pose.orientation.w = 1
        zero_pose.set_cart_goal(goal_pose=p, tip_link=tip,
                                root_link='base_footprint')
        zero_pose.allow_all_collisions()
        zero_pose.plan_and_execute()
        np.testing.assert_almost_equal(god_map.world.state[arm_lift_joint].position, 0.2, decimal=2)
        base_T_torso = PoseStamped()
        base_T_torso.header.frame_id = 'base_footprint'
        base_T_torso.pose.position.x = 0
        base_T_torso.pose.position.y = 0
        base_T_torso.pose.position.z = 0.8518
        base_T_torso.pose.orientation.x = 0
        base_T_torso.pose.orientation.y = 0
        base_T_torso.pose.orientation.z = 0
        base_T_torso.pose.orientation.w = 1
        base_T_torso2 = god_map.world.compute_fk_pose('base_footprint', 'torso_lift_link')
        compare_poses(base_T_torso2.pose, base_T_torso.pose)

        zero_pose.close_gripper()

    def test_mimic_joints3(self, zero_pose: HSRTestWrapper):
        arm_lift_joint = god_map.world.search_for_joint_name('arm_lift_joint')
        zero_pose.open_gripper()
        tip = 'head_pan_link'
        p = PoseStamped()
        p.header.frame_id = tip
        p.pose.position.z = 0.15
        p.pose.orientation.w = 1
        zero_pose.set_cart_goal(goal_pose=p, tip_link=tip,
                                root_link='base_footprint')
        zero_pose.plan_and_execute()
        np.testing.assert_almost_equal(god_map.world.state[arm_lift_joint].position, 0.3, decimal=2)
        base_T_torso = PoseStamped()
        base_T_torso.header.frame_id = 'base_footprint'
        base_T_torso.pose.position.x = 0
        base_T_torso.pose.position.y = 0
        base_T_torso.pose.position.z = 0.902
        base_T_torso.pose.orientation.x = 0
        base_T_torso.pose.orientation.y = 0
        base_T_torso.pose.orientation.z = 0
        base_T_torso.pose.orientation.w = 1
        base_T_torso2 = god_map.world.compute_fk_pose('base_footprint', 'torso_lift_link')
        compare_poses(base_T_torso2.pose, base_T_torso.pose)

        zero_pose.close_gripper()

    def test_mimic_joints4(self, zero_pose: HSRTestWrapper):
        ll, ul = god_map.world.get_joint_velocity_limits('hsrb/arm_lift_joint')
        assert ll == -0.15
        assert ul == 0.15
        ll, ul = god_map.world.get_joint_velocity_limits('hsrb/torso_lift_joint')
        assert ll == -0.075
        assert ul == 0.075
        joint_goal = {'torso_lift_joint': 0.25}
        zero_pose.set_joint_goal(joint_goal, add_monitor=False)
        zero_pose.allow_all_collisions()
        zero_pose.plan_and_execute()
        np.testing.assert_almost_equal(god_map.world.state['hsrb/arm_lift_joint'].position, 0.5, decimal=2)


class TestCartGoals:
    def test_save_graph_pdf(self, kitchen_setup):
        box1_name = 'box1'
        pose = PoseStamped()
        pose.header.frame_id = kitchen_setup.default_root
        pose.pose.orientation.w = 1
        kitchen_setup.add_box_to_world(name=box1_name,
                                       size=(1, 1, 1),
                                       pose=pose,
                                       parent_link='hand_palm_link',
                                       parent_link_group='hsrb')
        god_map.world.save_graph_pdf()

    def test_move_base(self, zero_pose: HSRTestWrapper):
        map_T_odom = PoseStamped()
        map_T_odom.header.frame_id = 'map'
        map_T_odom.pose.position.x = 1
        map_T_odom.pose.position.y = 1
        map_T_odom.pose.orientation = Quaternion(*quaternion_about_axis(np.pi / 3, [0, 0, 1]))
        zero_pose.teleport_base(map_T_odom)

        base_goal = PoseStamped()
        base_goal.header.frame_id = 'map'
        base_goal.pose.position.x = 1
        base_goal.pose.orientation = Quaternion(*quaternion_about_axis(pi, [0, 0, 1]))
        zero_pose.set_cart_goal(goal_pose=base_goal, tip_link='base_footprint', root_link='map')
        zero_pose.allow_all_collisions()
        zero_pose.plan_and_execute()

    def test_move_base_1m_forward(self, zero_pose: HSRTestWrapper):
        map_T_odom = PoseStamped()
        map_T_odom.header.frame_id = 'map'
        map_T_odom.pose.position.x = 1
        map_T_odom.pose.orientation.w = 1
        zero_pose.allow_all_collisions()
        zero_pose.move_base(map_T_odom)

    def test_move_base_1m_left(self, zero_pose: HSRTestWrapper):
        map_T_odom = PoseStamped()
        map_T_odom.header.frame_id = 'map'
        map_T_odom.pose.position.y = 1
        map_T_odom.pose.orientation.w = 1
        zero_pose.allow_all_collisions()
        zero_pose.move_base(map_T_odom)

    def test_move_base_1m_diagonal(self, zero_pose: HSRTestWrapper):
        map_T_odom = PoseStamped()
        map_T_odom.header.frame_id = 'map'
        map_T_odom.pose.position.x = 1
        map_T_odom.pose.position.y = 1
        map_T_odom.pose.orientation.w = 1
        zero_pose.allow_all_collisions()
        zero_pose.move_base(map_T_odom)

    def test_move_base_rotate(self, zero_pose: HSRTestWrapper):
        map_T_odom = PoseStamped()
        map_T_odom.header.frame_id = 'map'
        map_T_odom.pose.orientation = Quaternion(*quaternion_about_axis(np.pi / 3, [0, 0, 1]))
        zero_pose.allow_all_collisions()
        zero_pose.move_base(map_T_odom)

    def test_move_base_forward_rotate(self, zero_pose: HSRTestWrapper):
        map_T_odom = PoseStamped()
        map_T_odom.header.frame_id = 'map'
        map_T_odom.pose.position.x = 1
        map_T_odom.pose.orientation = Quaternion(*quaternion_about_axis(np.pi / 3, [0, 0, 1]))
        zero_pose.allow_all_collisions()
        zero_pose.move_base(map_T_odom)

    def test_rotate_gripper(self, zero_pose: HSRTestWrapper):
        r_goal = PoseStamped()
        r_goal.header.frame_id = zero_pose.tip
        r_goal.pose.orientation = Quaternion(*quaternion_about_axis(pi, [0, 0, 1]))
        zero_pose.set_cart_goal(goal_pose=r_goal, tip_link=zero_pose.tip, root_link='map')
        zero_pose.allow_all_collisions()
        zero_pose.plan_and_execute()


class TestConstraints:

    def test_open_fridge(self, kitchen_setup: HSRTestWrapper):
        handle_frame_id = 'iai_kitchen/iai_fridge_door_handle'
        handle_name = 'iai_fridge_door_handle'
        kitchen_setup.open_gripper()
        base_goal = PoseStamped()
        base_goal.header.frame_id = 'map'
        base_goal.pose.position = Point(0.3, -0.5, 0)
        base_goal.pose.orientation.w = 1
        kitchen_setup.move_base(base_goal)

        bar_axis = Vector3Stamped()
        bar_axis.header.frame_id = handle_frame_id
        bar_axis.vector.z = 1

        bar_center = PointStamped()
        bar_center.header.frame_id = handle_frame_id

        tip_grasp_axis = Vector3Stamped()
        tip_grasp_axis.header.frame_id = kitchen_setup.tip
        tip_grasp_axis.vector.x = 1

        kitchen_setup.set_grasp_bar_goal(root_link=kitchen_setup.default_root,
                                         tip_link=kitchen_setup.tip,
                                         tip_grasp_axis=tip_grasp_axis,
                                         bar_center=bar_center,
                                         bar_axis=bar_axis,
                                         bar_length=.4)
        x_gripper = Vector3Stamped()
        x_gripper.header.frame_id = kitchen_setup.tip
        x_gripper.vector.z = 1

        x_goal = Vector3Stamped()
        x_goal.header.frame_id = handle_frame_id
        x_goal.vector.x = -1
        kitchen_setup.set_align_planes_goal(tip_link=kitchen_setup.tip,
                                            tip_normal=x_gripper,
                                            goal_normal=x_goal,
                                            root_link='map')
        kitchen_setup.allow_all_collisions()
        # kitchen_setup.add_json_goal('AvoidJointLimits', percentage=10)
        kitchen_setup.execute()

        kitchen_setup.close_gripper()

        current_pose = god_map.world.compute_fk_pose(root='map', tip=kitchen_setup.tip)

        kitchen_setup.set_open_container_goal(tip_link=kitchen_setup.tip,
                                              environment_link=handle_name,
                                              goal_joint_state=1.5)
        # kitchen_setup.motion_goals.add_motion_goal('AvoidJointLimits', percentage=40)
        kitchen_setup.allow_all_collisions()
        # kitchen_setup.add_json_goal('AvoidJointLimits')
        kitchen_setup.execute()
        kitchen_setup.set_env_state({'iai_fridge_door_joint': 1.5})

        pose_reached = kitchen_setup.monitors.add_cartesian_pose('map',
                                                                 tip_link=kitchen_setup.tip,
                                                                 goal_pose=current_pose)
        kitchen_setup.monitors.add_end_motion(start_condition=pose_reached)

        kitchen_setup.set_open_container_goal(tip_link=kitchen_setup.tip,
                                              environment_link=handle_name,
                                              goal_joint_state=0)
        kitchen_setup.allow_all_collisions()
        # kitchen_setup.motion_goals.add_motion_goal('AvoidJointLimits', percentage=40)

        kitchen_setup.execute(add_local_minimum_reached=False)

        kitchen_setup.set_env_state({'iai_fridge_door_joint': 0})
        kitchen_setup.open_gripper()

        kitchen_setup.set_joint_goal(kitchen_setup.better_pose)
        kitchen_setup.allow_self_collision()
        kitchen_setup.plan_and_execute()

        kitchen_setup.close_gripper()

    def test_open_dishwasher1(self, kitchen_setup: HSRTestWrapper):
        handle_frame_id = 'iai_kitchen/sink_area_dish_washer_door_handle'
        handle_name = 'sink_area_dish_washer_door_handle'
        kitchen_setup.open_gripper()
        base_goal = PoseStamped()
        base_goal.header.frame_id = 'map'
        base_goal.pose.position = Point(0.3, -0.3, 0)
        base_goal.pose.orientation.w = 1
        kitchen_setup.move_base(base_goal)

        bar_axis = Vector3Stamped()
        bar_axis.header.frame_id = handle_frame_id
        bar_axis.vector.y = 1

        bar_center = PointStamped()
        bar_center.header.frame_id = handle_frame_id

        tip_grasp_axis = Vector3Stamped()
        tip_grasp_axis.header.frame_id = kitchen_setup.tip
        tip_grasp_axis.vector.x = 1

        kitchen_setup.set_grasp_bar_goal(root_link=kitchen_setup.default_root,
                                         tip_link=kitchen_setup.tip,
                                         tip_grasp_axis=tip_grasp_axis,
                                         bar_center=bar_center,
                                         bar_axis=bar_axis,
                                         bar_length=.4)
        x_gripper = Vector3Stamped()
        x_gripper.header.frame_id = kitchen_setup.tip
        x_gripper.vector.z = 1

        x_goal = Vector3Stamped()
        x_goal.header.frame_id = handle_frame_id
        x_goal.vector.x = -1
        kitchen_setup.set_align_planes_goal(tip_link=kitchen_setup.tip,
                                            tip_normal=x_gripper,
                                            goal_normal=x_goal,
                                            root_link='map')
        kitchen_setup.allow_all_collisions()
        kitchen_setup.execute()

        kitchen_setup.close_gripper()

        current_pose = god_map.world.compute_fk_pose(root='map', tip=kitchen_setup.tip)

        kitchen_setup.set_open_container_goal(tip_link=kitchen_setup.tip,
                                              environment_link=handle_name,
                                              goal_joint_state=1.5)

        kitchen_setup.allow_all_collisions()
        kitchen_setup.execute()

        pose_reached = kitchen_setup.monitors.add_cartesian_pose('map',
                                                                 tip_link=kitchen_setup.tip,
                                                                 goal_pose=current_pose)
        kitchen_setup.monitors.add_end_motion(start_condition=pose_reached)

        kitchen_setup.set_close_container_goal(tip_link=kitchen_setup.tip,
                                               environment_link=handle_name)
        kitchen_setup.allow_all_collisions()

        kitchen_setup.execute(add_local_minimum_reached=False)

        kitchen_setup.open_gripper()

        kitchen_setup.set_joint_goal(kitchen_setup.better_pose)
        kitchen_setup.allow_self_collision()
        kitchen_setup.plan_and_execute()

        kitchen_setup.close_gripper()

    def test_open_dishwasher2(self, kitchen_setup: HSRTestWrapper):
        handle_frame_id = 'iai_kitchen/sink_area_dish_washer_door_handle'
        handle_name = handle_frame_id
        hinge_joint = god_map.world.get_movable_parent_joint(handle_frame_id)
        door_hinge_frame_id = god_map.world.get_parent_link_of_link(handle_frame_id)

        kitchen_setup.open_gripper()
        base_goal = PoseStamped()
        base_goal.header.frame_id = 'map'
        base_goal.pose.position = Point(0.3, -0.3, 0)
        base_goal.pose.orientation.w = 1
        kitchen_setup.move_base(base_goal)

        kitchen_setup.set_hsrb_dishwasher_door_handle_grasp(root_link=kitchen_setup.default_root,
                                                            tip_link=kitchen_setup.tip,
                                                            grasp_bar_offset=0.02,
                                                            handle_frame_id=handle_frame_id)

        kitchen_setup.allow_all_collisions()
        kitchen_setup.execute()

        kitchen_setup.close_gripper()

        kitchen_setup.set_open_container_goal(tip_link=kitchen_setup.tip,
                                              environment_link=handle_name,
                                              goal_joint_state=1.5)

        kitchen_setup.allow_all_collisions()
        kitchen_setup.execute()

        kitchen_setup.open_gripper()

        kitchen_setup.set_hsrb_dishwasher_door_around(handle_name=handle_name,
                                                      root_link=kitchen_setup.default_root,
                                                      tip_link=kitchen_setup.tip)

        kitchen_setup.execute()

        kitchen_setup.set_hsrb_align_to_push_door_goal(root_link=kitchen_setup.default_root,
                                                       tip_link=kitchen_setup.tip,
                                                       handle_name=handle_name,
                                                       hinge_frame_id=door_hinge_frame_id)

        kitchen_setup.plan_and_execute()

        kitchen_setup.close_gripper()

        kitchen_setup.set_hsrb_pre_push_door_goal(root_link=kitchen_setup.default_root,
                                                  tip_link=kitchen_setup.tip,
                                                  handle_name=handle_name,
                                                  hinge_frame_id=door_hinge_frame_id)

        kitchen_setup.allow_collision(kitchen_setup.default_env_name, kitchen_setup.gripper_group)
        kitchen_setup.plan_and_execute()

        kitchen_setup.set_open_container_goal(tip_link=kitchen_setup.tip,
                                              environment_link=handle_name,
                                              goal_joint_state=1.5)

        kitchen_setup.allow_collision(kitchen_setup.default_env_name, kitchen_setup.robot_name)
        kitchen_setup.execute()


class TestCollisionAvoidanceGoals:

    def test_self_collision_avoidance_empty(self, zero_pose: HSRTestWrapper):
        zero_pose.allow_all_collisions()
        zero_pose.plan_and_execute(expected_error_code=GiskardError.EMPTY_PROBLEM)
        current_state = god_map.world.state.to_position_dict()
        current_state = {k.short_name: v for k, v in current_state.items()}
        zero_pose.compare_joint_state(current_state, zero_pose.default_pose)

    def test_self_collision_avoidance(self, zero_pose: HSRTestWrapper):
        r_goal = PoseStamped()
        r_goal.header.frame_id = zero_pose.tip
        r_goal.pose.position.z = 0.5
        r_goal.pose.orientation.w = 1
        zero_pose.set_cart_goal(goal_pose=r_goal, tip_link=zero_pose.tip, root_link='map')
        zero_pose.plan_and_execute()

    def test_self_collision_avoidance2(self, zero_pose: HSRTestWrapper):
        js = {
            'arm_flex_joint': -0.03,
            'arm_lift_joint': 0.0,
            'arm_roll_joint': -1.52,
            'head_pan_joint': -0.09,
            'head_tilt_joint': -0.62,
            'wrist_flex_joint': -1.55,
            'wrist_roll_joint': 0.11,
        }
        zero_pose.set_seed_configuration(js)
        zero_pose.allow_all_collisions()
        zero_pose.plan_and_execute()

        goal_pose = PoseStamped()
        goal_pose.header.frame_id = 'hand_palm_link'
        goal_pose.pose.position.x = 0.5
        goal_pose.pose.orientation.w = 1
        zero_pose.set_cart_goal(goal_pose=goal_pose, tip_link=zero_pose.tip, root_link='map')
        zero_pose.plan_and_execute()

    def test_attached_collision1(self, box_setup: HSRTestWrapper):
        box_name = 'asdf'
        box_pose = PoseStamped()
        box_pose.header.frame_id = 'map'
        box_pose.pose.position = Point(0.85, 0.3, .66)
        box_pose.pose.orientation = Quaternion(0, 0, 0, 1)

        box_setup.add_box_to_world(box_name, (0.07, 0.04, 0.1), box_pose)
        box_setup.open_gripper()

        grasp_pose = deepcopy(box_pose)
        # grasp_pose.pose.position.x -= 0.05
        grasp_pose.pose.orientation = Quaternion(*quaternion_from_matrix([[0, 0, 1, 0],
                                                                          [0, -1, 0, 0],
                                                                          [1, 0, 0, 0],
                                                                          [0, 0, 0, 1]]))
        box_setup.set_cart_goal(goal_pose=grasp_pose, tip_link=box_setup.tip, root_link='map')
        box_setup.plan_and_execute()
        box_setup.update_parent_link_of_group(box_name, box_setup.tip)

        base_goal = PoseStamped()
        base_goal.header.frame_id = box_setup.default_root
        base_goal.pose.position.x -= 0.5
        base_goal.pose.orientation.w = 1
        box_setup.move_base(base_goal)

        box_setup.close_gripper()

    def test_collision_avoidance(self, zero_pose: HSRTestWrapper):
        js = {'arm_flex_joint': -np.pi / 2}
        zero_pose.set_joint_goal(js)
        zero_pose.plan_and_execute()

        p = PoseStamped()
        p.header.frame_id = 'map'
        p.pose.position.x = 0.9
        p.pose.position.y = 0
        p.pose.position.z = 0.5
        p.pose.orientation.w = 1
        zero_pose.add_box_to_world(name='box', size=(1, 1, 0.01), pose=p)

        js = {'arm_flex_joint': 0}
        zero_pose.set_joint_goal(js, add_monitor=False)
        zero_pose.plan_and_execute()


class TestAddObject:
    def test_add(self, zero_pose):
        box1_name = 'box1'
        pose = PoseStamped()
        pose.header.frame_id = zero_pose.default_root
        pose.pose.orientation.w = 1
        pose.pose.position.x = 1
        zero_pose.add_box_to_world(name=box1_name,
                                   size=(1, 1, 1),
                                   pose=pose,
                                   parent_link='hand_palm_link')

        zero_pose.set_joint_goal({'arm_flex_joint': -0.7})
        zero_pose.plan_and_execute()


class TestSUTURO:

    # TODO: add compare pose?
    def test_continuous_pointing(self, zero_pose):
        pub = rospy.Publisher('/human_pose', PoseStamped, queue_size=10)

        zero_pose.continuous_pointing_head()
        zero_pose.execute(wait=False, add_local_minimum_reached=False)

        rospy.sleep(1)

        poses = []

        pose = PoseStamped()
        pose.header.frame_id = 'map'
        pose.pose.orientation.w = 1
        pose.pose.position.x = 1
        pose.pose.position.z = 1

        poses.append(pose)

        pose2 = deepcopy(pose)
        pose2.pose.position.y = 5

        poses.append(pose2)

        pose3 = deepcopy(pose2)

        pose3.pose.position.x = 0.5
        pose3.pose.position.y = 0

        poses.append(pose3)

        for pose in poses:
            pub.publish(pose)
            rospy.sleep(2)

        zero_pose.take_pose('park')
        zero_pose.execute()

    def test_open_door(self, door_setup: HSRTestWrapper):

        handle_name = "suturo_door/suturo_door_area:door_handle_outside"

        door_setup.open_gripper()

        door_setup.set_hsrb_door_handle_grasp(handle_name=handle_name)

        door_setup.execute()

        door_setup.close_gripper()

        door_setup.set_hsrb_open_door_goal(door_handle_link=handle_name)

        door_setup.allow_all_collisions()

        door_setup.execute(add_local_minimum_reached=True)

    # FIXME: Compare Pose hinzufügen sobald reaching fertig ist
    # TODO: Weitere Reaching Tests mit anderen Objekten/aus anderen Richtungen hinzufügen
    def test_reaching1(self, zero_pose: HSRTestWrapper):
        box_name = 'asdf'
        box_pose = PoseStamped()
        box_pose.header.frame_id = 'map'
        box_pose.pose.position = Point(1, 0, 0.7)
        box_pose.pose.orientation = Quaternion(0, 0, 0, 1)

        zero_pose.add_box_to_world(box_name, (0.07, 0.04, 0.1), box_pose)

        zero_pose.take_pose("pre_align_height")
        zero_pose.plan_and_execute()

        zero_pose.open_gripper()

        for grasp in GraspTypes:
            # print(grasp.value)
            zero_pose.motion_goals.add_motion_goal(motion_goal_class=Reaching.__name__,
                                                   object_name=box_name,
                                                   object_shape='box',
                                                   grasp=grasp.value,
                                                   align='test',
                                                   root_link='map',
                                                   tip_link='hand_palm_link')

            zero_pose.allow_self_collision()
            zero_pose.plan_and_execute()

            zero_pose.reset_base()
            zero_pose.take_pose("pre_align_height")
            zero_pose.plan_and_execute()

        zero_pose.close_gripper()

    # FIXME: add all grasp poses
    def test_grasp_object(self, zero_pose: HSRTestWrapper):
        grasps = ['front', 'top']
        align_vertical_modes = [False, True]

        grasp_pose_1 = PoseStamped()
        grasp_pose_1.header.frame_id = 'map'
        grasp_pose_1.pose.position.x = 1.0701112670482553
        grasp_pose_1.pose.position.y = 0.0001316214338790437
        grasp_pose_1.pose.position.z = 0.6900203701423123
        grasp_pose_1.pose.orientation.x = 0.7071167396552901
        grasp_pose_1.pose.orientation.y = 6.533426136710821e-05
        grasp_pose_1.pose.orientation.z = 0.7070968173260486
        grasp_pose_1.pose.orientation.w = -5.619679601192823e-05

        grasp_pose_2 = PoseStamped()
        grasp_pose_2.header.frame_id = 'map'
        grasp_pose_2.pose.position.x = 1.0699999955917536
        grasp_pose_2.pose.position.y = 1.1264868679568747e-05
        grasp_pose_2.pose.position.z = 0.6900040048607661
        grasp_pose_2.pose.orientation.x = -0.49989060882740377
        grasp_pose_2.pose.orientation.y = 0.50010930896272
        grasp_pose_2.pose.orientation.z = -0.49972084003542927
        grasp_pose_2.pose.orientation.w = 0.5002790624534303

        grasp_pose_3 = PoseStamped()
        grasp_pose_3.header.frame_id = 'map'
        grasp_pose_3.pose.position.x = 1.0000098440969631
        grasp_pose_3.pose.position.y = -5.5826046789126e-07
        grasp_pose_3.pose.position.z = 0.6299900562082916
        grasp_pose_3.pose.orientation.x = 0.9999997719507597
        grasp_pose_3.pose.orientation.y = 0.0006753489230108196
        grasp_pose_3.pose.orientation.z = -1.064646728699401e-06
        grasp_pose_3.pose.orientation.w = -1.0617940975076199e-06

        grasp_pose_4 = PoseStamped()
        grasp_pose_4.header.frame_id = 'map'
        grasp_pose_4.pose.position.x = 0.9999945694917095
        grasp_pose_4.pose.position.y = 4.234772015936794e-05
        grasp_pose_4.pose.position.z = 0.6300246315623539
        grasp_pose_4.pose.orientation.x = -0.7068005682823383
        grasp_pose_4.pose.orientation.y = 0.7074128615379971
        grasp_pose_4.pose.orientation.z = -2.5258894636704497e-06
        grasp_pose_4.pose.orientation.w = -7.953924864631972e-08

        grasp_states = {
            ('front', False): grasp_pose_1,
            ('front', True): grasp_pose_2,
            ('top', False): grasp_pose_3,
            ('top', True): grasp_pose_4,
        }

        target_pose = PoseStamped()
        target_pose.pose.position.x = 1
        target_pose.pose.position.z = 0.7

        for grasp in grasps:
            for align_vertical_mode in align_vertical_modes:
                zero_pose.motion_goals.add_motion_goal(motion_goal_class=GraspObject.__name__,
                                                       goal_pose=target_pose,
                                                       grasp=grasp,
                                                       align='',
                                                       align_vertical=align_vertical_mode,
                                                       root_link='map',
                                                       tip_link='hand_palm_link')

                zero_pose.allow_self_collision()
                zero_pose.plan_and_execute()
                m_P_g = (god_map.world.
                         compute_fk_pose('map', 'hand_gripper_tool_frame'))

                # FIXME: compare poses doesn't work, i guess because of changes to reaching/grasping
                # compare_poses(m_P_g.pose, grasp_states[grasp, align_vertical_mode].pose)

    def test_vertical_motion_up(self, zero_pose: HSRTestWrapper):

        vertical_motion_pose = PoseStamped()
        vertical_motion_pose.header.frame_id = 'map'
        vertical_motion_pose.pose.position.x = 0.17102731790942596
        vertical_motion_pose.pose.position.y = -0.13231521471220506
        vertical_motion_pose.pose.position.z = 0.7119274770524749
        vertical_motion_pose.pose.orientation.x = 0.5067617681482114
        vertical_motion_pose.pose.orientation.y = -0.45782201564184877
        vertical_motion_pose.pose.orientation.z = 0.5271017946406412
        vertical_motion_pose.pose.orientation.w = 0.5057224638312487

        zero_pose.motion_goals.add_motion_goal(motion_goal_class=TakePose.__name__,
                                               pose_keyword='park')

        zero_pose.allow_self_collision()
        zero_pose.plan_and_execute()

        sleep = zero_pose.monitors.add_sleep(seconds=0.1)
        local_min = zero_pose.monitors.add_local_minimum_reached(stay_true=False)

        action = 'grasping'
        zero_pose.motion_goals.add_motion_goal(motion_goal_class=VerticalMotion.__name__,
                                               action=action,
                                               distance=0.02,
                                               root_link='base_footprint',
                                               tip_link='hand_palm_link',
                                               start_condition=sleep,
                                               end_condition=local_min)

        zero_pose.monitors.add_end_motion(start_condition=f'{sleep} and {local_min}')

        zero_pose.allow_self_collision()
        zero_pose.execute(add_local_minimum_reached=False)

        m_P_g = (god_map.world.
                 compute_fk_pose('map', 'hand_gripper_tool_frame'))

        compare_poses(m_P_g.pose, vertical_motion_pose.pose)

    def test_retracting_hand(self, zero_pose: HSRTestWrapper):

        retracting_hand_pose = PoseStamped()
        retracting_hand_pose.header.frame_id = 'map'
        retracting_hand_pose.pose.position.x = 0.14963260254170513
        retracting_hand_pose.pose.position.y = 0.16613649117825122
        retracting_hand_pose.pose.position.z = 0.6717532654948288
        retracting_hand_pose.pose.orientation.x = 0.5066648708788183
        retracting_hand_pose.pose.orientation.y = -0.45792002831875167
        retracting_hand_pose.pose.orientation.z = 0.5270228996549048
        retracting_hand_pose.pose.orientation.w = 0.5058130282241059

        zero_pose.motion_goals.add_motion_goal(motion_goal_class='TakePose',
                                               pose_keyword='park')

        zero_pose.allow_self_collision()
        zero_pose.plan_and_execute()

        sleep = zero_pose.monitors.add_sleep(seconds=0.1)
        local_min = zero_pose.monitors.add_local_minimum_reached(stay_true=False)

        zero_pose.motion_goals.add_motion_goal(motion_goal_class='Retracting',
                                               distance=0.3,
                                               reference_frame='hand_palm_link',
                                               root_link='map',
                                               tip_link='hand_palm_link',
                                               start_condition=sleep)

        zero_pose.monitors.add_end_motion(start_condition=f'{local_min} and {sleep}')

        zero_pose.allow_self_collision()
        zero_pose.execute(add_local_minimum_reached=False)

        m_P_g = (god_map.world.
                 compute_fk_pose('map', 'hand_gripper_tool_frame'))

        compare_poses(m_P_g.pose, retracting_hand_pose.pose)

    def test_retracting_base(self, zero_pose: HSRTestWrapper):

        retraction_base_pose = PoseStamped()
        retraction_base_pose.header.frame_id = 'map'
        retraction_base_pose.pose.position.x = -0.12533144864637413
        retraction_base_pose.pose.position.y = 0.07795010184370622
        retraction_base_pose.pose.position.z = 0.894730930853242
        retraction_base_pose.pose.orientation.x = 0.014859073808224462
        retraction_base_pose.pose.orientation.y = -0.00015418547016511882
        retraction_base_pose.pose.orientation.z = 0.9998893945231346
        retraction_base_pose.pose.orientation.w = -0.0006187669689175172

        sleep = zero_pose.monitors.add_sleep(seconds=0.1)
        local_min = zero_pose.monitors.add_local_minimum_reached(stay_true=False)

        zero_pose.motion_goals.add_motion_goal(motion_goal_class='Retracting',
                                               distance=0.3,
                                               reference_frame='base_footprint',
                                               root_link='map',
                                               tip_link='hand_palm_link',
                                               start_condition=sleep)

        zero_pose.monitors.add_end_motion(start_condition=f'{local_min} and {sleep}')

        zero_pose.allow_self_collision()
        zero_pose.execute(add_local_minimum_reached=False)

        m_P_g = (god_map.world.
                 compute_fk_pose('map', 'hand_gripper_tool_frame'))

        compare_poses(m_P_g.pose, retraction_base_pose.pose)

    def test_align_height(self, zero_pose: HSRTestWrapper):
        execute_from_above = [False, True]

        align_pose1 = PoseStamped()
        align_pose1.header.frame_id = 'map'
        align_pose1.pose.position.x = 0.3670559556308583
        align_pose1.pose.position.y = 0.00022361096354857893
        align_pose1.pose.position.z = 0.7728331262049145
        align_pose1.pose.orientation.x = 0.6930355696535618
        align_pose1.pose.orientation.y = 0.0002441417024468236
        align_pose1.pose.orientation.z = 0.720903306535367
        align_pose1.pose.orientation.w = -0.0002494316878550612

        align_pose2 = PoseStamped()
        align_pose2.header.frame_id = 'map'
        align_pose2.pose.position.x = 0.2943309402390854
        align_pose2.pose.position.y = -0.0004960369085802845
        align_pose2.pose.position.z = 0.7499314955573722
        align_pose2.pose.orientation.x = 0.999999932400925
        align_pose2.pose.orientation.y = 0.0003514656228904682
        align_pose2.pose.orientation.z = -0.00010802805208618605
        align_pose2.pose.orientation.w = 3.7968463309867553e-08

        align_states = {
            False: align_pose1,
            True: align_pose2,
        }

        for mode in execute_from_above:
            zero_pose.motion_goals.add_motion_goal(motion_goal_class='TakePose',
                                                   pose_keyword='pre_align_height')

            zero_pose.allow_self_collision()
            zero_pose.plan_and_execute()

            action = 'grasping'
            from_above = mode

            target_pose = PoseStamped()
            target_pose.header.frame_id = 'map'
            target_pose.pose.position.x = 1
            target_pose.pose.position.z = 0.7

            zero_pose.motion_goals.add_motion_goal(motion_goal_class=AlignHeight.__name__,
                                                   action=action,
                                                   from_above=from_above,
                                                   object_name='',
                                                   goal_pose=target_pose,
                                                   object_height=0.1,
                                                   root_link='map',
                                                   tip_link='hand_palm_link')

            zero_pose.allow_self_collision()
            zero_pose.plan_and_execute()
            cord_data = (god_map.world.
                         compute_fk_pose('map', 'hand_gripper_tool_frame'))

            compare_poses(cord_data.pose, align_states[mode].pose)

    # Maybe change compare poses to fingertips and not tool_frame
    def test_tilting(self, zero_pose: HSRTestWrapper):
        directions = ['left', 'right']

        # Orientation for tilt_pose 1 needs to be negative despite given parameters being returned as positives...
        tilt_pose1 = PoseStamped()
        tilt_pose1.header.frame_id = 'map'
        tilt_pose1.pose.position.x = 0.3862282703183651
        tilt_pose1.pose.position.y = 0.07997985276116013
        tilt_pose1.pose.position.z = 0.695562902503049
        tilt_pose1.pose.orientation.x = 0.02036729579358757
        tilt_pose1.pose.orientation.y = -0.09918407993790013
        tilt_pose1.pose.orientation.z = 0.7016143119255045
        tilt_pose1.pose.orientation.w = 0.7053262003145989

        tilt_pose2 = PoseStamped()
        tilt_pose2.header.frame_id = 'map'
        tilt_pose2.pose.position.x = 0.4011968051112429
        tilt_pose2.pose.position.y = 0.07997985276116013
        tilt_pose2.pose.position.z = 0.6997425428565389
        tilt_pose2.pose.orientation.x = -0.7013959300921285
        tilt_pose2.pose.orientation.y = 0.7062105656448003
        tilt_pose2.pose.orientation.z = -0.02684219924309636
        tilt_pose2.pose.orientation.w = -0.09268161933006579

        tilt_states = {
            'left': tilt_pose1,
            'right': tilt_pose2,
        }

        zero_pose.motion_goals.add_motion_goal(motion_goal_class='TakePose',
                                               pose_keyword='pre_align_height')

        zero_pose.allow_self_collision()
        zero_pose.plan_and_execute()

        for direction in directions:
            sleep = zero_pose.monitors.add_sleep(seconds=0.1)
            local_min = zero_pose.monitors.add_local_minimum_reached(stay_true=False)

            zero_pose.motion_goals.add_motion_goal(motion_goal_class='Tilting',
                                                   direction=direction,
                                                   angle=1.4,
                                                   start_condition='',
                                                   end_condition=local_min)

            zero_pose.monitors.add_end_motion(start_condition=f'{sleep} and {local_min}')

            zero_pose.allow_self_collision()
            zero_pose.execute(add_local_minimum_reached=False)

            cord_data = (god_map.world.
                         compute_fk_pose('map', 'hand_l_finger_tip_frame'))

            compare_poses(cord_data.pose, tilt_states[direction].pose)

    def test_take_pose(self, zero_pose: HSRTestWrapper):
        poses = ['park', 'perceive', 'assistance', 'pre_align_height', 'carry']

        park_pose = PoseStamped()
        park_pose.header.frame_id = 'map'
        park_pose.pose.position.x = 0.1710261260244742
        park_pose.pose.position.y = -0.13231889092341187
        park_pose.pose.position.z = 0.6919283778314267
        park_pose.pose.orientation.x = 0.5067619888164565
        park_pose.pose.orientation.y = -0.45782179605285284
        park_pose.pose.orientation.z = 0.5271015813648557
        park_pose.pose.orientation.w = 0.5057226637915272

        perceive_pose = PoseStamped()
        perceive_pose.header.frame_id = 'map'
        perceive_pose.pose.position.x = 0.1710444625574895
        perceive_pose.pose.position.y = 0.2883150465871069
        perceive_pose.pose.position.z = 0.9371745637108605
        perceive_pose.pose.orientation.x = -0.5063851509844108
        perceive_pose.pose.orientation.y = -0.457448402898974
        perceive_pose.pose.orientation.z = -0.527458211023338
        perceive_pose.pose.orientation.w = 0.5060660758949697

        assistance_pose = PoseStamped()
        assistance_pose.header.frame_id = 'map'
        assistance_pose.pose.position.x = 0.18333071333185327
        assistance_pose.pose.position.y = -0.1306120975368269
        assistance_pose.pose.position.z = 0.7050680498627263
        assistance_pose.pose.orientation.x = 0.024667116882362873
        assistance_pose.pose.orientation.y = -0.6819662708507778
        assistance_pose.pose.orientation.z = 0.7305124281436971
        assistance_pose.pose.orientation.w = -0.025790135598626814

        pre_align_height_pose = PoseStamped()
        pre_align_height_pose.header.frame_id = 'map'
        pre_align_height_pose.pose.position.x = 0.36718508844870135
        pre_align_height_pose.pose.position.y = 0.07818733568602311
        pre_align_height_pose.pose.position.z = 0.6872325515876044
        pre_align_height_pose.pose.orientation.x = 0.6925625964573222
        pre_align_height_pose.pose.orientation.y = 0.0008342119786388634
        pre_align_height_pose.pose.orientation.z = 0.7213572801204168
        pre_align_height_pose.pose.orientation.w = 0.0001688074098573283

        carry_pose = PoseStamped()
        carry_pose.header.frame_id = 'map'
        carry_pose.pose.position.x = 0.4997932992635221
        carry_pose.pose.position.y = 0.06601541592028287
        carry_pose.pose.position.z = 0.6519470331487148
        carry_pose.pose.orientation.x = 0.49422863353080027
        carry_pose.pose.orientation.y = 0.5199402328561551
        carry_pose.pose.orientation.z = 0.4800020391690775
        carry_pose.pose.orientation.w = 0.5049735185624021

        assert_poses = {
            'park': park_pose.pose,
            'perceive': perceive_pose.pose,
            'assistance': assistance_pose.pose,
            'pre_align_height': pre_align_height_pose.pose,
            'carry': carry_pose.pose
        }

        for pose in poses:
            zero_pose.motion_goals.add_motion_goal(motion_goal_class=TakePose.__name__,
                                                   pose_keyword=pose,
                                                   max_velocity=None)

            zero_pose.allow_self_collision()
            zero_pose.plan_and_execute()

            m_P_g = (god_map.world.
                     compute_fk_pose('map', 'hand_gripper_tool_frame'))

            compare_poses(m_P_g.pose, assert_poses[pose])

    # # TODO: If ever relevant for SuTuRo, add proper Test behaviour
    # def test_mixing(self, zero_pose: HSRTestWrapper):
    #     # FIXME: Cant use traj_time_in_seconds in standalone mode
    #     zero_pose.motion_goals.add_motion_goal(motion_goal_class='Mixing',
    #                                            mixing_time=20)
    #
    #     zero_pose.allow_self_collision()
    #     zero_pose.plan_and_execute()
    #
    # def test_joint_rotation_goal_continuous(self, zero_pose: HSRTestWrapper):
    #     # FIXME: Use compare_pose similar to other tests
    #     # FIXME: Cant use traj_time_in_seconds in standalone mode
    #     zero_pose.motion_goals.add_motion_goal(motion_goal_class='JointRotationGoalContinuous',
    #                                            joint_name='arm_roll_joint',
    #                                            joint_center=0.0,
    #                                            joint_range=0.2,
    #                                            trajectory_length=20,
    #                                            target_speed=1,
    #                                            period_length=1.0)
    #
    #     zero_pose.allow_self_collision()
    #     zero_pose.plan_and_execute()

    def test_keep_rotation_goal(self, zero_pose: HSRTestWrapper):

        keep_rotation_pose = PoseStamped()
        keep_rotation_pose.header.frame_id = 'map'
        keep_rotation_pose.pose.position.x = 0.9402845292991675
        keep_rotation_pose.pose.position.y = -0.7279803708852316
        keep_rotation_pose.pose.position.z = 0.8994121023446626
        keep_rotation_pose.pose.orientation.x = 0.015000397751939919
        keep_rotation_pose.pose.orientation.y = -2.1716350146486636e-07
        keep_rotation_pose.pose.orientation.z = 0.999887487627967
        keep_rotation_pose.pose.orientation.w = 1.2339723016403797e-05

        base_goal = PoseStamped()
        base_goal.header.frame_id = 'map'
        base_goal.pose.position.x = 1
        base_goal.pose.position.y = -1
        base_goal.pose.orientation = Quaternion(*quaternion_about_axis(pi / 2, [0, 0, 1]))
        zero_pose.set_cart_goal(base_goal, root_link=god_map.world.root_link_name, tip_link='base_footprint')

        zero_pose.motion_goals.add_motion_goal(motion_goal_class='KeepRotationGoal',
                                               tip_link='hand_palm_link')

        zero_pose.allow_self_collision()
        zero_pose.plan_and_execute()

        m_P_g = (god_map.world.
                 compute_fk_pose('map', 'hand_gripper_tool_frame'))

        compare_poses(m_P_g.pose, keep_rotation_pose.pose)<|MERGE_RESOLUTION|>--- conflicted
+++ resolved
@@ -53,16 +53,9 @@
         self.odom_root = 'odom'
         self.robot = god_map.world.groups[self.robot_name]
 
-<<<<<<< HEAD
     def low_level_interface(self):
         return super(OldGiskardWrapper, self)
 
-    def move_base(self, goal_pose):
-        self.set_cart_goal(goal_pose, tip_link='base_footprint', root_link=god_map.world.root_link_name)
-        self.plan_and_execute()
-
-=======
->>>>>>> b70979af
     def open_gripper(self):
         self.command_gripper(1.23)
 
