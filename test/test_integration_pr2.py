from __future__ import division

from itertools import combinations

import urdf_parser_py.urdf as up
from copy import deepcopy
from typing import Optional

import numpy as np
import pytest
import rospy
from geometry_msgs.msg import PoseStamped, Point, Quaternion, Vector3Stamped, PointStamped, QuaternionStamped, Pose
from numpy import pi
from sensor_msgs.msg import JointState
from shape_msgs.msg import SolidPrimitive
from std_srvs.srv import Trigger
from tf.transformations import quaternion_from_matrix, quaternion_about_axis

import giskardpy.utils.tfwrapper as tf
from giskard_msgs.msg import MoveResult, WorldBody, MoveGoal
from giskard_msgs.srv import UpdateWorldResponse, UpdateWorldRequest
from giskardpy import identifier
from giskardpy.model.utils import make_world_body_box, hacky_urdf_parser_fix
from giskardpy.model.world import WorldTree
from giskardpy.my_types import PrefixName
from giskardpy.configs.pr2 import PR2_Mujoco, PR2_StandAlone
from giskardpy.goals.goal import WEIGHT_ABOVE_CA, WEIGHT_BELOW_CA, WEIGHT_COLLISION_AVOIDANCE
from giskardpy.python_interface import GiskardWrapper
from giskardpy.utils.utils import launch_launchfile, suppress_stdout, suppress_stderr
from giskardpy.utils.math import compare_points, compare_orientations
from utils_for_tests import compare_poses, publish_marker_vector, \
    JointGoalChecker, GiskardTestWrapper, pr2_urdf, rnd_joint_state

# scopes = ['module', 'class', 'function']
pocky_pose = {'r_elbow_flex_joint': -1.29610152504,
              'r_forearm_roll_joint': -0.0301682323805,
              'r_shoulder_lift_joint': 1.20324921318,
              'r_shoulder_pan_joint': -0.73456435706,
              'r_upper_arm_roll_joint': -0.70790051778,
              'r_wrist_flex_joint': -0.10001,
              'r_wrist_roll_joint': 0.258268529825,

              'l_elbow_flex_joint': -1.29610152504,
              'l_forearm_roll_joint': 0.0301682323805,
              'l_shoulder_lift_joint': 1.20324921318,
              'l_shoulder_pan_joint': 0.73456435706,
              'l_upper_arm_roll_joint': 0.70790051778,
              'l_wrist_flex_joint': -0.1001,
              'l_wrist_roll_joint': -0.258268529825,

              'torso_lift_joint': 0.2,
              'head_pan_joint': 0,
              'head_tilt_joint': 0,
              }

pick_up_pose = {
    'head_pan_joint': -2.46056758502e-16,
    'head_tilt_joint': -1.97371778181e-16,
    'l_elbow_flex_joint': -0.962150355946,
    'l_forearm_roll_joint': 1.44894622393,
    'l_shoulder_lift_joint': -0.273579583084,
    'l_shoulder_pan_joint': 0.0695426768038,
    'l_upper_arm_roll_joint': 1.3591238067,
    'l_wrist_flex_joint': -1.9004529902,
    'l_wrist_roll_joint': 2.23732576003,
    'r_elbow_flex_joint': -2.1207193579,
    'r_forearm_roll_joint': 1.76628402882,
    'r_shoulder_lift_joint': -0.256729037039,
    'r_shoulder_pan_joint': -1.71258744959,
    'r_upper_arm_roll_joint': -1.46335011257,
    'r_wrist_flex_joint': -0.100010762609,
    'r_wrist_roll_joint': 0.0509923457388,
    'torso_lift_joint': 0.261791330751,
}


class PR2TestWrapper(GiskardTestWrapper):
    default_pose = {
        'r_elbow_flex_joint': -0.15,
        'r_forearm_roll_joint': 0,
        'r_shoulder_lift_joint': 0,
        'r_shoulder_pan_joint': 0,
        'r_upper_arm_roll_joint': 0,
        'r_wrist_flex_joint': -0.10001,
        'r_wrist_roll_joint': 0,
        'l_elbow_flex_joint': -0.15,
        'l_forearm_roll_joint': 0,
        'l_shoulder_lift_joint': 0,
        'l_shoulder_pan_joint': 0,
        'l_upper_arm_roll_joint': 0,
        'l_wrist_flex_joint': -0.10001,
        'l_wrist_roll_joint': 0,
        'torso_lift_joint': 0.2,
        'head_pan_joint': 0,
        'head_tilt_joint': 0,
        'l_gripper_l_finger_joint': 0.55,
        'r_gripper_l_finger_joint': 0.55
    }

    better_pose = {'r_shoulder_pan_joint': -1.7125,
                   'r_shoulder_lift_joint': -0.25672,
                   'r_upper_arm_roll_joint': -1.46335,
                   'r_elbow_flex_joint': -2.12,
                   'r_forearm_roll_joint': 1.76632,
                   'r_wrist_flex_joint': -0.10001,
                   'r_wrist_roll_joint': 0.05106,
                   'l_shoulder_pan_joint': 1.9652,
                   'l_shoulder_lift_joint': - 0.26499,
                   'l_upper_arm_roll_joint': 1.3837,
                   'l_elbow_flex_joint': -2.12,
                   'l_forearm_roll_joint': 16.99,
                   'l_wrist_flex_joint': - 0.10001,
                   'l_wrist_roll_joint': 0,
                   'torso_lift_joint': 0.2,
                   'l_gripper_l_finger_joint': 0.55,
                   'r_gripper_l_finger_joint': 0.55,
                   'head_pan_joint': 0,
                   'head_tilt_joint': 0,
                   }

    def __init__(self, config=None):
        if config is None:
            config = PR2_StandAlone
        self.r_tip = 'r_gripper_tool_frame'
        self.l_tip = 'l_gripper_tool_frame'
        self.l_gripper_group = 'l_gripper'
        self.r_gripper_group = 'r_gripper'
        # self.r_gripper = rospy.ServiceProxy('r_gripper_simulator/set_joint_states', SetJointState)
        # self.l_gripper = rospy.ServiceProxy('l_gripper_simulator/set_joint_states', SetJointState)
        self.odom_root = 'odom_combined'
        super().__init__(config)
        self.robot = self.world.groups[self.robot_name]

    def teleport_base(self, goal_pose, group_name: Optional[str] = None):
        self.set_seed_odometry(base_pose=goal_pose, group_name=group_name)
        self.allow_all_collisions()
        self.plan_and_execute()

    def move_base(self, goal_pose):
        self.set_cart_goal(goal_pose, tip_link='base_footprint', root_link='odom_combined')
        self.plan_and_execute()

    def get_l_gripper_links(self):
        return [str(x) for x in self.world.groups[self.l_gripper_group].link_names_with_collisions]

    def get_r_gripper_links(self):
        return [str(x) for x in self.world.groups[self.r_gripper_group].link_names_with_collisions]

    def get_r_forearm_links(self):
        return ['r_wrist_flex_link', 'r_wrist_roll_link', 'r_forearm_roll_link', 'r_forearm_link',
                'r_forearm_link']

    def open_r_gripper(self):
        return

    def close_r_gripper(self):
        return

    def open_l_gripper(self):
        return

    def close_l_gripper(self):
        return

    def reset_base(self):
        pass

    def set_localization(self, map_T_odom: PoseStamped):
        map_T_odom.pose.position.z = 0
        self.set_seed_odometry(map_T_odom)
        self.plan_and_execute()
        # self.wait_heartbeats(15)
        # p2 = self.world.compute_fk_pose(self.world.root_link_name, self.odom_root)
        # compare_poses(p2.pose, map_T_odom.pose)

    def reset(self):
        self.clear_world()
        self.open_l_gripper()
        self.open_r_gripper()
        self.reset_base()
        self.register_group('l_gripper',
                            root_link_group_name=self.robot_name,
                            root_link_name='l_wrist_roll_link')
        self.register_group('r_gripper',
                            root_link_group_name=self.robot_name,
                            root_link_name='r_wrist_roll_link')


class PR2TestWrapperMujoco(PR2TestWrapper):
    def __init__(self):
        self.r_tip = 'r_gripper_tool_frame'
        self.l_tip = 'l_gripper_tool_frame'
        self.l_gripper_group = 'l_gripper'
        self.r_gripper_group = 'r_gripper'
        # self.r_gripper = rospy.ServiceProxy('r_gripper_simulator/set_joint_states', SetJointState)
        # self.l_gripper = rospy.ServiceProxy('l_gripper_simulator/set_joint_states', SetJointState)
        self.mujoco_reset = rospy.ServiceProxy('pr2/reset', Trigger)
        self.odom_root = 'odom_combined'
        super().__init__(PR2_Mujoco)

    def reset_base(self):
        p = PoseStamped()
        p.header.frame_id = tf.get_tf_root()
        p.pose.orientation.w = 1
        self.set_localization(p)
        self.wait_heartbeats()

    def set_localization(self, map_T_odom: PoseStamped):
        super(PR2TestWrapper, self).set_localization(map_T_odom)

    def teleport_base(self, goal_pose, group_name: Optional[str] = None):
        self.allow_all_collisions()
        self.move_base(goal_pose)

    def reset(self):
        self.mujoco_reset()
        super().reset()


@pytest.fixture(scope='module')
def giskard(request, ros):
    launch_launchfile('package://iai_pr2_description/launch/upload_pr2_calibrated_with_ft2.launch')
    c = PR2TestWrapper()
    # c = PR2TestWrapperMujoco()
    request.addfinalizer(c.tear_down)
    return c


@pytest.fixture()
def pocky_pose_setup(resetted_giskard: PR2TestWrapper) -> PR2TestWrapper:
    if resetted_giskard.is_standalone():
        resetted_giskard.set_seed_configuration(pocky_pose)
    else:
        resetted_giskard.allow_all_collisions()
        resetted_giskard.set_joint_goal(pocky_pose)
    resetted_giskard.plan_and_execute()
    return resetted_giskard


@pytest.fixture()
def world_setup(zero_pose: PR2TestWrapper) -> WorldTree:
    zero_pose.induce_cardioplegia()
    return zero_pose.world


@pytest.fixture()
def box_setup(pocky_pose_setup: PR2TestWrapper) -> PR2TestWrapper:
    p = PoseStamped()
    p.header.frame_id = 'map'
    p.pose.position.x = 1.2
    p.pose.position.y = 0
    p.pose.position.z = 0.5
    p.pose.orientation.w = 1
    pocky_pose_setup.add_box(name='box', size=(1, 1, 1), pose=p)
    return pocky_pose_setup


@pytest.fixture()
def fake_table_setup(pocky_pose_setup: PR2TestWrapper) -> PR2TestWrapper:
    p = PoseStamped()
    p.header.frame_id = 'map'
    p.pose.position.x = 1.2
    p.pose.position.y = 0
    p.pose.position.z = 0.3
    p.pose.orientation.w = 1
    pocky_pose_setup.add_box(name='box', size=(1, 1, 1), pose=p)
    return pocky_pose_setup


# class TestFk(object):
#     def test_fk(self, zero_pose: PR2TestWrapper):
#         for root, tip in itertools.product(zero_pose.robot().link_names, repeat=2):
#             try:
#                 fk1 = zero_pose.god_map.get_data(fk_pose + [(root, tip)])
#             except Exception as e:
#                 fk1 = zero_pose.god_map.get_data(fk_pose + [(root, tip)])
#                 pass
#             fk2 = tf.lookup_pose(str(root), str(tip))
#             compare_poses(fk1.pose, fk2.pose)
#
#     def test_fk_attached(self, zero_pose: PR2TestWrapper):
#         pocky = 'box'
#         p = PoseStamped()
#         p.header.frame_id = zero_pose.r_tip
#         p.pose.position.x = 0.05
#         p.pose.orientation.x = 1
#         zero_pose.add_box(pocky, size=(0.1, 0.02, 0.02), parent_link=zero_pose.r_tip, pose=p)
#         for root, tip in itertools.product(zero_pose.robot.link_names, [pocky]):
#             fk1 = zero_pose.god_map.get_data(fk_pose + [(root, tip)])
#             fk2 = tf.lookup_pose(str(root), str(tip))
#             compare_poses(fk1.pose, fk2.pose)
#
#     def test_fk_world(self, kitchen_setup: PR2TestWrapper):
#         kitchen: SubWorldTree = kitchen_setup.world.groups['kitchen']
#         robot: SubWorldTree = kitchen_setup.robot
#         kitchen_links = list(kitchen.link_names)
#         robot_links = list(robot.link_names)
#         for i in range(25):
#             if i % 2 == 0:
#                 root = kitchen_links[i]
#                 tip = robot_links[i]
#             else:
#                 tip = kitchen_links[i]
#                 root = robot_links[i]
#             fk1 = kitchen_setup.god_map.get_data(fk_pose + [(root, tip)])
#             if i % 2 == 0:
#                 root = f'iai_kitchen/{root}'
#             else:
#                 tip = f'iai_kitchen/{tip}'
#             fk2 = tf.lookup_pose(str(root), str(tip))
#             print(f'{root} {tip}')
#             try:
#                 compare_poses(fk1.pose, fk2.pose)
#             except Exception as e:
#                 pass
#                 raise


class TestJointGoals:
    def test_joint_goal2(self, zero_pose: PR2TestWrapper):
        js = {
            'torso_lift_joint': 0.2999225173357618,
            'head_pan_joint': 0.041880780651479044,
            'head_tilt_joint': -0.37,
            'r_upper_arm_roll_joint': -0.9487714747527726,
            'r_shoulder_pan_joint': -1.0047307505973626,
            'r_shoulder_lift_joint': 0.48736790658811985,
            'r_forearm_roll_joint': -14.895833882874182,
            'r_elbow_flex_joint': -1.392377908925028,
            'r_wrist_flex_joint': -0.4548695149411013,
            'r_wrist_roll_joint': 0.11426798984097819,
            'l_upper_arm_roll_joint': 1.7383062350263658,
            'l_shoulder_pan_joint': 1.8799810286792007,
            'l_shoulder_lift_joint': 0.011627231224188975,
            'l_forearm_roll_joint': 312.67276414458695,
            'l_elbow_flex_joint': -2.0300928925694675,
            'l_wrist_flex_joint': -0.10014623223021513,
            'l_wrist_roll_joint': -6.062015047706399,
        }
        zero_pose.set_joint_goal(js)
        zero_pose.allow_all_collisions()
        zero_pose.set_json_goal('EnableVelocityTrajectoryTracking', enabled=True)
        zero_pose.plan_and_execute()
        start_state = {
            'torso_lift_joint': 0.3000254972469308,
            'head_pan_joint': 0.04135718187588074,
            'head_tilt_joint': -0.37,
            'r_upper_arm_roll_joint': -0.8693958356996788,
            'r_shoulder_pan_joint': -1.112011913457302,
            'r_shoulder_lift_joint': 0.6165443541686221,
            'r_forearm_roll_joint': -14.916890222524186,
            'r_elbow_flex_joint': -1.6426864689071474,
            'r_wrist_flex_joint': -0.6157655014694016,
            'r_wrist_roll_joint': 0.07345662278755749,
            'l_upper_arm_roll_joint': 1.7383062350263658,
            'l_shoulder_pan_joint': 1.8799810286792007,
            'l_shoulder_lift_joint': 0.011627231224188975,
            'l_forearm_roll_joint': 281.2568789280418,
            'l_elbow_flex_joint': -2.0300928925694675,
            'l_wrist_flex_joint': -0.11,
            'l_wrist_roll_joint': -6.062015047706401,
        }
        zero_pose.set_joint_goal(start_state)
        zero_pose.plan_and_execute()

    def test_gripper_goal(self, zero_pose: PR2TestWrapper):
        js = {
            'r_gripper_l_finger_joint': 0.55
        }
        zero_pose.set_joint_goal(js)
        zero_pose.allow_all_collisions()
        zero_pose.plan_and_execute()

    def test_joint_movement1(self, zero_pose: PR2TestWrapper):
        zero_pose.allow_all_collisions()
        zero_pose.set_joint_goal(pocky_pose)
        zero_pose.plan_and_execute()

    def test_partial_joint_state_goal1(self, zero_pose: PR2TestWrapper):
        zero_pose.allow_self_collision()
        js = dict(list(pocky_pose.items())[:3])
        zero_pose.set_joint_goal(js)
        zero_pose.plan_and_execute()

    def test_continuous_joint1(self, zero_pose: PR2TestWrapper):
        zero_pose.allow_self_collision()
        # zero_pose.set_json_goal('SetPredictionHorizon', prediction_horizon=1)
        js = {'r_wrist_roll_joint': -pi,
              'l_wrist_roll_joint': -2.1 * pi, }
        zero_pose.set_joint_goal(js)
        zero_pose.plan_and_execute()

    def test_prismatic_joint1(self, zero_pose: PR2TestWrapper):
        zero_pose.allow_self_collision()
        js = {'torso_lift_joint': 0.1}
        zero_pose.set_joint_goal(js)
        zero_pose.plan_and_execute()

    def test_prismatic_joint2(self, kitchen_setup: PR2TestWrapper):
        kitchen_setup.allow_self_collision(kitchen_setup.robot_name)
        js = {'torso_lift_joint': 0.1}
        kitchen_setup.set_joint_goal(js)
        kitchen_setup.plan_and_execute()

    def test_hard_joint_limits(self, zero_pose: PR2TestWrapper):
        zero_pose.allow_self_collision()
        r_elbow_flex_joint = zero_pose.world.get_joint_name('r_elbow_flex_joint')
        torso_lift_joint = zero_pose.world.get_joint_name('torso_lift_joint')
        head_pan_joint = zero_pose.world.get_joint_name('head_pan_joint')
        r_elbow_flex_joint_limits = zero_pose.world.get_joint_position_limits(r_elbow_flex_joint)
        torso_lift_joint_limits = zero_pose.world.get_joint_position_limits(torso_lift_joint)
        head_pan_joint_limits = zero_pose.world.get_joint_position_limits(head_pan_joint)

        goal_js = {'r_elbow_flex_joint': r_elbow_flex_joint_limits[0] - 0.2,
                   'torso_lift_joint': torso_lift_joint_limits[0] - 0.2,
                   'head_pan_joint': head_pan_joint_limits[0] - 0.2}
        zero_pose.set_joint_goal(goal_js, check=False)
        zero_pose.plan_and_execute()
        js = {'torso_lift_joint': 0.32}
        zero_pose.set_joint_goal(js)
        zero_pose.plan_and_execute()

        goal_js = {'r_elbow_flex_joint': r_elbow_flex_joint_limits[1] + 0.2,
                   'torso_lift_joint': torso_lift_joint_limits[1] + 0.2,
                   'head_pan_joint': head_pan_joint_limits[1] + 0.2}

        zero_pose.set_joint_goal(goal_js, check=False)
        zero_pose.plan_and_execute()


class TestConstraints:
    # TODO write buggy constraints that test sanity checks

<<<<<<< HEAD
    def test_circle(self, zero_pose: PR2TestWrapper):
        center = PointStamped()
        center.header.frame_id = zero_pose.default_root
        zero_pose.set_json_goal(constraint_type='Circle',
                                center=center,
                                radius=0.5,
                                tip_link='base_footprint',
                                scale=0.05)
        zero_pose.set_max_traj_length(new_length=120)
        zero_pose.allow_all_collisions()
=======
    def test_add_debug_expr(self, zero_pose: PR2TestWrapper):
        zero_pose.set_json_goal(constraint_type='DebugGoal')
>>>>>>> 62309f13
        zero_pose.plan_and_execute()

    def test_SetSeedConfiguration(self, zero_pose: PR2TestWrapper):
        zero_pose.set_seed_configuration(seed_configuration=zero_pose.better_pose)
        zero_pose.set_joint_goal(zero_pose.default_pose)
        zero_pose.plan()

    def test_drive_into_apartment(self, apartment_setup: PR2TestWrapper):
        base_pose = PoseStamped()
        base_pose.header.frame_id = 'base_footprint'
        base_pose.pose.position.x = 0.4
        base_pose.pose.position.y = -2
        base_pose.pose.orientation.w = 1
        # apartment_setup.allow_all_collisions()
        apartment_setup.move_base(base_pose)

    def test_SetPredictionHorizon(self, zero_pose: PR2TestWrapper):
        default_prediction_horizon = zero_pose.god_map.get_data(identifier.prediction_horizon)
        zero_pose.set_prediction_horizon(prediction_horizon=1)
        zero_pose.set_joint_goal(zero_pose.better_pose)
        zero_pose.plan_and_execute()
        assert zero_pose.god_map.get_data(identifier.prediction_horizon) == 1
        zero_pose.set_joint_goal(zero_pose.default_pose)
        zero_pose.plan_and_execute()
        assert zero_pose.god_map.get_data(identifier.prediction_horizon) == default_prediction_horizon

    def test_JointPositionRange(self, zero_pose: PR2TestWrapper):
        # FIXME needs to be implemented like other position limits, or override limits
        joint_name = zero_pose.world.get_joint_name('head_pan_joint')
        lower_limit, upper_limit = zero_pose.world.get_joint_position_limits(joint_name)
        lower_limit *= 0.5
        upper_limit *= 0.5
        zero_pose.set_joint_goal({
            joint_name: 2
        }, check=False)
        zero_pose.allow_all_collisions()
        zero_pose.plan_and_execute()
        zero_pose.set_json_goal('JointPositionRange',
                                joint_name=joint_name,
                                upper_limit=upper_limit,
                                lower_limit=lower_limit)
        zero_pose.allow_all_collisions()
        zero_pose.plan_and_execute()
        assert zero_pose.world.state[joint_name].position <= upper_limit + 3e-3
        assert zero_pose.world.state[joint_name].position >= lower_limit - 3e-3

        zero_pose.set_json_goal('JointPositionRange',
                                joint_name=joint_name,
                                upper_limit=upper_limit,
                                lower_limit=lower_limit)
        zero_pose.set_joint_goal({
            joint_name: -0.5
        }, check=False)
        zero_pose.allow_all_collisions()
        zero_pose.plan_and_execute()
        assert zero_pose.robot.state[joint_name].position <= upper_limit
        assert zero_pose.robot.state[joint_name].position >= lower_limit

    def test_CollisionAvoidanceHint(self, kitchen_setup: PR2TestWrapper):
        tip = 'base_footprint'
        base_pose = PoseStamped()
        base_pose.header.frame_id = 'map'
        base_pose.pose.position.x = 0
        base_pose.pose.position.y = 1.5
        base_pose.pose.orientation = Quaternion(*quaternion_about_axis(np.pi, [0, 0, 1]))
        kitchen_setup.teleport_base(goal_pose=base_pose)
        base_pose = PoseStamped()
        base_pose.header.frame_id = tip
        base_pose.pose.position.x = 2.3
        base_pose.pose.orientation = Quaternion(*quaternion_about_axis(0, [0, 0, 1]))

        avoidance_hint = Vector3Stamped()
        avoidance_hint.header.frame_id = 'map'
        avoidance_hint.vector.y = -1
        kitchen_setup.avoid_all_collisions(0.1)
        kitchen_setup.set_json_goal('CollisionAvoidanceHint',
                                    tip_link='base_link',
                                    max_threshold=0.4,
                                    spring_threshold=0.5,
                                    # max_linear_velocity=1,
                                    object_link_name='kitchen_island',
                                    weight=WEIGHT_COLLISION_AVOIDANCE,
                                    avoidance_hint=avoidance_hint)
        kitchen_setup.set_joint_goal(kitchen_setup.better_pose)

        kitchen_setup.set_cart_goal(base_pose, tip, weight=WEIGHT_BELOW_CA, linear_velocity=0.5)
        # kitchen_setup.allow_all_collisions()
        kitchen_setup.plan_and_execute()

    def test_CartesianPosition(self, zero_pose: PR2TestWrapper):
        tip = zero_pose.r_tip
        p = PointStamped()
        p.header.stamp = rospy.get_rostime()
        p.header.frame_id = tip
        p.point = Point(-0.4, -0.2, -0.3)

        expected = zero_pose.transform_msg('map', p)

        zero_pose.allow_all_collisions()
        zero_pose.set_translation_goal(root_link=zero_pose.default_root,
                                       tip_link=tip,
                                       goal_point=p)
        zero_pose.plan_and_execute()

    def test_CartesianPosition1(self, zero_pose: PR2TestWrapper):
        pocky = 'box'
        pocky_ps = PoseStamped()
        pocky_ps.header.frame_id = zero_pose.l_tip
        pocky_ps.pose.position.x = 0.05
        pocky_ps.pose.orientation.w = 1
        zero_pose.add_box(name=pocky,
                          size=(0.1, 0.02, 0.02),
                          parent_link=zero_pose.l_tip,
                          pose=pocky_ps)

        tip = zero_pose.r_tip
        p = PointStamped()
        p.header.stamp = rospy.get_rostime()
        p.header.frame_id = tip
        p.point = Point(0.0, 0.5, 0.0)

        zero_pose.allow_all_collisions()
        zero_pose.set_translation_goal(root_link=tip,
                                       root_group=zero_pose.robot_name,
                                       tip_link=pocky,
                                       tip_group='box',
                                       goal_point=p)
        zero_pose.plan_and_execute()

    def test_CartesianPose(self, zero_pose: PR2TestWrapper):
        tip = zero_pose.r_tip
        p = PoseStamped()
        p.header.stamp = rospy.get_rostime()
        p.header.frame_id = tip
        p.pose.position = Point(-0.4, -0.2, -0.3)
        p.pose.orientation = Quaternion(0, 0, 1, 0)

        expected = zero_pose.transform_msg('map', p)

        zero_pose.allow_all_collisions()
        zero_pose.set_json_goal('CartesianPose',
                                root_link=zero_pose.default_root,
                                root_group=None,
                                tip_link=tip,
                                tip_group=zero_pose.robot_name,
                                goal_pose=p)
        zero_pose.plan_and_execute()
        new_pose = zero_pose.world.compute_fk_pose('map', tip)
        compare_points(expected.pose.position, new_pose.pose.position)

    def test_JointPositionRevolute(self, zero_pose: PR2TestWrapper):
        joint = zero_pose.world.get_joint_name('r_shoulder_lift_joint')
        joint_goal = 1
        zero_pose.allow_all_collisions()
        zero_pose.set_json_goal('JointPositionRevolute',
                                joint_name=joint,
                                goal=joint_goal,
                                max_velocity=0.5)
        zero_pose.plan_and_execute()
        np.testing.assert_almost_equal(zero_pose.robot.state[joint].position, joint_goal, decimal=3)

    def test_JointVelocityRevolute(self, zero_pose: PR2TestWrapper):
        joint = zero_pose.world.get_joint_name('r_shoulder_lift_joint')
        joint_goal = 1
        zero_pose.allow_all_collisions()
        zero_pose.set_json_goal('JointVelocityRevolute',
                                joint_name=joint,
                                max_velocity=0.5,
                                hard=True)
        zero_pose.set_json_goal('JointPositionRevolute',
                                joint_name=joint,
                                goal=joint_goal,
                                max_velocity=0.5)
        zero_pose.plan_and_execute()
        np.testing.assert_almost_equal(zero_pose.robot.state[joint].position, joint_goal, decimal=3)

    def test_JointPositionContinuous(self, zero_pose: PR2TestWrapper):
        joint = 'r_wrist_roll_joint'
        joint_goal = 4
        zero_pose.allow_all_collisions()
        zero_pose.set_json_goal('JointPositionContinuous',
                                joint_name=joint,
                                goal=joint_goal,
                                max_velocity=1)
        zero_pose.plan_and_execute()
        joint = zero_pose.world.get_joint_name(joint)
        np.testing.assert_almost_equal(zero_pose.robot.state[joint].position, -2.283, decimal=2)

    def test_JointPosition_kitchen(self, kitchen_setup: PR2TestWrapper):
        joint_name1 = 'iai_fridge_door_joint'
        joint_name2 = 'sink_area_left_upper_drawer_main_joint'
        group_name = 'iai_kitchen'
        joint_goal = 0.4
        # kitchen_setup.allow_all_collisions()
        kitchen_setup.set_json_goal('JointPosition',
                                    joint_name=joint_name1,
                                    goal=joint_goal,
                                    max_velocity=1)
        kitchen_setup.set_json_goal('JointPosition',
                                    joint_name=joint_name2,
                                    goal=joint_goal,
                                    max_velocity=1)
        kitchen_setup.plan_and_execute()
        np.testing.assert_almost_equal(
            kitchen_setup.god_map.get_data(identifier.trajectory).get_last()[
                PrefixName(joint_name1, group_name)].position,
            joint_goal, decimal=2)
        np.testing.assert_almost_equal(
            kitchen_setup.god_map.get_data(identifier.trajectory).get_last()[
                PrefixName(joint_name2, group_name)].position,
            joint_goal, decimal=2)

    def test_CartesianOrientation(self, zero_pose: PR2TestWrapper):
        tip = 'base_footprint'
        root = 'odom_combined'
        q = QuaternionStamped()
        q.header.frame_id = tip
        q.quaternion = Quaternion(*quaternion_about_axis(4, [0, 0, 1]))

        expected = zero_pose.transform_msg('map', q)

        zero_pose.allow_all_collisions()
        zero_pose.set_rotation_goal(root_link=root,
                                    root_group=None,
                                    tip_link=tip,
                                    tip_group=zero_pose.robot_name,
                                    goal_orientation=q,
                                    max_velocity=0.15)
        zero_pose.plan_and_execute()

    def test_CartesianPoseStraight1(self, zero_pose: PR2TestWrapper):
        zero_pose.close_l_gripper()
        goal_position = PoseStamped()
        goal_position.header.frame_id = 'base_link'
        goal_position.pose.position.x = 0.3
        goal_position.pose.position.y = 0.5
        goal_position.pose.position.z = 1
        goal_position.pose.orientation.w = 1

        start_pose = zero_pose.world.compute_fk_pose('map', zero_pose.l_tip)
        map_T_goal_position = zero_pose.transform_msg('map', goal_position)

        object_pose = PoseStamped()
        object_pose.header.frame_id = 'map'
        object_pose.pose.position.x = (start_pose.pose.position.x + map_T_goal_position.pose.position.x) / 2.
        object_pose.pose.position.y = (start_pose.pose.position.y + map_T_goal_position.pose.position.y) / 2.
        object_pose.pose.position.z = (start_pose.pose.position.z + map_T_goal_position.pose.position.z) / 2.
        object_pose.pose.position.z += 0.08
        object_pose.pose.orientation.w = 1

        zero_pose.add_sphere('sphere', 0.05, pose=object_pose)

        publish_marker_vector(start_pose.pose.position, map_T_goal_position.pose.position)
        zero_pose.allow_self_collision(zero_pose.robot_name)
        goal_position_p = deepcopy(goal_position)
        goal_position_p.header.frame_id = 'base_link'
        zero_pose.set_straight_cart_goal(goal_pose=goal_position_p, tip_link=zero_pose.l_tip,
                                         root_link=zero_pose.default_root)
        zero_pose.plan_and_execute()

    def test_CartesianPoseStraight2(self, better_pose: PR2TestWrapper):
        better_pose.close_l_gripper()
        goal_position = PoseStamped()
        goal_position.header.frame_id = 'base_link'
        goal_position.pose.position.x = 0.8
        goal_position.pose.position.y = 0.5
        goal_position.pose.position.z = 1
        goal_position.pose.orientation.w = 1

        start_pose = better_pose.world.compute_fk_pose('map', better_pose.l_tip)
        map_T_goal_position = better_pose.transform_msg('map', goal_position)

        object_pose = PoseStamped()
        object_pose.header.frame_id = 'map'
        object_pose.pose.position.x = (start_pose.pose.position.x + map_T_goal_position.pose.position.x) / 2.
        object_pose.pose.position.y = (start_pose.pose.position.y + map_T_goal_position.pose.position.y) / 2.
        object_pose.pose.position.z = (start_pose.pose.position.z + map_T_goal_position.pose.position.z) / 2.
        object_pose.pose.position.z += 0.08
        object_pose.pose.orientation.w = 1

        better_pose.add_sphere('sphere', 0.05, pose=object_pose)

        publish_marker_vector(start_pose.pose.position, map_T_goal_position.pose.position)

        goal = deepcopy(object_pose)
        goal.pose.position.x -= 0.1
        goal.pose.position.y += 0.4
        better_pose.set_straight_cart_goal(goal_pose=goal, tip_link=better_pose.l_tip,
                                           root_link=better_pose.default_root)
        better_pose.plan_and_execute()

        goal = deepcopy(object_pose)
        goal.pose.position.z -= 0.4
        better_pose.set_straight_cart_goal(goal_pose=goal, tip_link=better_pose.l_tip,
                                           root_link=better_pose.default_root)
        better_pose.plan_and_execute()

        goal = deepcopy(object_pose)
        goal.pose.position.y -= 0.4
        goal.pose.position.x -= 0.2
        better_pose.set_straight_cart_goal(goal_pose=goal, tip_link=better_pose.l_tip,
                                           root_link=better_pose.default_root)
        better_pose.plan_and_execute()

        goal = deepcopy(object_pose)
        goal.pose.position.x -= 0.4
        better_pose.set_straight_cart_goal(goal_pose=goal, tip_link=better_pose.l_tip,
                                           root_link=better_pose.default_root)
        better_pose.plan_and_execute()

    def test_CartesianVelocityLimit(self, zero_pose: PR2TestWrapper):
        base_linear_velocity = 0.1
        base_angular_velocity = 0.2
        zero_pose.set_limit_cartesian_velocity_goal(
            root_link=zero_pose.default_root,
            tip_link='base_footprint',
            max_linear_velocity=base_linear_velocity,
            max_angular_velocity=base_angular_velocity,
            hard=True,
        )
        eef_linear_velocity = 1
        eef_angular_velocity = 1
        goal_position = PoseStamped()
        goal_position.header.frame_id = 'r_gripper_tool_frame'
        goal_position.pose.position.x = 1
        goal_position.pose.position.y = 0
        goal_position.pose.orientation = Quaternion(*quaternion_about_axis(np.pi / 4, [0, 0, 1]))
        zero_pose.allow_all_collisions()
        zero_pose.set_cart_goal(goal_pose=goal_position,
                                tip_link='r_gripper_tool_frame',
                                linear_velocity=eef_linear_velocity,
                                angular_velocity=eef_angular_velocity,
                                weight=WEIGHT_BELOW_CA)
        zero_pose.plan_and_execute()

        for time, state in zero_pose.god_map.get_data(identifier.debug_trajectory).items():
            key = '{}/{}/{}/{}/trans_error'.format('CartesianVelocityLimit',
                                                   'TranslationVelocityLimit',
                                                   zero_pose.default_root,
                                                   'base_footprint')
            assert key in state
            assert state[key].position <= base_linear_velocity + 2e3
            assert state[key].position >= -base_linear_velocity - 2e3

    def test_AvoidJointLimits1(self, zero_pose: PR2TestWrapper):
        percentage = 10
        zero_pose.allow_all_collisions()
        zero_pose.set_avoid_joint_limits_goal(percentage=percentage)
        zero_pose.plan_and_execute()

        joint_non_continuous = [j for j in zero_pose.robot.controlled_joints if
                                not zero_pose.world.is_joint_continuous(j)]

        current_joint_state = zero_pose.world.state.to_position_dict()
        percentage *= 0.95  # it will not reach the exact percentage, because the weight is so low
        for joint in joint_non_continuous:
            position = current_joint_state[joint]
            lower_limit, upper_limit = zero_pose.world.get_joint_position_limits(joint)
            joint_range = upper_limit - lower_limit
            center = (upper_limit + lower_limit) / 2.
            upper_limit2 = center + joint_range / 2. * (1 - percentage / 100.)
            lower_limit2 = center - joint_range / 2. * (1 - percentage / 100.)
            assert upper_limit2 >= position >= lower_limit2

    def test_AvoidJointLimits2(self, zero_pose: PR2TestWrapper):
        percentage = 10
        joints = [j for j in zero_pose.robot.controlled_joints if
                  not zero_pose.world.is_joint_continuous(j)]
        goal_state = {j: zero_pose.world.get_joint_position_limits(j)[1] for j in joints}
        zero_pose.set_json_goal('AvoidJointLimits',
                                percentage=percentage)
        zero_pose.set_joint_goal(goal_state, check=False)
        zero_pose.allow_self_collision()
        zero_pose.plan_and_execute()

        zero_pose.set_json_goal('AvoidJointLimits',
                                percentage=percentage)
        zero_pose.allow_self_collision()
        zero_pose.plan_and_execute()

        joint_non_continuous = [j for j in zero_pose.robot.controlled_joints if
                                not zero_pose.world.is_joint_continuous(j)]

        current_joint_state = zero_pose.robot.state.to_position_dict()
        percentage *= 0.9  # it will not reach the exact percentage, because the weight is so low
        for joint in joint_non_continuous:
            position = current_joint_state[joint]
            lower_limit, upper_limit = zero_pose.robot.get_joint_position_limits(joint)
            joint_range = upper_limit - lower_limit
            center = (upper_limit + lower_limit) / 2.
            upper_limit2 = center + joint_range / 2. * (1 - percentage / 100.)
            lower_limit2 = center - joint_range / 2. * (1 - percentage / 100.)
            assert upper_limit2 >= position >= lower_limit2

    # def test_OverwriteWeights1(self, pocky_pose_setup: PR2TestWrapper):
    #     # FIXME
    #     # joint_velocity_weight = identifier.joint_weights + ['velocity', 'override']
    #     # old_torso_value = pocky_pose_setup.world.joints['torso_lift_joint'].free_variable.quadratic_weights
    #     # old_odom_x_value = pocky_pose_setup.world.joints['odom_x_joint'].free_variable.quadratic_weights
    #
    #     r_goal = PoseStamped()
    #     r_goal.header.frame_id = pocky_pose_setup.r_tip
    #     r_goal.pose.orientation.w = 1
    #     r_goal.pose.position.x += 0.1
    #     updates = {
    #         1: {
    #             'odom_x_joint': 1000000,
    #             'odom_y_joint': 1000000,
    #             'odom_z_joint': 1000000
    #         },
    #     }
    #
    #     old_pose = tf.lookup_pose('map', 'base_footprint')
    #
    #     pocky_pose_setup.set_overwrite_joint_weights_goal(updates)
    #     pocky_pose_setup.set_cart_goal(r_goal, pocky_pose_setup.r_tip, check=False)
    #     pocky_pose_setup.plan_and_execute()
    #
    #     new_pose = tf.lookup_pose('map', 'base_footprint')
    #     compare_poses(new_pose.pose, old_pose.pose)
    #
    #     assert pocky_pose_setup.world._joints['odom_x_joint'].free_variable.quadratic_weights[1] == 1000000
    #     assert not isinstance(pocky_pose_setup.world._joints['torso_lift_joint'].free_variable.quadratic_weights[1],
    #                           int)
    #
    #     updates = {
    #         1: {
    #             'odom_x_joint': 0.0001,
    #             'odom_y_joint': 0.0001,
    #             'odom_z_joint': 0.0001,
    #         },
    #     }
    #     # old_pose = tf.lookup_pose('map', 'base_footprint')
    #     # old_pose.pose.position.x += 0.1
    #     pocky_pose_setup.set_overwrite_joint_weights_goal(updates)
    #     pocky_pose_setup.set_cart_goal(r_goal, pocky_pose_setup.r_tip)
    #     pocky_pose_setup.plan_and_execute()
    #
    #     new_pose = tf.lookup_pose('map', 'base_footprint')
    #
    #     # compare_poses(old_pose.pose, new_pose.pose)
    #     assert new_pose.pose.position.x >= 0.03
    #     assert pocky_pose_setup.world._joints['odom_x_joint'].free_variable.quadratic_weights[1] == 0.0001
    #     assert not isinstance(pocky_pose_setup.world._joints['torso_lift_joint'].free_variable.quadratic_weights[1],
    #                           float)
    #     pocky_pose_setup.plan_and_execute()
    #     assert not isinstance(pocky_pose_setup.world._joints['odom_x_joint'].free_variable.quadratic_weights[1],
    #                           float)
    #     assert not isinstance(pocky_pose_setup.world._joints['torso_lift_joint'].free_variable.quadratic_weights[1],
    #                           float)

    def test_pointing(self, kitchen_setup: PR2TestWrapper):
        base_goal = PoseStamped()
        base_goal.header.frame_id = 'base_footprint'
        base_goal.pose.position.y = -1
        base_goal.pose.orientation.w = 1
        kitchen_setup.teleport_base(base_goal)

        tip = 'head_mount_kinect_rgb_link'
        goal_point = tf.lookup_point('map', 'iai_kitchen/iai_fridge_door_handle')
        goal_point.header.stamp = rospy.Time()
        pointing_axis = Vector3Stamped()
        pointing_axis.header.frame_id = tip
        pointing_axis.vector.x = 1
        kitchen_setup.set_pointing_goal(tip_link=tip, goal_point=goal_point, root_link=kitchen_setup.default_root,
                                        pointing_axis=pointing_axis)
        kitchen_setup.plan_and_execute()

        base_goal = PoseStamped()
        base_goal.header.frame_id = 'pr2/base_footprint'
        base_goal.pose.position.y = 2
        base_goal.pose.orientation = Quaternion(*quaternion_about_axis(1, [0, 0, 1]))
        kitchen_setup.set_pointing_goal(tip_link=tip, goal_point=goal_point, pointing_axis=pointing_axis,
                                        root_link=kitchen_setup.default_root)
        gaya_pose2 = deepcopy(kitchen_setup.better_pose)
        del gaya_pose2['head_pan_joint']
        del gaya_pose2['head_tilt_joint']
        kitchen_setup.set_joint_goal(gaya_pose2)
        kitchen_setup.move_base(base_goal)

        current_x = Vector3Stamped()
        current_x.header.frame_id = tip
        current_x.vector.x = 1

        expected_x = kitchen_setup.transform_msg(tip, goal_point)
        np.testing.assert_almost_equal(expected_x.point.y, 0, 1)
        np.testing.assert_almost_equal(expected_x.point.z, 0, 1)

        rospy.loginfo("Starting looking")
        tip = 'head_mount_kinect_rgb_link'
        goal_point = kitchen_setup.world.compute_fk_point('map', kitchen_setup.r_tip)
        goal_point.header.stamp = rospy.Time()
        pointing_axis = Vector3Stamped()
        pointing_axis.header.frame_id = tip
        pointing_axis.vector.x = 1
        kitchen_setup.set_pointing_goal(tip_link=tip, goal_point=goal_point, pointing_axis=pointing_axis,
                                        root_link=kitchen_setup.r_tip)

        rospy.loginfo("Starting pointing")
        r_goal = PoseStamped()
        r_goal.header.frame_id = kitchen_setup.r_tip
        r_goal.pose.position.x -= 0.3
        r_goal.pose.position.z += 0.6
        r_goal.pose.orientation.w = 1
        r_goal = kitchen_setup.transform_msg(kitchen_setup.default_root, r_goal)
        r_goal.pose.orientation = Quaternion(*quaternion_from_matrix([[0, 0, -1, 0],
                                                                      [0, 1, 0, 0],
                                                                      [1, 0, 0, 0],
                                                                      [0, 0, 0, 1]]))
        r_goal.header.frame_id = kitchen_setup.r_tip
        kitchen_setup.set_cart_goal(goal_pose=r_goal,
                                    tip_link=kitchen_setup.r_tip,
                                    root_link='base_footprint',
                                    weight=WEIGHT_BELOW_CA)
        kitchen_setup.plan_and_execute()

    def test_open_fridge(self, kitchen_setup: PR2TestWrapper):
        handle_frame_id = 'iai_kitchen/iai_fridge_door_handle'
        handle_name = 'iai_fridge_door_handle'

        base_goal = PoseStamped()
        base_goal.header.frame_id = 'map'
        base_goal.pose.position = Point(0.3, -0.5, 0)
        base_goal.pose.orientation.w = 1
        kitchen_setup.teleport_base(base_goal)

        bar_axis = Vector3Stamped()
        bar_axis.header.frame_id = handle_frame_id
        bar_axis.vector.z = 1

        bar_center = PointStamped()
        bar_center.header.frame_id = handle_frame_id

        tip_grasp_axis = Vector3Stamped()
        tip_grasp_axis.header.frame_id = kitchen_setup.r_tip
        tip_grasp_axis.vector.z = 1

        kitchen_setup.set_json_goal('GraspBar',
                                    root_link=kitchen_setup.default_root,
                                    tip_link=kitchen_setup.r_tip,
                                    tip_grasp_axis=tip_grasp_axis,
                                    bar_center=bar_center,
                                    bar_axis=bar_axis,
                                    bar_length=.4)
        x_gripper = Vector3Stamped()
        x_gripper.header.frame_id = kitchen_setup.r_tip
        x_gripper.vector.x = 1

        x_goal = Vector3Stamped()
        x_goal.header.frame_id = handle_frame_id
        x_goal.vector.x = -1
        kitchen_setup.set_align_planes_goal(tip_link=kitchen_setup.r_tip, tip_normal=x_gripper,
                                            goal_normal=x_goal)
        kitchen_setup.allow_all_collisions()
        # kitchen_setup.add_json_goal('AvoidJointLimits', percentage=10)
        kitchen_setup.plan_and_execute()

        kitchen_setup.set_json_goal('Open',
                                    tip_link=kitchen_setup.r_tip,
                                    environment_link=handle_name,
                                    goal_joint_state=1.5)
        kitchen_setup.set_json_goal('AvoidJointLimits', percentage=40)
        kitchen_setup.allow_all_collisions()
        # kitchen_setup.add_json_goal('AvoidJointLimits')
        kitchen_setup.plan_and_execute()
        kitchen_setup.set_kitchen_js({'iai_fridge_door_joint': 1.5})

        kitchen_setup.set_json_goal('Open',
                                    tip_link=kitchen_setup.r_tip,
                                    environment_link=handle_name,
                                    goal_joint_state=0)
        kitchen_setup.allow_all_collisions()
        kitchen_setup.set_json_goal('AvoidJointLimits', percentage=40)
        kitchen_setup.plan_and_execute()
        kitchen_setup.set_kitchen_js({'iai_fridge_door_joint': 0})

        # kitchen_setup.plan_and_execute()

        kitchen_setup.set_joint_goal(kitchen_setup.better_pose)
        kitchen_setup.plan_and_execute()

    def test_open_drawer(self, kitchen_setup: PR2TestWrapper):
        handle_frame_id = 'iai_kitchen/sink_area_left_middle_drawer_handle'
        handle_name = 'sink_area_left_middle_drawer_handle'
        bar_axis = Vector3Stamped()
        bar_axis.header.frame_id = handle_frame_id
        bar_axis.vector.y = 1

        bar_center = PointStamped()
        bar_center.header.frame_id = handle_frame_id

        tip_grasp_axis = Vector3Stamped()
        tip_grasp_axis.header.frame_id = str(PrefixName(kitchen_setup.l_tip, 'pr2'))
        tip_grasp_axis.vector.z = 1

        kitchen_setup.set_json_goal('GraspBar',
                                    root_link=kitchen_setup.default_root,
                                    tip_link=kitchen_setup.l_tip,
                                    tip_grasp_axis=tip_grasp_axis,
                                    bar_center=bar_center,
                                    bar_axis=bar_axis,
                                    bar_length=0.4)
        x_gripper = Vector3Stamped()
        x_gripper.header.frame_id = str(PrefixName(kitchen_setup.l_tip, 'pr2'))
        x_gripper.vector.x = 1

        x_goal = Vector3Stamped()
        x_goal.header.frame_id = handle_frame_id
        x_goal.vector.x = -1

        kitchen_setup.set_align_planes_goal(tip_link=kitchen_setup.l_tip,
                                            tip_normal=x_gripper,
                                            goal_normal=x_goal, check=False)
        # kitchen_setup.allow_all_collisions()
        kitchen_setup.plan_and_execute()

        kitchen_setup.set_json_goal('Open',
                                    tip_link=kitchen_setup.l_tip,
                                    environment_link=handle_name)
        kitchen_setup.allow_all_collisions()  # makes execution faster
        kitchen_setup.plan_and_execute()  # send goal to Giskard
        # Update kitchen object
        kitchen_setup.set_kitchen_js({'sink_area_left_middle_drawer_main_joint': 0.48})

        # Close drawer partially
        kitchen_setup.set_json_goal('Open',
                                    tip_link=kitchen_setup.l_tip,
                                    environment_link=handle_name,
                                    goal_joint_state=0.2)
        kitchen_setup.allow_all_collisions()  # makes execution faster
        kitchen_setup.plan_and_execute()  # send goal to Giskard
        # Update kitchen object
        kitchen_setup.set_kitchen_js({'sink_area_left_middle_drawer_main_joint': 0.2})

        kitchen_setup.set_json_goal('Close',
                                    tip_link=kitchen_setup.l_tip,
                                    environment_link=handle_name)
        kitchen_setup.allow_all_collisions()  # makes execution faster
        kitchen_setup.plan_and_execute()  # send goal to Giskard
        # Update kitchen object
        kitchen_setup.set_kitchen_js({'sink_area_left_middle_drawer_main_joint': 0.0})

    def test_open_close_dishwasher(self, kitchen_setup: PR2TestWrapper):
        p = PoseStamped()
        p.header.frame_id = 'map'
        p.pose.orientation.w = 1
        p.pose.position.x = 0.5
        p.pose.position.y = 0.2
        kitchen_setup.teleport_base(p)

        hand = kitchen_setup.r_tip

        goal_angle = np.pi / 4
        handle_frame_id = 'sink_area_dish_washer_door_handle'
        handle_name = 'sink_area_dish_washer_door_handle'
        bar_axis = Vector3Stamped()
        bar_axis.header.frame_id = handle_frame_id
        bar_axis.vector.y = 1

        bar_center = PointStamped()
        bar_center.header.frame_id = handle_frame_id

        tip_grasp_axis = Vector3Stamped()
        tip_grasp_axis.header.frame_id = hand
        tip_grasp_axis.vector.z = 1

        kitchen_setup.set_json_goal('GraspBar',
                                    root_link=kitchen_setup.default_root,
                                    tip_link=hand,
                                    tip_grasp_axis=tip_grasp_axis,
                                    bar_center=bar_center,
                                    bar_axis=bar_axis,
                                    bar_length=.3)
        # kitchen_setup.allow_collision([], 'kitchen', [handle_name])
        # kitchen_setup.allow_all_collisions()

        x_gripper = Vector3Stamped()
        x_gripper.header.frame_id = hand
        x_gripper.vector.x = 1

        x_goal = Vector3Stamped()
        x_goal.header.frame_id = handle_frame_id
        x_goal.vector.x = -1
        kitchen_setup.set_align_planes_goal(tip_link=hand,
                                            tip_normal=x_gripper,
                                            goal_normal=x_goal)
        # kitchen_setup.allow_all_collisions()

        kitchen_setup.plan_and_execute()

        kitchen_setup.set_json_goal('Open',
                                    tip_link=hand,
                                    environment_link=handle_name,
                                    goal_joint_state=goal_angle)
        # kitchen_setup.allow_all_collisions()
        kitchen_setup.plan_and_execute()
        kitchen_setup.set_kitchen_js({'sink_area_dish_washer_door_joint': goal_angle})

        kitchen_setup.set_json_goal('Open',
                                    tip_link=hand,
                                    environment_link=handle_name,
                                    goal_joint_state=0)
        kitchen_setup.allow_all_collisions()
        kitchen_setup.plan_and_execute()
        kitchen_setup.set_kitchen_js({'sink_area_dish_washer_door_joint': 0})

    def test_align_planes1(self, zero_pose: PR2TestWrapper):
        x_gripper = Vector3Stamped()
        x_gripper.header.frame_id = str(PrefixName(zero_pose.r_tip, zero_pose.robot_name))
        x_gripper.vector.x = 1
        y_gripper = Vector3Stamped()
        y_gripper.header.frame_id = str(PrefixName(zero_pose.r_tip, zero_pose.robot_name))
        y_gripper.vector.y = 1

        x_goal = Vector3Stamped()
        x_goal.header.frame_id = 'map'
        x_goal.vector.x = 1
        y_goal = Vector3Stamped()
        y_goal.header.frame_id = 'map'
        y_goal.vector.z = 1
        zero_pose.set_align_planes_goal(tip_link=zero_pose.r_tip, tip_normal=x_gripper, goal_normal=x_goal)
        zero_pose.set_align_planes_goal(tip_link=zero_pose.r_tip, tip_normal=y_gripper, goal_normal=y_goal)
        zero_pose.allow_all_collisions()
        zero_pose.plan_and_execute()

    def test_wrong_constraint_type(self, zero_pose: PR2TestWrapper):
        goal_state = JointState()
        goal_state.name = ['r_elbow_flex_joint']
        goal_state.position = [-1.0]
        kwargs = {'goal_state': goal_state}
        zero_pose.set_json_goal('jointpos', **kwargs)
        zero_pose.plan_and_execute(expected_error_codes=[MoveResult.UNKNOWN_CONSTRAINT])

    def test_python_code_in_constraint_type(self, zero_pose: PR2TestWrapper):
        goal_state = JointState()
        goal_state.name = ['r_elbow_flex_joint']
        goal_state.position = [-1.0]
        kwargs = {'goal_state': goal_state}
        zero_pose.set_json_goal('print("asd")', **kwargs)
        zero_pose.plan_and_execute(expected_error_codes=[MoveResult.UNKNOWN_CONSTRAINT])

    def test_wrong_params1(self, zero_pose: PR2TestWrapper):
        goal_state = JointState()
        goal_state.name = 'r_elbow_flex_joint'
        goal_state.position = [-1.0]
        kwargs = {'goal_state': goal_state}
        zero_pose.set_json_goal('JointPositionList', **kwargs)
        zero_pose.plan_and_execute(expected_error_codes=[MoveResult.CONSTRAINT_INITIALIZATION_ERROR])

    def test_wrong_params2(self, zero_pose: PR2TestWrapper):
        goal_state = JointState()
        goal_state.name = [5432]
        goal_state.position = 'test'
        kwargs = {'goal_state': goal_state}
        zero_pose.set_json_goal('JointPositionList', **kwargs)
        zero_pose.plan_and_execute(expected_error_codes=[MoveResult.CONSTRAINT_INITIALIZATION_ERROR])

    def test_align_planes2(self, zero_pose: PR2TestWrapper):
        x_gripper = Vector3Stamped()
        x_gripper.header.frame_id = zero_pose.r_tip
        x_gripper.vector.y = 1

        x_goal = Vector3Stamped()
        x_goal.header.frame_id = 'map'
        x_goal.vector.y = -1
        x_goal.vector = tf.normalize(x_goal.vector)
        zero_pose.set_align_planes_goal(tip_link=zero_pose.r_tip, tip_normal=x_gripper, goal_normal=x_goal)
        zero_pose.allow_all_collisions()
        zero_pose.plan_and_execute()

    def test_align_planes3(self, zero_pose: PR2TestWrapper):
        eef_vector = Vector3Stamped()
        eef_vector.header.frame_id = 'base_footprint'
        eef_vector.vector.y = 1

        goal_vector = Vector3Stamped()
        goal_vector.header.frame_id = 'map'
        goal_vector.vector.y = -1
        goal_vector.vector = tf.normalize(goal_vector.vector)
        zero_pose.set_align_planes_goal(tip_link='base_footprint', tip_normal=eef_vector, goal_normal=goal_vector)
        zero_pose.allow_all_collisions()
        zero_pose.plan_and_execute()

    def test_align_planes4(self, kitchen_setup: PR2TestWrapper):
        elbow = 'r_elbow_flex_link'
        handle_frame_id = 'iai_fridge_door_handle'

        tip_axis = Vector3Stamped()
        tip_axis.header.frame_id = elbow
        tip_axis.vector.x = 1

        env_axis = Vector3Stamped()
        env_axis.header.frame_id = handle_frame_id
        env_axis.vector.z = 1
        kitchen_setup.set_align_planes_goal(tip_link=elbow, tip_normal=tip_axis, goal_normal=env_axis,
                                            weight=WEIGHT_ABOVE_CA)
        kitchen_setup.allow_all_collisions()
        kitchen_setup.plan_and_execute()

    def test_grasp_fridge_handle(self, kitchen_setup: PR2TestWrapper):
        handle_name = 'iai_fridge_door_handle'
        bar_axis = Vector3Stamped()
        bar_axis.header.frame_id = handle_name
        bar_axis.vector.z = 1

        bar_center = PointStamped()
        bar_center.header.frame_id = handle_name

        tip_grasp_axis = Vector3Stamped()
        tip_grasp_axis.header.frame_id = kitchen_setup.r_tip
        tip_grasp_axis.vector.z = 1

        kitchen_setup.set_json_goal('GraspBar',
                                    root_link=kitchen_setup.default_root,
                                    tip_link=kitchen_setup.r_tip,
                                    tip_grasp_axis=tip_grasp_axis,
                                    bar_center=bar_center,
                                    bar_axis=bar_axis,
                                    bar_length=.4)

        x_gripper = Vector3Stamped()
        x_gripper.header.frame_id = kitchen_setup.r_tip
        x_gripper.vector.x = 1

        x_goal = Vector3Stamped()
        x_goal.header.frame_id = 'iai_fridge_door_handle'
        x_goal.vector.x = -1
        kitchen_setup.set_align_planes_goal(tip_link=kitchen_setup.r_tip, tip_normal=x_gripper, goal_normal=x_goal)
        # kitchen_setup.allow_all_collisions()
        kitchen_setup.plan_and_execute()

    def test_close_fridge_with_elbow(self, kitchen_setup: PR2TestWrapper):
        base_pose = PoseStamped()
        base_pose.header.frame_id = 'map'
        base_pose.pose.position.y = -1.5
        base_pose.pose.orientation.w = 1
        kitchen_setup.teleport_base(base_pose)

        handle_frame_id = 'iai_fridge_door_handle'
        handle_name = 'iai_fridge_door_handle'

        kitchen_setup.set_kitchen_js({'iai_fridge_door_joint': np.pi / 2})

        elbow = 'r_elbow_flex_link'

        tip_axis = Vector3Stamped()
        tip_axis.header.frame_id = elbow
        tip_axis.vector.x = 1

        env_axis = Vector3Stamped()
        env_axis.header.frame_id = handle_frame_id
        env_axis.vector.z = 1
        kitchen_setup.set_align_planes_goal(tip_link=elbow, tip_normal=tip_axis, goal_normal=env_axis,
                                            weight=WEIGHT_ABOVE_CA)
        kitchen_setup.allow_all_collisions()
        kitchen_setup.plan_and_execute()
        elbow_point = PointStamped()
        elbow_point.header.frame_id = handle_frame_id
        elbow_point.point.x += 0.1
        kitchen_setup.set_translation_goal(elbow_point, elbow)
        kitchen_setup.set_align_planes_goal(tip_link=elbow, tip_normal=tip_axis, goal_normal=env_axis,
                                            weight=WEIGHT_ABOVE_CA)
        kitchen_setup.allow_all_collisions()
        kitchen_setup.plan_and_execute()

        kitchen_setup.set_json_goal('Close',
                                    tip_link=elbow,
                                    environment_link=handle_name)
        kitchen_setup.allow_all_collisions()
        kitchen_setup.plan_and_execute()
        kitchen_setup.set_kitchen_js({'iai_fridge_door_joint': 0})

    def test_open_close_oven(self, kitchen_setup: PR2TestWrapper):
        goal_angle = 0.5
        handle_frame_id = 'iai_kitchen/oven_area_oven_door_handle'
        handle_name = 'oven_area_oven_door_handle'
        bar_axis = Vector3Stamped()
        bar_axis.header.frame_id = handle_frame_id
        bar_axis.vector.y = 1

        bar_center = PointStamped()
        bar_center.header.frame_id = handle_frame_id

        tip_grasp_axis = Vector3Stamped()
        tip_grasp_axis.header.frame_id = kitchen_setup.l_tip
        tip_grasp_axis.vector.z = 1

        kitchen_setup.set_json_goal('GraspBar',
                                    root_link=kitchen_setup.default_root,
                                    tip_link=kitchen_setup.l_tip,
                                    tip_grasp_axis=tip_grasp_axis,
                                    bar_center=bar_center,
                                    bar_axis=bar_axis,
                                    bar_length=.3)
        # kitchen_setup.allow_collision([], 'kitchen', [handle_name])
        kitchen_setup.allow_all_collisions()

        x_gripper = Vector3Stamped()
        x_gripper.header.frame_id = kitchen_setup.l_tip
        x_gripper.vector.x = 1

        x_goal = Vector3Stamped()
        x_goal.header.frame_id = handle_frame_id
        x_goal.vector.x = -1
        kitchen_setup.set_align_planes_goal(tip_link=kitchen_setup.l_tip, tip_normal=x_gripper,
                                            goal_normal=x_goal)
        # kitchen_setup.allow_all_collisions()

        kitchen_setup.plan_and_execute()

        kitchen_setup.set_json_goal('Open',
                                    tip_link=kitchen_setup.l_tip,
                                    environment_link=handle_name,
                                    goal_joint_state=goal_angle)
        kitchen_setup.allow_all_collisions()
        kitchen_setup.plan_and_execute()
        kitchen_setup.set_kitchen_js({'oven_area_oven_door_joint': goal_angle})

        kitchen_setup.set_json_goal('Close',
                                    tip_link=kitchen_setup.l_tip,
                                    environment_link=handle_name)
        kitchen_setup.allow_all_collisions()
        kitchen_setup.plan_and_execute()
        kitchen_setup.set_kitchen_js({'oven_area_oven_door_joint': 0})

    def test_grasp_dishwasher_handle(self, kitchen_setup: PR2TestWrapper):
        handle_name = 'iai_kitchen/sink_area_dish_washer_door_handle'
        bar_axis = Vector3Stamped()
        bar_axis.header.frame_id = handle_name
        bar_axis.vector.y = 1

        bar_center = PointStamped()
        bar_center.header.frame_id = handle_name

        tip_grasp_axis = Vector3Stamped()
        tip_grasp_axis.header.frame_id = str(PrefixName(kitchen_setup.r_tip, kitchen_setup.robot_name))
        tip_grasp_axis.vector.z = 1

        kitchen_setup.set_grasp_bar_goal(root_link=kitchen_setup.default_root,
                                         tip_link=kitchen_setup.r_tip,
                                         tip_grasp_axis=tip_grasp_axis,
                                         bar_center=bar_center,
                                         bar_axis=bar_axis,
                                         bar_length=.3)
        kitchen_setup.register_group('handle', 'iai_kitchen', 'sink_area_dish_washer_door_handle')
        kitchen_setup.allow_collision(kitchen_setup.robot_name, 'handle')
        kitchen_setup.plan_and_execute()


class TestCartGoals:
    def test_two_eef_goal(self, zero_pose: PR2TestWrapper):
        r_goal = PoseStamped()
        r_goal.header.frame_id = 'r_gripper_tool_frame'
        r_goal.pose.position = Point(-0.2, -0.2, 0.2)
        r_goal.pose.orientation = Quaternion(0, 0, 0, 1)
        zero_pose.set_cart_goal(root_link='map', tip_link='r_gripper_tool_frame', goal_pose=r_goal)

        l_goal = PoseStamped()
        l_goal.header.frame_id = 'l_gripper_tool_frame'
        l_goal.pose.position = Point(0.2, 0.2, 0.2)
        l_goal.pose.orientation = Quaternion(0, 0, 0, 1)
        zero_pose.set_cart_goal(root_link='map', tip_link='l_gripper_tool_frame', goal_pose=l_goal)

        zero_pose.plan_and_execute()

    # def test_move_base_forward(self, zero_pose: PR2TestWrapper):
    #     base_goal = PoseStamped()
    #     base_goal.header.frame_id = 'map'
    #     base_goal.pose.position.x = 1
    #     base_goal.pose.orientation.w = 1
    #     zero_pose.set_cart_goal(base_goal, 'base_footprint')
    #     zero_pose.allow_all_collisions()
    #     zero_pose.plan_and_execute()
    #
    def test_move_base_left(self, zero_pose: PR2TestWrapper):
        # zero_pose.set_prediction_horizon(1)
        zero_pose.set_json_goal('Caster')
        base_goal = PoseStamped()
        base_goal.header.frame_id = 'map'
        base_goal.pose.position.y = 1
        base_goal.pose.orientation.w = 1
        zero_pose.set_cart_goal(base_goal, 'base_footprint')
        zero_pose.allow_all_collisions()
        zero_pose.plan_and_execute()
    #
    # def test_move_base_forward_left(self, zero_pose: PR2TestWrapper):
    #     base_goal = PoseStamped()
    #     base_goal.header.frame_id = 'map'
    #     base_goal.pose.position.x = 1
    #     base_goal.pose.position.y = 1
    #     base_goal.pose.orientation.w = 1
    #     zero_pose.set_cart_goal(base_goal, 'base_footprint')
    #     zero_pose.allow_all_collisions()
    #     zero_pose.plan_and_execute()
    #
    # def test_move_base_forward_right_and_rotate(self, zero_pose: PR2TestWrapper):
    #     base_goal = PoseStamped()
    #     base_goal.header.frame_id = 'map'
    #     base_goal.pose.position.x = 1
    #     base_goal.pose.position.y = -1
    #     base_goal.pose.orientation = Quaternion(*quaternion_about_axis(-pi / 4, [0, 0, 1]))
    #     zero_pose.set_cart_goal(base_goal, 'base_footprint')
    #     zero_pose.allow_all_collisions()
    #     zero_pose.plan_and_execute()
    #
    # def test_move_base_rotate(self, zero_pose: PR2TestWrapper):
    #     base_goal = PoseStamped()
    #     base_goal.header.frame_id = 'map'
    #     base_goal.pose.orientation = Quaternion(*quaternion_about_axis(-pi / 2, [0, 0, 1]))
    #     zero_pose.set_cart_goal(base_goal, 'base_footprint')
    #     zero_pose.set_limit_cartesian_velocity_goal(root_link='base_footprint',
    #                                                 tip_link='fl_caster_rotation_link',
    #                                                 max_linear_velocity=0.01)
    #     zero_pose.allow_all_collisions()
    #     zero_pose.plan_and_execute()

    def test_move_base(self, zero_pose: PR2TestWrapper):
        map_T_odom = PoseStamped()
        map_T_odom.header.frame_id = 'map'
        map_T_odom.pose.position.x = 1
        map_T_odom.pose.position.y = 1
        map_T_odom.pose.orientation = Quaternion(*quaternion_about_axis(np.pi / 3, [0, 0, 1]))
        zero_pose.set_localization(map_T_odom)

        base_goal = PoseStamped()
        base_goal.header.frame_id = 'map'
        base_goal.pose.position.x = 1
        base_goal.pose.position.y = -1
        base_goal.pose.orientation = Quaternion(*quaternion_about_axis(-pi / 4, [0, 0, 1]))
        zero_pose.set_cart_goal(base_goal, 'base_footprint')
        zero_pose.allow_all_collisions()
        zero_pose.plan_and_execute()

    # def test_move_base1(self, zero_pose: PR2TestWrapper):
    #     map_T_odom = PoseStamped()
    #     map_T_odom.header.frame_id = 'map'
    #     map_T_odom.pose.position.y = 2
    #     map_T_odom.pose.orientation = Quaternion(*quaternion_about_axis(np.pi / 3, [0, 0, 1]))
    #     zero_pose.teleport_base(map_T_odom)
    #
    #     base_goal = PoseStamped()
    #     base_goal.header.frame_id = 'map'
    #     base_goal.pose.position.x = 1
    #     base_goal.pose.orientation = Quaternion(*quaternion_about_axis(pi, [0, 0, 1]))
    #     zero_pose.set_straight_cart_goal(goal_pose=base_goal,
    #                                      tip_link='base_footprint',
    #                                      root_link='map')
    #     zero_pose.allow_all_collisions()
    #     zero_pose.plan_and_execute()
    #
    # def test_move_base2(self, zero_pose: PR2TestWrapper):
    #     map_T_odom = PoseStamped()
    #     map_T_odom.header.frame_id = 'map'
    #     map_T_odom.pose.position.x = 1
    #     map_T_odom.pose.position.y = 1
    #     map_T_odom.pose.orientation = Quaternion(*quaternion_about_axis(np.pi / 3, [0, 0, 1]))
    #     zero_pose.set_localization(map_T_odom)
    #
    #     base_goal = PoseStamped()
    #     base_goal.header.frame_id = 'map'
    #     base_goal.pose.position.x = -1
    #     base_goal.pose.position.y = -1
    #     base_goal.pose.orientation = Quaternion(*quaternion_about_axis(pi, [0, 0, 1]))
    #     zero_pose.set_straight_cart_goal(goal_pose=base_goal,
    #                                      tip_link='base_footprint',
    #                                      root_link='map')
    #     zero_pose.allow_all_collisions()
    #     zero_pose.plan_and_execute()
    #
    # def test_move_base3(self, zero_pose: PR2TestWrapper):
    #     map_T_odom = PoseStamped()
    #     map_T_odom.header.frame_id = 'map'
    #     map_T_odom.pose.position.x = 1
    #     map_T_odom.pose.position.y = 1
    #     map_T_odom.pose.orientation = Quaternion(*quaternion_about_axis(np.pi / 3, [0, 0, 1]))
    #     zero_pose.set_localization(map_T_odom)
    #
    #     base_goal = PoseStamped()
    #     base_goal.header.frame_id = 'map'
    #     base_goal.pose.position.x = -1
    #     base_goal.pose.position.y = -1
    #     base_goal.pose.orientation = Quaternion(*quaternion_about_axis(np.pi / 3, [0, 0, 1]))
    #     zero_pose.set_straight_cart_goal(goal_pose=base_goal,
    #                                      tip_link='base_footprint',
    #                                      root_link='map')
    #     zero_pose.allow_all_collisions()
    #     zero_pose.plan_and_execute()

    def test_rotate_gripper(self, zero_pose: PR2TestWrapper):
        r_goal = PoseStamped()
        r_goal.header.frame_id = zero_pose.r_tip
        r_goal.pose.orientation = Quaternion(*quaternion_about_axis(pi, [1, 0, 0]))
        zero_pose.set_cart_goal(r_goal, zero_pose.r_tip)
        zero_pose.plan_and_execute()

    def test_keep_position1(self, zero_pose: PR2TestWrapper):
        zero_pose.allow_self_collision()
        r_goal = PoseStamped()
        r_goal.header.frame_id = zero_pose.r_tip
        r_goal.pose.position.x = -.1
        r_goal.pose.orientation.w = 1
        zero_pose.set_cart_goal(r_goal, zero_pose.r_tip, 'torso_lift_link')
        zero_pose.plan_and_execute()

        js = {'torso_lift_joint': 0.1}
        r_goal = PoseStamped()
        r_goal.header.frame_id = zero_pose.r_tip
        r_goal.pose.orientation.w = 1
        zero_pose.set_cart_goal(r_goal, zero_pose.r_tip, 'torso_lift_link')
        zero_pose.set_joint_goal(js)
        zero_pose.allow_self_collision()
        zero_pose.plan_and_execute()

    def test_keep_position2(self, zero_pose: PR2TestWrapper):
        zero_pose.allow_self_collision()
        r_goal = PoseStamped()
        r_goal.header.frame_id = zero_pose.r_tip
        r_goal.pose.position.x = -.1
        r_goal.pose.orientation.w = 1
        zero_pose.set_cart_goal(r_goal, zero_pose.r_tip, 'torso_lift_link')
        zero_pose.plan_and_execute()

        zero_pose.allow_self_collision()
        js = {'torso_lift_joint': 0.1}
        r_goal = PoseStamped()
        r_goal.header.frame_id = zero_pose.r_tip
        r_goal.pose.orientation.w = 1
        expected_pose = zero_pose.world.compute_fk_pose(zero_pose.default_root, zero_pose.r_tip)
        expected_pose.header.stamp = rospy.Time()
        zero_pose.set_cart_goal(r_goal, zero_pose.r_tip, zero_pose.default_root)
        zero_pose.set_joint_goal(js)
        zero_pose.plan_and_execute()

    def test_keep_position3(self, zero_pose: PR2TestWrapper):
        js = {
            'r_elbow_flex_joint': -1.58118094489,
            'r_forearm_roll_joint': -0.904933033043,
            'r_shoulder_lift_joint': 0.822412440711,
            'r_shoulder_pan_joint': -1.07866800992,
            'r_upper_arm_roll_joint': -1.34905471854,
            'r_wrist_flex_joint': -1.20182042644,
            'r_wrist_roll_joint': 0.190433188769,
        }
        zero_pose.set_joint_goal(js)
        zero_pose.allow_all_collisions()
        zero_pose.plan_and_execute()

        r_goal = PoseStamped()
        r_goal.header.frame_id = zero_pose.r_tip
        r_goal.pose.position.x = 0.3
        r_goal.pose.orientation = Quaternion(*quaternion_from_matrix([[-1, 0, 0, 0],
                                                                      [0, 1, 0, 0],
                                                                      [0, 0, -1, 0],
                                                                      [0, 0, 0, 1]]))
        zero_pose.set_cart_goal(r_goal, zero_pose.l_tip, 'torso_lift_link')
        zero_pose.allow_all_collisions()
        zero_pose.plan_and_execute()

        r_goal = PoseStamped()
        r_goal.header.frame_id = zero_pose.r_tip
        r_goal.pose.orientation.w = 1
        zero_pose.set_cart_goal(r_goal, zero_pose.r_tip, zero_pose.l_tip)

        l_goal = PoseStamped()
        l_goal.header.frame_id = zero_pose.r_tip
        l_goal.pose.position.y = -.1
        l_goal.pose.orientation.w = 1
        zero_pose.set_cart_goal(l_goal, zero_pose.r_tip, zero_pose.default_root)
        zero_pose.allow_all_collisions()
        zero_pose.plan_and_execute()

    def test_cart_goal_1eef(self, zero_pose: PR2TestWrapper):
        p = PoseStamped()
        p.header.stamp = rospy.get_rostime()
        p.header.frame_id = zero_pose.r_tip
        p.pose.position = Point(-0.1, 0, 0)
        p.pose.orientation = Quaternion(0, 0, 0, 1)
        zero_pose.allow_self_collision()
        zero_pose.set_cart_goal(p, zero_pose.r_tip, 'base_footprint')
        zero_pose.plan_and_execute()

    def test_cart_goal_1eef2(self, zero_pose: PR2TestWrapper):
        # zero_pose.set_json_goal('SetPredictionHorizon', prediction_horizon=1)
        p = PoseStamped()
        p.header.stamp = rospy.get_rostime()
        p.header.frame_id = 'base_footprint'
        p.pose.position = Point(0.599, -0.009, 0.983)
        p.pose.orientation = Quaternion(0.524, -0.495, 0.487, -0.494)
        zero_pose.allow_all_collisions()
        zero_pose.set_cart_goal(p, zero_pose.l_tip, 'torso_lift_link')
        zero_pose.plan_and_execute()

    def test_cart_goal_1eef3(self, zero_pose: PR2TestWrapper):
        self.test_cart_goal_1eef(zero_pose)
        self.test_cart_goal_1eef2(zero_pose)

    def test_cart_goal_1eef4(self, zero_pose: PR2TestWrapper):
        p = PoseStamped()
        p.header.stamp = rospy.get_rostime()
        p.header.frame_id = 'map'
        p.pose.position = Point(2., 0, 1.)
        p.pose.orientation = Quaternion(0, 0, 0, 1)
        zero_pose.allow_all_collisions()
        zero_pose.set_cart_goal(p, zero_pose.r_tip, zero_pose.default_root)
        zero_pose.plan_and_execute()

    def test_cart_goal_orientation_singularity(self, zero_pose: PR2TestWrapper):
        root = 'base_link'
        r_goal = PoseStamped()
        r_goal.header.frame_id = zero_pose.r_tip
        r_goal.header.stamp = rospy.get_rostime()
        r_goal.pose.position = Point(-0.1, 0, 0)
        r_goal.pose.orientation = Quaternion(0, 0, 0, 1)
        zero_pose.set_cart_goal(r_goal, zero_pose.r_tip, root)
        l_goal = PoseStamped()
        l_goal.header.frame_id = zero_pose.l_tip
        l_goal.header.stamp = rospy.get_rostime()
        l_goal.pose.position = Point(-0.05, 0, 0)
        l_goal.pose.orientation = Quaternion(0, 0, 0, 1)
        zero_pose.set_cart_goal(l_goal, zero_pose.l_tip, root)
        zero_pose.allow_all_collisions()
        zero_pose.plan_and_execute()

    def test_cart_goal_2eef2(self, zero_pose: PR2TestWrapper):
        root = 'odom_combined'

        r_goal = PoseStamped()
        r_goal.header.frame_id = zero_pose.r_tip
        r_goal.header.stamp = rospy.get_rostime()
        r_goal.pose.position = Point(0, -0.1, 0)
        r_goal.pose.orientation = Quaternion(0, 0, 0, 1)
        zero_pose.set_cart_goal(r_goal, zero_pose.r_tip, root)
        l_goal = PoseStamped()
        l_goal.header.frame_id = zero_pose.l_tip
        l_goal.header.stamp = rospy.get_rostime()
        l_goal.pose.position = Point(-0.05, 0, 0)
        l_goal.pose.orientation = Quaternion(0, 0, 0, 1)
        zero_pose.set_cart_goal(l_goal, zero_pose.l_tip, root)
        zero_pose.allow_self_collision()
        zero_pose.plan_and_execute()

    def test_cart_goal_left_right_chain(self, zero_pose: PR2TestWrapper):
        r_goal = PoseStamped()
        r_goal.header.frame_id = zero_pose.l_tip
        r_goal.pose.position.x = 0.2
        r_goal.pose.orientation = Quaternion(*quaternion_from_matrix([[-1, 0, 0, 0],
                                                                      [0, -1, 0, 0],
                                                                      [0, 0, 1, 0],
                                                                      [0, 0, 0, 1]]))
        zero_pose.allow_all_collisions()
        zero_pose.set_cart_goal(goal_pose=r_goal,
                                tip_link=zero_pose.r_tip,
                                root_link=zero_pose.l_tip)
        zero_pose.plan_and_execute()

    # def test_wiggle1(self, kitchen_setup: PR2TestWrapper):
    #     # FIXME
    #     tray_pose = PoseStamped()
    #     tray_pose.header.frame_id = 'sink_area_surface'
    #     tray_pose.pose.position = Point(0.1, -0.4, 0.07)
    #     tray_pose.pose.orientation.w = 1
    #
    #     l_goal = deepcopy(tray_pose)
    #     l_goal.pose.position.y -= 0.18
    #     l_goal.pose.position.z += 0.05
    #     l_goal.pose.orientation = Quaternion(*quaternion_from_matrix([[0, -1, 0, 0],
    #                                                                   [1, 0, 0, 0],
    #                                                                   [0, 0, 1, 0],
    #                                                                   [0, 0, 0, 1]]))
    #
    #     r_goal = deepcopy(tray_pose)
    #     r_goal.pose.position.y += 0.18
    #     r_goal.pose.position.z += 0.05
    #     r_goal.pose.orientation = Quaternion(*quaternion_from_matrix([[0, 1, 0, 0],
    #                                                                   [-1, 0, 0, 0],
    #                                                                   [0, 0, 1, 0],
    #                                                                   [0, 0, 0, 1]]))
    #
    #     kitchen_setup.set_cart_goal(l_goal, kitchen_setup.l_tip, weight=WEIGHT_BELOW_CA)
    #     kitchen_setup.set_cart_goal(r_goal, kitchen_setup.r_tip, weight=WEIGHT_BELOW_CA)
    #     # kitchen_setup.allow_collision([], tray_name, [])
    #     # kitchen_setup.allow_all_collisions()
    #     kitchen_setup.set_limit_cartesian_velocity_goal(tip_link='base_footprint',
    #                                                     root_link=kitchen_setup.default_root,
    #                                                     max_linear_velocity=0.1,
    #                                                     max_angular_velocity=0.2)
    #     kitchen_setup.plan_and_execute()

    def test_root_link_not_equal_chain_root(self, zero_pose: PR2TestWrapper):
        p = PoseStamped()
        p.header.stamp = rospy.get_rostime()
        p.header.frame_id = 'base_footprint'
        p.pose.position.x = 0.8
        p.pose.position.y = -0.5
        p.pose.position.z = 1
        p.pose.orientation.w = 1
        zero_pose.allow_self_collision()
        zero_pose.set_cart_goal(p, zero_pose.r_tip, 'torso_lift_link')
        zero_pose.plan_and_execute()


class TestWayPoints:
    def test_waypoints2(self, zero_pose: PR2TestWrapper):
        zero_pose.set_joint_goal(pocky_pose, check=False)
        zero_pose.allow_all_collisions()
        zero_pose.add_cmd()
        zero_pose.set_joint_goal(pick_up_pose, check=False)
        zero_pose.allow_all_collisions()
        zero_pose.add_cmd()
        zero_pose.set_joint_goal(zero_pose.better_pose, check=False)
        zero_pose.allow_all_collisions()

        traj = zero_pose.plan_and_execute().trajectory
        for i, p in enumerate(traj.points):
            js = {joint_name: position for joint_name, position in zip(traj.joint_names, p.positions)}
            try:
                zero_pose.compare_joint_state(js, pocky_pose)
                break
            except AssertionError:
                pass
        else:  # if no break
            assert False, 'pocky pose not in trajectory'

        traj.points = traj.points[i:]
        for i, p in enumerate(traj.points):
            js = {joint_name: position for joint_name, position in zip(traj.joint_names, p.positions)}
            try:
                zero_pose.compare_joint_state(js, pick_up_pose)
                break
            except AssertionError:
                pass
        else:  # if no break
            assert False, 'pick_up_pose not in trajectory'

        traj.points = traj.points[i:]
        for i, p in enumerate(traj.points):
            js = {joint_name: position for joint_name, position in zip(traj.joint_names, p.positions)}
            try:
                zero_pose.compare_joint_state(js, zero_pose.better_pose)
                break
            except AssertionError:
                pass
        else:  # if no break
            assert False, 'gaya_pose not in trajectory'

        pass

    def test_waypoints_with_fail(self, zero_pose: PR2TestWrapper):
        zero_pose.set_joint_goal(pocky_pose)
        zero_pose.add_cmd()
        zero_pose.set_json_goal('muh')
        zero_pose.add_cmd()
        zero_pose.set_joint_goal(zero_pose.better_pose)

        traj = zero_pose.send_goal(expected_error_codes=[MoveResult.SUCCESS,
                                                         MoveResult.UNKNOWN_CONSTRAINT,
                                                         MoveResult.SUCCESS],
                                   goal_type=MoveGoal.PLAN_AND_EXECUTE_AND_SKIP_FAILURES).trajectory

        for i, p in enumerate(traj.points):
            js = {joint_name: position for joint_name, position in zip(traj.joint_names, p.positions)}
            try:
                zero_pose.compare_joint_state(js, pocky_pose)
                break
            except AssertionError:
                pass
        else:  # if no break
            assert False, 'pocky pose not in trajectory'

        traj.points = traj.points[i:]
        for i, p in enumerate(traj.points):
            js = {joint_name: position for joint_name, position in zip(traj.joint_names, p.positions)}
            try:
                zero_pose.compare_joint_state(js, zero_pose.better_pose)
                break
            except AssertionError:
                pass
        else:  # if no break
            assert False, 'gaya_pose not in trajectory'

    def test_waypoints_with_fail1(self, zero_pose: PR2TestWrapper):
        zero_pose.set_json_goal('muh')
        zero_pose.add_cmd()
        zero_pose.set_joint_goal(pocky_pose)
        zero_pose.add_cmd()
        zero_pose.set_joint_goal(zero_pose.better_pose)

        traj = zero_pose.send_goal(expected_error_codes=[MoveResult.UNKNOWN_CONSTRAINT,
                                                         MoveResult.SUCCESS,
                                                         MoveResult.SUCCESS],
                                   goal_type=MoveGoal.PLAN_AND_EXECUTE_AND_SKIP_FAILURES).trajectory

        for i, p in enumerate(traj.points):
            js = {joint_name: position for joint_name, position in zip(traj.joint_names, p.positions)}
            try:
                zero_pose.compare_joint_state(js, pocky_pose)
                break
            except AssertionError:
                pass
        else:  # if no break
            assert False, 'pocky pose not in trajectory'

        traj.points = traj.points[i:]
        for i, p in enumerate(traj.points):
            js = {joint_name: position for joint_name, position in zip(traj.joint_names, p.positions)}
            try:
                zero_pose.compare_joint_state(js, zero_pose.better_pose)
                break
            except AssertionError:
                pass
        else:  # if no break
            assert False, 'gaya_pose not in trajectory'

    def test_waypoints_with_fail2(self, zero_pose: PR2TestWrapper):
        zero_pose.set_joint_goal(pocky_pose)
        zero_pose.add_cmd()
        zero_pose.set_joint_goal(zero_pose.better_pose)
        zero_pose.add_cmd()
        zero_pose.set_json_goal('muh')

        traj = zero_pose.send_goal(expected_error_codes=[MoveResult.SUCCESS,
                                                         MoveResult.SUCCESS,
                                                         MoveResult.UNKNOWN_CONSTRAINT, ],
                                   goal_type=MoveGoal.PLAN_AND_EXECUTE_AND_SKIP_FAILURES).trajectory

        for i, p in enumerate(traj.points):
            js = {joint_name: position for joint_name, position in zip(traj.joint_names, p.positions)}
            try:
                zero_pose.compare_joint_state(js, pocky_pose)
                break
            except AssertionError:
                pass
        else:  # if no break
            assert False, 'pocky pose not in trajectory'

        traj.points = traj.points[i:]
        for i, p in enumerate(traj.points):
            js = {joint_name: position for joint_name, position in zip(traj.joint_names, p.positions)}
            try:
                zero_pose.compare_joint_state(js, zero_pose.better_pose)
                break
            except AssertionError:
                pass
        else:  # if no break
            assert False, 'gaya_pose not in trajectory'

    def test_waypoints_with_fail3(self, zero_pose: PR2TestWrapper):
        zero_pose.set_joint_goal(pocky_pose)
        zero_pose.add_cmd()
        zero_pose.set_json_goal('muh')
        zero_pose.add_cmd()
        zero_pose.set_joint_goal(zero_pose.better_pose)

        traj = zero_pose.send_goal(expected_error_codes=[MoveResult.SUCCESS,
                                                         MoveResult.UNKNOWN_CONSTRAINT,
                                                         MoveResult.ERROR],
                                   goal_type=MoveGoal.PLAN_AND_EXECUTE).trajectory

        for i, p in enumerate(traj.points):
            js = {joint_name: position for joint_name, position in zip(traj.joint_names, p.positions)}
            try:
                zero_pose.compare_joint_state(js, zero_pose.default_pose)
                break
            except AssertionError:
                pass
        else:  # if no break
            assert False, 'pocky pose not in trajectory'

    def test_skip_failures1(self, zero_pose: PR2TestWrapper):
        zero_pose.set_json_goal('muh')
        zero_pose.send_goal(expected_error_codes=[MoveResult.UNKNOWN_CONSTRAINT, ],
                            goal_type=MoveGoal.PLAN_AND_EXECUTE_AND_SKIP_FAILURES)

    def test_skip_failures2(self, zero_pose: PR2TestWrapper):
        zero_pose.set_joint_goal(pocky_pose)
        traj = zero_pose.send_goal(expected_error_codes=[MoveResult.SUCCESS, ],
                                   goal_type=MoveGoal.PLAN_AND_EXECUTE_AND_SKIP_FAILURES).trajectory

        for i, p in enumerate(traj.points):
            js = {joint_name: position for joint_name, position in zip(traj.joint_names, p.positions)}
            try:
                zero_pose.compare_joint_state(js, pocky_pose)
                break
            except AssertionError:
                pass
        else:  # if no break
            assert False, 'pocky pose not in trajectory'


# class TestShaking(object):
#     def test_wiggle_prismatic_joint_neglectable_shaking(self, kitchen_setup: PR2TestWrapper):
#         # FIXME
#         sample_period = kitchen_setup.god_map.get_data(identifier.sample_period)
#         frequency_range = kitchen_setup.god_map.get_data(identifier.frequency_range)
#         amplitude_threshold = kitchen_setup.god_map.get_data(identifier.amplitude_threshold)
#         max_detectable_freq = int(1 / (2 * sample_period))
#         min_wiggle_frequency = int(frequency_range * max_detectable_freq)
#         while np.fmod(min_wiggle_frequency, 5.0) != 0.0:
#             min_wiggle_frequency += 1
#         distance_between_frequencies = 5
#
#         for i, t in enumerate([('torso_lift_joint', 0.05), ('odom_x_joint', 0.5)]):  # max vel: 0.015 and 0.5
#             for f in range(min_wiggle_frequency, max_detectable_freq, distance_between_frequencies):
#                 target_freq = float(f)
#                 joint = t[0]
#                 goal = t[1]
#                 kitchen_setup.set_json_goal('JointPositionPrismatic',
#                                             joint_name=joint,
#                                             goal=0.0,
#                                             )
#                 kitchen_setup.plan_and_execute()
#                 kitchen_setup.set_json_goal('SetPredictionHorizon', prediction_horizon=1)
#                 kitchen_setup.set_json_goal('ShakyJointPositionRevoluteOrPrismatic',
#                                             joint_name=joint,
#                                             noise_amplitude=amplitude_threshold - 0.05,
#                                             goal=goal,
#                                             frequency=target_freq
#                                             )
#                 kitchen_setup.plan_and_execute()
#
#     def test_wiggle_revolute_joint_neglectable_shaking(self, kitchen_setup: PR2TestWrapper):
#         # FIXME
#         sample_period = kitchen_setup.god_map.get_data(identifier.sample_period)
#         frequency_range = kitchen_setup.god_map.get_data(identifier.frequency_range)
#         amplitude_threshold = kitchen_setup.god_map.get_data(identifier.amplitude_threshold)
#         max_detectable_freq = int(1 / (2 * sample_period))
#         min_wiggle_frequency = int(frequency_range * max_detectable_freq)
#         while np.fmod(min_wiggle_frequency, 5.0) != 0.0:
#             min_wiggle_frequency += 1
#         distance_between_frequencies = 5
#
#         for i, joint in enumerate(['r_wrist_flex_joint', 'head_pan_joint']):  # max vel: 1.0 and 0.5
#             for f in range(min_wiggle_frequency, max_detectable_freq, distance_between_frequencies):
#                 target_freq = float(f)
#                 kitchen_setup.set_json_goal('JointPositionRevolute',
#                                             joint_name=joint,
#                                             goal=0.0,
#                                             )
#                 kitchen_setup.plan_and_execute()
#                 kitchen_setup.set_json_goal('SetPredictionHorizon', prediction_horizon=1)
#                 kitchen_setup.set_json_goal('ShakyJointPositionRevoluteOrPrismatic',
#                                             joint_name=joint,
#                                             noise_amplitude=amplitude_threshold - 0.05,
#                                             goal=-1.0,
#                                             frequency=target_freq
#                                             )
#                 kitchen_setup.plan_and_execute()
#
#     def test_wiggle_continuous_joint_neglectable_shaking(self, kitchen_setup: PR2TestWrapper):
#         sample_period = kitchen_setup.god_map.get_data(identifier.sample_period)
#         frequency_range = kitchen_setup.god_map.get_data(identifier.frequency_range)
#         amplitude_threshold = kitchen_setup.god_map.get_data(identifier.amplitude_threshold)
#         max_detectable_freq = int(1 / (2 * sample_period))
#         min_wiggle_frequency = int(frequency_range * max_detectable_freq)
#         while np.fmod(min_wiggle_frequency, 5.0) != 0.0:
#             min_wiggle_frequency += 1
#         distance_between_frequencies = 5
#
#         for continuous_joint in ['l_wrist_roll_joint', 'r_forearm_roll_joint']:  # max vel. of 1.0 and 1.0
#             for f in range(min_wiggle_frequency, max_detectable_freq, distance_between_frequencies):
#                 kitchen_setup.set_json_goal('JointPositionContinuous',
#                                             joint_name=continuous_joint,
#                                             goal=5.0,
#                                             )
#                 kitchen_setup.plan_and_execute()
#                 target_freq = float(f)
#                 kitchen_setup.set_json_goal('SetPredictionHorizon', prediction_horizon=1)
#                 kitchen_setup.set_json_goal('ShakyJointPositionContinuous',
#                                             joint_name=continuous_joint,
#                                             goal=-5.0,
#                                             noise_amplitude=amplitude_threshold - 0.05,
#                                             frequency=target_freq
#                                             )
#                 kitchen_setup.plan_and_execute()
#
#     def test_wiggle_revolute_joint_shaking(self, kitchen_setup: PR2TestWrapper):
#         sample_period = kitchen_setup.god_map.get_data(identifier.sample_period)
#         frequency_range = kitchen_setup.god_map.get_data(identifier.frequency_range)
#         max_detectable_freq = int(1 / (2 * sample_period))
#         min_wiggle_frequency = int(frequency_range * max_detectable_freq)
#         while np.fmod(min_wiggle_frequency, 5.0) != 0.0:
#             min_wiggle_frequency += 1
#         distance_between_frequencies = 5
#
#         for joint in ['head_pan_joint', 'r_wrist_flex_joint']:  # max vel: 1.0 and 0.5
#             for f in range(min_wiggle_frequency, max_detectable_freq, distance_between_frequencies):
#                 kitchen_setup.set_json_goal('JointPositionRevolute',
#                                             joint_name=joint,
#                                             goal=0.5,
#                                             )
#                 kitchen_setup.plan_and_execute()
#                 target_freq = float(f)
#                 kitchen_setup.set_json_goal('SetPredictionHorizon', prediction_horizon=1)
#                 kitchen_setup.set_json_goal('ShakyJointPositionRevoluteOrPrismatic',
#                                             joint_name=joint,
#                                             goal=0.0,
#                                             frequency=target_freq
#                                             )
#                 r = kitchen_setup.plan_and_execute(expected_error_codes=[MoveResult.SHAKING])
#                 assert len(r.error_codes) != 0
#                 error_code = r.error_codes[0]
#                 assert error_code == MoveResult.SHAKING
#                 error_message = r.error_messages[0]
#                 freqs_str = re.findall("[0-9]+\.[0-9]+ hertz", error_message)
#                 assert any(map(lambda f_str: float(f_str[:-6]) == target_freq, freqs_str))
#
#     def test_wiggle_prismatic_joint_shaking(self, kitchen_setup: PR2TestWrapper):
#         sample_period = kitchen_setup.god_map.get_data(identifier.sample_period)
#         frequency_range = kitchen_setup.god_map.get_data(identifier.frequency_range)
#         max_detectable_freq = int(1 / (2 * sample_period))
#         min_wiggle_frequency = int(frequency_range * max_detectable_freq)
#         while np.fmod(min_wiggle_frequency, 5.0) != 0.0:
#             min_wiggle_frequency += 1
#         distance_between_frequencies = 5
#
#         for joint in ['odom_x_joint']:  # , 'torso_lift_joint']: # max vel: 0.015 and 0.5
#             for f in range(min_wiggle_frequency, max_detectable_freq, distance_between_frequencies):
#                 kitchen_setup.set_json_goal('JointPositionPrismatic',
#                                             joint_name=joint,
#                                             goal=0.02,
#                                             )
#                 kitchen_setup.plan_and_execute()
#                 target_freq = float(f)
#                 kitchen_setup.set_json_goal('SetPredictionHorizon', prediction_horizon=1)
#                 kitchen_setup.set_json_goal('ShakyJointPositionRevoluteOrPrismatic',
#                                             joint_name=joint,
#                                             goal=0.0,
#                                             frequency=target_freq
#                                             )
#                 r = kitchen_setup.plan_and_execute(expected_error_codes=[MoveResult.SHAKING])
#                 assert len(r.error_codes) != 0
#                 error_code = r.error_codes[0]
#                 assert error_code == MoveResult.SHAKING
#                 error_message = r.error_messages[0]
#                 freqs_str = re.findall("[0-9]+\.[0-9]+ hertz", error_message)
#                 assert any(map(lambda f_str: float(f_str[:-6]) == target_freq, freqs_str))
#
#     def test_wiggle_continuous_joint_shaking(self, kitchen_setup: PR2TestWrapper):
#         sample_period = kitchen_setup.god_map.get_data(identifier.sample_period)
#         frequency_range = kitchen_setup.god_map.get_data(identifier.frequency_range)
#         max_detectable_freq = int(1 / (2 * sample_period))
#         min_wiggle_frequency = int(frequency_range * max_detectable_freq)
#         while np.fmod(min_wiggle_frequency, 5.0) != 0.0:
#             min_wiggle_frequency += 1
#         distance_between_frequencies = 5
#
#         for continuous_joint in ['l_wrist_roll_joint', 'r_forearm_roll_joint']:  # max vel. of 1.0 and 1.0
#             for f in range(min_wiggle_frequency, max_detectable_freq, distance_between_frequencies):
#                 kitchen_setup.set_json_goal('JointPositionContinuous',
#                                             joint_name=continuous_joint,
#                                             goal=5.0,
#                                             )
#                 kitchen_setup.plan_and_execute()
#                 target_freq = float(f)
#                 kitchen_setup.set_json_goal('SetPredictionHorizon', prediction_horizon=1)
#                 kitchen_setup.set_json_goal('ShakyJointPositionContinuous',
#                                             joint_name=continuous_joint,
#                                             goal=-5.0,
#                                             frequency=target_freq
#                                             )
#                 r = kitchen_setup.plan_and_execute(expected_error_codes=[MoveResult.SHAKING])
#                 assert len(r.error_codes) != 0
#                 error_code = r.error_codes[0]
#                 assert error_code == MoveResult.SHAKING
#                 error_message = r.error_messages[0]
#                 freqs_str = re.findall("[0-9]+\.[0-9]+ hertz", error_message)
#                 assert any(map(lambda f_str: float(f_str[:-6]) == target_freq, freqs_str))
#
#     def test_only_revolute_joint_shaking(self, kitchen_setup: PR2TestWrapper):
#         sample_period = kitchen_setup.god_map.get_data(identifier.sample_period)
#         frequency_range = kitchen_setup.god_map.get_data(identifier.frequency_range)
#         amplitude_threshold = kitchen_setup.god_map.get_data(identifier.amplitude_threshold)
#         max_detectable_freq = int(1 / (2 * sample_period))
#         min_wiggle_frequency = int(frequency_range * max_detectable_freq)
#         while np.fmod(min_wiggle_frequency, 5.0) != 0.0:
#             min_wiggle_frequency += 1
#         distance_between_frequencies = 5
#
#         for revolute_joint in ['r_wrist_flex_joint', 'head_pan_joint']:  # max vel. of 1.0 and 1.0
#             for f in range(min_wiggle_frequency, max_detectable_freq, distance_between_frequencies):
#                 target_freq = float(f)
#
#                 if f == min_wiggle_frequency:
#                     kitchen_setup.set_json_goal('JointPositionRevolute',
#                                                 joint_name=revolute_joint,
#                                                 goal=0.0,
#                                                 )
#                     kitchen_setup.plan_and_execute()
#
#                 kitchen_setup.set_json_goal('SetPredictionHorizon', prediction_horizon=1)
#                 kitchen_setup.set_json_goal('ShakyJointPositionRevoluteOrPrismatic',
#                                             joint_name=revolute_joint,
#                                             goal=0.0,
#                                             noise_amplitude=amplitude_threshold + 0.02,
#                                             frequency=target_freq
#                                             )
#                 r = kitchen_setup.plan_and_execute(expected_error_codes=[MoveResult.SHAKING])
#                 assert len(r.error_codes) != 0
#                 error_code = r.error_codes[0]
#                 assert error_code == MoveResult.SHAKING
#                 error_message = r.error_messages[0]
#                 freqs_str = re.findall("[0-9]+\.[0-9]+ hertz", error_message)
#                 assert any(map(lambda f_str: float(f_str[:-6]) == target_freq, freqs_str))
#
#     def test_only_revolute_joint_neglectable_shaking(self, kitchen_setup: PR2TestWrapper):
#         # FIXME
#         sample_period = kitchen_setup.god_map.get_data(identifier.sample_period)
#         frequency_range = kitchen_setup.god_map.get_data(identifier.frequency_range)
#         amplitude_threshold = kitchen_setup.god_map.get_data(identifier.amplitude_threshold)
#         max_detectable_freq = int(1 / (2 * sample_period))
#         min_wiggle_frequency = int(frequency_range * max_detectable_freq)
#         while np.fmod(min_wiggle_frequency, 5.0) != 0.0:
#             min_wiggle_frequency += 1
#         distance_between_frequencies = 5
#
#         for revolute_joint in ['r_wrist_flex_joint', 'head_pan_joint']:  # max vel. of 1.0 and 0.5
#             for f in range(min_wiggle_frequency, max_detectable_freq, distance_between_frequencies):
#                 target_freq = float(f)
#                 if f == min_wiggle_frequency:
#                     kitchen_setup.set_json_goal('JointPositionRevolute',
#                                                 joint_name=revolute_joint,
#                                                 goal=0.0,
#                                                 )
#                     kitchen_setup.plan_and_execute()
#                 kitchen_setup.set_json_goal('SetPredictionHorizon', prediction_horizon=1)
#                 kitchen_setup.set_json_goal('ShakyJointPositionRevoluteOrPrismatic',
#                                             joint_name=revolute_joint,
#                                             goal=0.0,
#                                             noise_amplitude=amplitude_threshold - 0.02,
#                                             frequency=target_freq
#                                             )
#                 r = kitchen_setup.plan_and_execute()
#                 if any(map(lambda c: c == MoveResult.SHAKING, r.error_codes)):
#                     error_message = r.error_messages[0]
#                     freqs_str = re.findall("[0-9]+\.[0-9]+ hertz", error_message)
#                     assert all(map(lambda f_str: float(f_str[:-6]) != target_freq, freqs_str))
#                 else:
#                     assert True


class TestWorldManipulation:

    def test_dye_group(self, kitchen_setup: PR2TestWrapper):
        old_color = kitchen_setup.world.groups[kitchen_setup.robot_name].get_link('base_link').collisions[0].color
        kitchen_setup.dye_group(kitchen_setup.robot_name, (1, 0, 0, 1))
        kitchen_setup.world.groups[kitchen_setup.robot_name].get_link('base_link')
        color_robot = kitchen_setup.world.groups[kitchen_setup.robot_name].get_link('base_link').collisions[0].color
        assert color_robot.r == 1
        assert color_robot.g == 0
        assert color_robot.b == 0
        assert color_robot.a == 1
        kitchen_setup.dye_group('iai_kitchen', (0, 1, 0, 1))
        color_kitchen = kitchen_setup.world.groups['iai_kitchen'].get_link('iai_kitchen/sink_area_sink').collisions[
            0].color
        assert color_robot.r == 1
        assert color_robot.g == 0
        assert color_robot.b == 0
        assert color_robot.a == 1
        assert color_kitchen.r == 0
        assert color_kitchen.g == 1
        assert color_kitchen.b == 0
        assert color_kitchen.a == 1
        kitchen_setup.dye_group(kitchen_setup.r_gripper_group, (0, 0, 1, 1))
        color_hand = kitchen_setup.world.groups[kitchen_setup.robot_name].get_link('r_gripper_palm_link').collisions[
            0].color
        assert color_robot.r == 1
        assert color_robot.g == 0
        assert color_robot.b == 0
        assert color_robot.a == 1
        assert color_kitchen.r == 0
        assert color_kitchen.g == 1
        assert color_kitchen.b == 0
        assert color_kitchen.a == 1
        assert color_hand.r == 0
        assert color_hand.g == 0
        assert color_hand.b == 1
        assert color_hand.a == 1
        kitchen_setup.set_joint_goal(kitchen_setup.default_pose)
        kitchen_setup.plan_and_execute()
        assert color_robot.r == 1
        assert color_robot.g == 0
        assert color_robot.b == 0
        assert color_robot.a == 1
        assert color_kitchen.r == 0
        assert color_kitchen.g == 1
        assert color_kitchen.b == 0
        assert color_kitchen.a == 1
        assert color_hand.r == 0
        assert color_hand.g == 0
        assert color_hand.b == 1
        assert color_hand.a == 1
        kitchen_setup.clear_world()
        color_robot = kitchen_setup.world.groups[kitchen_setup.robot_name].get_link('base_link').collisions[0].color
        assert color_robot.r == old_color.r
        assert color_robot.g == old_color.g
        assert color_robot.b == old_color.b
        assert color_robot.a == old_color.a

    def test_clear_world(self, zero_pose: PR2TestWrapper):
        object_name = 'muh'
        p = PoseStamped()
        p.header.frame_id = 'map'
        p.pose.position = Point(1.2, 0, 1.6)
        p.pose.orientation = Quaternion(0.0, 0.0, 0.47942554, 0.87758256)
        zero_pose.add_box(object_name, size=(1, 1, 1), pose=p)
        zero_pose.clear_world()
        object_name = 'muh2'
        p = PoseStamped()
        p.header.frame_id = 'map'
        p.pose.position = Point(1.2, 0, 1.6)
        p.pose.orientation = Quaternion(0.0, 0.0, 0.47942554, 0.87758256)
        zero_pose.add_box(object_name, size=(1, 1, 1), pose=p)
        zero_pose.clear_world()
        zero_pose.plan_and_execute()

    def test_attach_remove_box(self, better_pose: PR2TestWrapper):
        pocky = 'http:muh#pocky'
        p = PoseStamped()
        p.header.frame_id = better_pose.r_tip
        p.pose.orientation.w = 1
        better_pose.add_box(pocky, size=(1, 1, 1), pose=p)
        for i in range(3):
            better_pose.update_parent_link_of_group(name=pocky, parent_link=better_pose.r_tip)
            better_pose.detach_group(pocky)
        better_pose.remove_group(pocky)

    def test_reattach_box(self, zero_pose: PR2TestWrapper):
        pocky = 'http:muh#pocky'
        p = PoseStamped()
        p.header.frame_id = zero_pose.r_tip
        p.pose.position = Point(0.05, 0, 0)
        p.pose.orientation = Quaternion(0., 0., 0.47942554, 0.87758256)
        zero_pose.add_box(pocky, (0.1, 0.02, 0.02), pose=p)
        zero_pose.update_parent_link_of_group(pocky, parent_link=zero_pose.r_tip)
        relative_pose = zero_pose.robot.compute_fk_pose(zero_pose.r_tip, pocky).pose
        compare_poses(p.pose, relative_pose)

    def test_add_box_twice(self, zero_pose: PR2TestWrapper):
        object_name = 'muh'
        p = PoseStamped()
        p.header.frame_id = 'map'
        p.pose.position = Point(1.2, 0, 1.6)
        p.pose.orientation = Quaternion(0.0, 0.0, 0.47942554, 0.87758256)
        zero_pose.add_box(object_name, size=(1, 1, 1), pose=p)
        zero_pose.add_box(object_name, size=(1, 1, 1), pose=p,
                          expected_error_code=UpdateWorldResponse.DUPLICATE_GROUP_ERROR)

    def test_add_remove_sphere(self, zero_pose: PR2TestWrapper):
        object_name = 'muh'
        p = PoseStamped()
        p.header.frame_id = 'map'
        p.pose.position.x = 1.2
        p.pose.position.y = 0
        p.pose.position.z = 1.6
        p.pose.orientation.w = 1
        zero_pose.add_sphere(object_name, radius=1, pose=p)
        zero_pose.remove_group(object_name)

    def test_add_remove_cylinder(self, zero_pose: PR2TestWrapper):
        object_name = 'muh'
        p = PoseStamped()
        p.header.frame_id = 'map'
        p.pose.position.x = 0.5
        p.pose.position.y = 0
        p.pose.position.z = 0
        p.pose.orientation.w = 1
        zero_pose.add_cylinder(object_name, height=1, radius=1, pose=p)
        zero_pose.remove_group(object_name)

    def test_add_urdf_body(self, kitchen_setup: PR2TestWrapper):
        object_name = kitchen_setup.kitchen_name
        kitchen_setup.set_kitchen_js({'sink_area_left_middle_drawer_main_joint' : 0.1})
        kitchen_setup.clear_world()
        try:
            GiskardWrapper.set_object_joint_state(kitchen_setup, object_name, {})
        except KeyError:
            pass
        else:
            raise 'expected error'
        p = PoseStamped()
        p.header.frame_id = 'map'
        p.pose.position.x = 1
        p.pose.orientation = Quaternion(*quaternion_about_axis(np.pi, [0,0,1]))
        if kitchen_setup.is_standalone():
            js_topic = ''
            set_js_topic = ''
        else:
            js_topic = '/kitchen/joint_states'
            set_js_topic = '/kitchen/cram_joint_states'
        kitchen_setup.add_urdf(name=object_name,
                               urdf=rospy.get_param('kitchen_description'),
                               pose=p,
                               js_topic=js_topic,
                               set_js_topic=set_js_topic)
        joint_state = kitchen_setup.get_group_info(object_name).joint_state
        for i, joint_name in enumerate(joint_state.name):
            actual = joint_state.position[i]
            assert actual == 0, f'Joint {joint_name} is at {actual} instead of 0'
        kitchen_setup.set_kitchen_js({'sink_area_left_middle_drawer_main_joint': 0.1})
        kitchen_setup.remove_group(object_name)
        try:
            GiskardWrapper.set_object_joint_state(kitchen_setup, object_name, {})
        except KeyError:
            pass
        else:
            raise 'expected error'
        kitchen_setup.add_urdf(name=object_name,
                               urdf=rospy.get_param('kitchen_description'),
                               pose=p,
                               js_topic=js_topic,
                               set_js_topic=set_js_topic)
        joint_state = kitchen_setup.get_group_info(object_name).joint_state
        for i, joint_name in enumerate(joint_state.name):
            actual = joint_state.position[i]
            assert actual == 0, f'Joint {joint_name} is at {actual} instead of 0'

    def test_add_mesh(self, zero_pose: PR2TestWrapper):
        object_name = 'muh'
        p = PoseStamped()
        p.header.frame_id = zero_pose.r_tip
        p.pose.position = Point(0.1, 0, 0)
        p.pose.orientation = Quaternion(0, 0, 0, 1)
        zero_pose.add_mesh(object_name, mesh='package://giskardpy/test/urdfs/meshes/bowl_21.obj', pose=p)

    def test_add_non_existing_mesh(self, zero_pose: PR2TestWrapper):
        object_name = 'muh'
        p = PoseStamped()
        p.header.frame_id = zero_pose.r_tip
        p.pose.position = Point(0.1, 0, 0)
        p.pose.orientation = Quaternion(0, 0, 0, 1)
        zero_pose.add_mesh(object_name, mesh='package://giskardpy/test/urdfs/meshes/muh.obj', pose=p,
                           expected_error_code=UpdateWorldResponse.CORRUPT_MESH_ERROR)

    def test_add_attach_detach_remove_add(self, zero_pose: PR2TestWrapper):
        timeout = 1
        object_name = 'muh'
        p = PoseStamped()
        p.header.frame_id = 'map'
        p.pose.position = Point(1.2, 0, 1.6)
        p.pose.orientation = Quaternion(0.0, 0.0, 0.47942554, 0.87758256)
        zero_pose.add_box(object_name, size=(1, 1, 1), pose=p, timeout=timeout)
        zero_pose.update_parent_link_of_group(object_name, parent_link=zero_pose.r_tip, timeout=timeout)
        zero_pose.detach_group(object_name, timeout=timeout)
        zero_pose.remove_group(object_name, timeout=timeout)
        zero_pose.add_box(object_name, size=(1, 1, 1), pose=p, timeout=timeout)

    def test_attach_to_kitchen(self, kitchen_setup: PR2TestWrapper):
        object_name = 'muh'
        drawer_joint = 'sink_area_left_middle_drawer_main_joint'

        cup_pose = PoseStamped()
        cup_pose.header.frame_id = 'sink_area_left_middle_drawer_main'
        cup_pose.pose.position = Point(0.1, 0.2, -.05)
        cup_pose.pose.orientation = Quaternion(0, 0, 0, 1)

        kitchen_setup.add_cylinder(object_name, height=0.07, radius=0.04, pose=cup_pose,
                                   parent_link_group='iai_kitchen', parent_link='sink_area_left_middle_drawer_main')
        kitchen_setup.set_kitchen_js({drawer_joint: 0.48})
        kitchen_setup.plan_and_execute()
        kitchen_setup.detach_group(object_name)
        kitchen_setup.set_kitchen_js({drawer_joint: 0})
        kitchen_setup.plan_and_execute()

    def test_update_group_pose1(self, zero_pose: PR2TestWrapper):
        group_name = 'muh'
        p = PoseStamped()
        p.header.frame_id = 'map'
        p.pose.position = Point(1.2, 0, 1.6)
        p.pose.orientation = Quaternion(0.0, 0.0, 0.47942554, 0.87758256)
        zero_pose.add_box(group_name, size=(1, 1, 1), pose=p)
        p.pose.position = Point(1, 0, 0)
        zero_pose.update_group_pose('asdf', p, expected_error_code=UpdateWorldResponse.UNKNOWN_GROUP_ERROR)
        zero_pose.update_group_pose(group_name, p)

    def test_update_group_pose2(self, zero_pose: PR2TestWrapper):
        group_name = 'muh'
        p = PoseStamped()
        p.header.frame_id = 'map'
        p.pose.position = Point(1.2, 0, 1.6)
        p.pose.orientation = Quaternion(0.0, 0.0, 0.47942554, 0.87758256)
        zero_pose.add_box(group_name, size=(1, 1, 1), pose=p, parent_link='r_gripper_tool_frame')
        p.pose.position = Point(1, 0, 0)
        zero_pose.update_group_pose('asdf', p, expected_error_code=UpdateWorldResponse.UNKNOWN_GROUP_ERROR)
        zero_pose.update_group_pose(group_name, p)
        zero_pose.set_joint_goal(zero_pose.better_pose)
        zero_pose.allow_all_collisions()
        zero_pose.plan_and_execute()

    def test_attach_existing_box2(self, zero_pose: PR2TestWrapper):
        pocky = 'http://muh#pocky'
        old_p = PoseStamped()
        old_p.header.frame_id = zero_pose.r_tip
        old_p.pose.position = Point(0.05, 0, 0)
        old_p.pose.orientation = Quaternion(0., 0., 0.47942554, 0.87758256)
        zero_pose.add_box(pocky, (0.1, 0.02, 0.02), pose=old_p)
        zero_pose.update_parent_link_of_group(pocky, parent_link=zero_pose.r_tip)
        relative_pose = zero_pose.robot.compute_fk_pose(zero_pose.r_tip, pocky).pose
        compare_poses(old_p.pose, relative_pose)

        p = PoseStamped()
        p.header.frame_id = zero_pose.r_tip
        p.pose.position.x = -0.1
        p.pose.orientation.w = 1.0
        zero_pose.set_cart_goal(p, zero_pose.r_tip, zero_pose.default_root)
        zero_pose.plan_and_execute()
        p.header.frame_id = 'map'
        p.pose.position.y = -1
        p.pose.orientation = Quaternion(0, 0, 0.47942554, 0.87758256)
        zero_pose.move_base(p)
        rospy.sleep(.5)

        zero_pose.detach_group(pocky)

    def test_attach_to_nonexistant_robot_link(self, zero_pose: PR2TestWrapper):
        pocky = 'http:muh#pocky'
        p = PoseStamped()
        zero_pose.add_box(name=pocky,
                          size=(0.1, 0.02, 0.02),
                          pose=p,
                          parent_link='muh',
                          expected_error_code=UpdateWorldResponse.UNKNOWN_GROUP_ERROR)

    def test_reattach_unknown_object(self, zero_pose: PR2TestWrapper):
        zero_pose.update_parent_link_of_group('muh',
                                              parent_link='',
                                              parent_link_group='',
                                              expected_response=UpdateWorldResponse.UNKNOWN_GROUP_ERROR)

    def test_add_remove_box(self, zero_pose: PR2TestWrapper):
        object_name = 'muh'
        p = PoseStamped()
        p.header.frame_id = 'map'
        p.pose.position.x = 1.2
        p.pose.position.y = 0
        p.pose.position.z = 1.6
        p.pose.orientation.w = 1
        zero_pose.add_box(object_name, size=(1, 1, 1), pose=p)
        zero_pose.remove_group(object_name)

    def test_invalid_update_world(self, zero_pose: PR2TestWrapper):
        req = UpdateWorldRequest()
        req.timeout = 500
        req.body = WorldBody()
        req.pose = PoseStamped()
        req.parent_link = zero_pose.r_tip
        req.operation = 42
        assert zero_pose._update_world_srv.call(req).error_codes == UpdateWorldResponse.INVALID_OPERATION

    def test_remove_unkown_group(self, zero_pose: PR2TestWrapper):
        zero_pose.remove_group('muh', expected_response=UpdateWorldResponse.UNKNOWN_GROUP_ERROR)

    def test_corrupt_shape_error(self, zero_pose: PR2TestWrapper):
        p = PoseStamped()
        p.header.frame_id = 'base_link'
        req = UpdateWorldRequest()
        req.body = WorldBody(type=WorldBody.PRIMITIVE_BODY,
                             shape=SolidPrimitive(type=42))
        req.pose = PoseStamped()
        req.pose.header.frame_id = 'map'
        req.parent_link = 'base_link'
        req.operation = UpdateWorldRequest.ADD
        assert zero_pose._update_world_srv.call(req).error_codes == UpdateWorldResponse.CORRUPT_SHAPE_ERROR

    def test_tf_error(self, zero_pose: PR2TestWrapper):
        req = UpdateWorldRequest()
        req.body = WorldBody(type=WorldBody.PRIMITIVE_BODY,
                             shape=SolidPrimitive(type=1))
        req.pose = PoseStamped()
        req.parent_link = 'base_link'
        req.operation = UpdateWorldRequest.ADD
        assert zero_pose._update_world_srv.call(req).error_codes == UpdateWorldResponse.TF_ERROR

    def test_unsupported_options(self, kitchen_setup: PR2TestWrapper):
        wb = WorldBody()
        pose = PoseStamped()
        pose.header.stamp = rospy.Time.now()
        pose.header.frame_id = str('base_link')
        pose.pose.position = Point()
        pose.pose.orientation = Quaternion(w=1)
        wb.type = WorldBody.URDF_BODY

        req = UpdateWorldRequest()
        req.body = wb
        req.pose = pose
        req.parent_link = 'base_link'
        req.operation = UpdateWorldRequest.ADD
        assert kitchen_setup._update_world_srv.call(req).error_codes == UpdateWorldResponse.CORRUPT_URDF_ERROR


class TestSelfCollisionAvoidance:

    def test_attached_self_collision_avoid_stick(self, zero_pose: PR2TestWrapper):
        collision_pose = {
            'l_elbow_flex_joint': - 1.1343683863086362,
            'l_forearm_roll_joint': 7.517553513504836,
            'l_shoulder_lift_joint': 0.5726770101613905,
            'l_shoulder_pan_joint': 0.1592669164939349,
            'l_upper_arm_roll_joint': 0.5532568387077381,
            'l_wrist_flex_joint': - 1.215660155912625,
            'l_wrist_roll_joint': 4.249300323527076,
            'torso_lift_joint': 0.2}

        zero_pose.set_joint_goal(collision_pose)
        zero_pose.plan_and_execute()

        attached_link_name = 'pocky'
        p = PoseStamped()
        p.header.frame_id = zero_pose.l_tip
        p.pose.position.x = 0.04
        p.pose.orientation.w = 1
        zero_pose.add_box(attached_link_name,
                          size=(0.16, 0.04, 0.04),
                          parent_link=zero_pose.l_tip,
                          pose=p)

        # zero_pose.set_prediction_horizon(1)
        zero_pose.set_joint_goal({'r_forearm_roll_joint': 0.0,
                                  'r_shoulder_lift_joint': 0.0,
                                  'r_shoulder_pan_joint': 0.0,
                                  'r_upper_arm_roll_joint': 0.0,
                                  'r_wrist_flex_joint': -0.10001,
                                  'r_wrist_roll_joint': 0.0,
                                  'r_elbow_flex_joint': -0.15,
                                  'torso_lift_joint': 0.2})

        p = PoseStamped()
        p.header.frame_id = zero_pose.l_tip
        p.header.stamp = rospy.get_rostime()
        p.pose.position.z = 0.20
        p.pose.orientation.w = 1
        zero_pose.set_cart_goal(p, zero_pose.l_tip, zero_pose.default_root)
        zero_pose.plan_and_execute()

        zero_pose.check_cpi_geq(zero_pose.get_l_gripper_links(), 0.048)
        zero_pose.check_cpi_geq([attached_link_name], 0.048)
        zero_pose.detach_group(attached_link_name)

    def test_allow_self_collision_in_arm(self, zero_pose: PR2TestWrapper):
        goal_js = {
            'l_elbow_flex_joint': -1.43286344265,
            'l_forearm_roll_joint': 1.26465060073,
            'l_shoulder_lift_joint': 0.47990329056,
            'l_shoulder_pan_joint': 0.281272240139,
            'l_upper_arm_roll_joint': 0.528415402668,
            'l_wrist_flex_joint': -1.18811419869,
            'l_wrist_roll_joint': 2.26884630124,
        }
        zero_pose.allow_all_collisions()
        zero_pose.set_joint_goal(goal_js)
        zero_pose.plan_and_execute()

        p = PoseStamped()
        p.header.frame_id = zero_pose.l_tip
        p.header.stamp = rospy.get_rostime()
        p.pose.position.x = 0.2
        p.pose.orientation.w = 1
        zero_pose.allow_self_collision()
        zero_pose.set_cart_goal(goal_pose=p, tip_link=zero_pose.l_tip, root_link='base_footprint')
        zero_pose.plan_and_execute()
        zero_pose.check_cpi_leq(zero_pose.get_l_gripper_links(), 0.01)
        zero_pose.check_cpi_leq(['r_forearm_link'], 0.01)
        zero_pose.check_cpi_geq(zero_pose.get_r_gripper_links(), 0.05)

    def test_avoid_self_collision_with_r_arm(self, zero_pose: PR2TestWrapper):
        goal_js = {
            'l_elbow_flex_joint': -1.43286344265,
            'l_forearm_roll_joint': 1.26465060073,
            'l_shoulder_lift_joint': 0.47990329056,
            'l_shoulder_pan_joint': 0.281272240139,
            'l_upper_arm_roll_joint': 0.528415402668,
            'l_wrist_flex_joint': -1.18811419869,
            'l_wrist_roll_joint': 2.26884630124,
        }
        zero_pose.allow_all_collisions()
        zero_pose.set_joint_goal(goal_js)
        zero_pose.plan_and_execute()

        p = PoseStamped()
        p.header.frame_id = zero_pose.l_tip
        p.header.stamp = rospy.get_rostime()
        p.pose.position.x = 0.2
        p.pose.orientation.w = 1
        zero_pose.set_cart_goal(p, zero_pose.l_tip, 'base_footprint')
        zero_pose.plan_and_execute()
        zero_pose.check_cpi_geq(zero_pose.get_l_gripper_links(), 0.047)

    def test_avoid_self_collision_with_l_arm(self, zero_pose: PR2TestWrapper):
        goal_js = {
            'r_elbow_flex_joint': -1.43286344265,
            'r_forearm_roll_joint': -1.26465060073,
            'r_shoulder_lift_joint': 0.47990329056,
            'r_shoulder_pan_joint': -0.281272240139,
            'r_upper_arm_roll_joint': -0.528415402668,
            'r_wrist_flex_joint': -1.18811419869,
            'r_wrist_roll_joint': 2.26884630124,
        }
        zero_pose.allow_all_collisions()
        zero_pose.set_joint_goal(goal_js)
        zero_pose.plan_and_execute()

        p = PoseStamped()
        p.header.frame_id = zero_pose.r_tip
        p.header.stamp = rospy.get_rostime()
        p.pose.position.x = 0.2
        p.pose.orientation.w = 1
        zero_pose.set_cart_goal(goal_pose=p, tip_link=zero_pose.r_tip, root_link='base_footprint')
        zero_pose.send_goal()
        zero_pose.check_cpi_geq(zero_pose.get_r_gripper_links(), 0.048)

    def test_avoid_self_collision_specific_link(self, zero_pose: PR2TestWrapper):
        goal_js = {
            'r_shoulder_pan_joint': -0.0672581793019,
            'r_shoulder_lift_joint': 0.429650469244,
            'r_upper_arm_roll_joint': -0.580889703636,
            'r_forearm_roll_joint': -101.948215412,
            'r_elbow_flex_joint': -1.35221928696,
            'r_wrist_flex_joint': -0.986144640142,
            'r_wrist_roll_joint': 2.31051794404,
        }
        zero_pose.allow_all_collisions()
        zero_pose.set_joint_goal(goal_js)
        zero_pose.plan_and_execute()

        p = PoseStamped()
        p.header.frame_id = zero_pose.r_tip
        p.header.stamp = rospy.get_rostime()
        p.pose.position.x = -0.2
        p.pose.orientation.w = 1
        zero_pose.set_cart_goal(goal_pose=p, tip_link=zero_pose.r_tip, root_link='base_footprint')
        zero_pose.allow_all_collisions()
        zero_pose.register_group('forearm', root_link_name='l_forearm_link', root_link_group_name='pr2')
        zero_pose.register_group('forearm_roll', root_link_name='l_forearm_roll_link', root_link_group_name='pr2')
        zero_pose.avoid_collision(group1='forearm_roll', group2=zero_pose.r_gripper_group)
        zero_pose.allow_collision(group1='forearm', group2=zero_pose.r_gripper_group)
        zero_pose.plan_and_execute()
        zero_pose.check_cpi_geq(zero_pose.get_r_gripper_links(), 0.048)

    def test_avoid_self_collision_move_away(self, zero_pose: PR2TestWrapper):
        goal_js = {
            'r_shoulder_pan_joint': -0.07,
            'r_shoulder_lift_joint': 0.429650469244,
            'r_upper_arm_roll_joint': -0.580889703636,
            'r_forearm_roll_joint': -101.948215412,
            'r_elbow_flex_joint': -1.35221928696,
            'r_wrist_flex_joint': -0.986144640142,
            'r_wrist_roll_joint': 2.31051794404,
        }
        zero_pose.allow_all_collisions()
        zero_pose.set_joint_goal(goal_js)
        zero_pose.plan_and_execute()

        p = PoseStamped()
        p.header.frame_id = zero_pose.r_tip
        p.header.stamp = rospy.get_rostime()
        p.pose.position.x = -0.2
        p.pose.orientation.w = 1
        zero_pose.set_cart_goal(goal_pose=p, tip_link=zero_pose.r_tip, root_link='base_footprint')
        zero_pose.plan_and_execute()
        zero_pose.check_cpi_geq(zero_pose.get_r_gripper_links(), 0.048)

    def test_get_out_of_self_collision(self, zero_pose: PR2TestWrapper):
        goal_js = {
            'l_elbow_flex_joint': -1.43286344265,
            'l_forearm_roll_joint': 1.26465060073,
            'l_shoulder_lift_joint': 0.47990329056,
            'l_shoulder_pan_joint': 0.281272240139,
            'l_upper_arm_roll_joint': 0.528415402668,
            'l_wrist_flex_joint': -1.18811419869,
            'l_wrist_roll_joint': 2.26884630124,
        }
        zero_pose.allow_all_collisions()
        zero_pose.set_joint_goal(goal_js)
        zero_pose.plan_and_execute()

        p = PoseStamped()
        p.header.frame_id = zero_pose.l_tip
        p.header.stamp = rospy.get_rostime()
        p.pose.position.x = 0.15
        p.pose.orientation.w = 1
        zero_pose.set_cart_goal(p, zero_pose.l_tip, 'base_footprint')
        zero_pose.allow_all_collisions()
        zero_pose.send_goal()
        zero_pose.send_goal(expected_error_codes=[MoveResult.SELF_COLLISION_VIOLATED])


class TestCollisionAvoidanceGoals:

    def test_handover(self, kitchen_setup: PR2TestWrapper):
        js = {
            'l_shoulder_pan_joint': 1.0252138037286773,
            'l_shoulder_lift_joint': - 0.06966848987919201,
            'l_upper_arm_roll_joint': 1.1765832782526544,
            'l_elbow_flex_joint': - 1.9323726623855864,
            'l_forearm_roll_joint': 1.3824994377973336,
            'l_wrist_flex_joint': - 1.8416233909065576,
            'l_wrist_roll_joint': 2.907373693068033,
        }
        kitchen_setup.set_joint_goal(js)
        # kitchen_setup.allow_all_collisions()
        kitchen_setup.plan_and_execute()

        p = PoseStamped()
        p.header.frame_id = kitchen_setup.l_tip
        p.pose.position.y = -0.08
        p.pose.orientation.w = 1
        kitchen_setup.add_box(name='box',
                              size=(0.08, 0.16, 0.16),
                              parent_link=kitchen_setup.l_tip,
                              pose=p)
        kitchen_setup.close_l_gripper()
        r_goal = PoseStamped()
        r_goal.header.frame_id = kitchen_setup.l_tip
        r_goal.pose.position.x = 0.05
        r_goal.pose.position.y = -0.08
        r_goal.pose.orientation = Quaternion(*quaternion_about_axis(np.pi, [0, 0, 1]))
        # kitchen_setup.allow_all_collisions()
        kitchen_setup.set_cart_goal(r_goal,
                                    tip_link=kitchen_setup.r_tip,
                                    root_link=kitchen_setup.l_tip,
                                    linear_velocity=0.2,
                                    angular_velocity=1
                                    )
        kitchen_setup.allow_collision(group1=kitchen_setup.robot_name, group2='box')
        kitchen_setup.plan_and_execute()

        kitchen_setup.update_parent_link_of_group('box', kitchen_setup.r_tip)

        r_goal2 = PoseStamped()
        r_goal2.header.frame_id = 'box'
        r_goal2.pose.position.x -= -.1
        r_goal2.pose.orientation.w = 1

        kitchen_setup.set_cart_goal(r_goal2, 'box', root_link=kitchen_setup.l_tip)
        kitchen_setup.allow_self_collision()
        kitchen_setup.plan_and_execute()
        # kitchen_setup.check_cart_goal('box', r_goal2)

    def test_only_collision_avoidance(self, zero_pose: PR2TestWrapper):
        zero_pose.plan_and_execute()

    def test_mesh_collision_avoidance(self, zero_pose: PR2TestWrapper):
        zero_pose.close_r_gripper()
        object_name = 'muh'
        p = PoseStamped()
        p.header.frame_id = zero_pose.r_tip
        p.pose.position = Point(0.01, 0, 0)
        p.pose.orientation = Quaternion(*quaternion_about_axis(-np.pi / 2, [0, 1, 0]))
        zero_pose.add_mesh(object_name, mesh='package://giskardpy/test/urdfs/meshes/bowl_21.obj', pose=p)
        zero_pose.plan_and_execute()

    def test_attach_box_as_eef(self, zero_pose: PR2TestWrapper):
        pocky = 'muh#pocky'
        box_pose = PoseStamped()
        box_pose.header.frame_id = zero_pose.r_tip
        box_pose.pose.position = Point(0.05, 0, 0, )
        box_pose.pose.orientation = Quaternion(1, 0, 0, 0)
        zero_pose.add_box(name=pocky, size=(0.1, 0.02, 0.02), pose=box_pose, parent_link=zero_pose.r_tip,
                          parent_link_group=zero_pose.robot_name)
        p = PoseStamped()
        p.header.frame_id = zero_pose.r_tip
        p.pose.orientation.w = 1
        zero_pose.set_cart_goal(p, pocky, zero_pose.default_root)
        p = zero_pose.transform_msg(zero_pose.default_root, p)
        zero_pose.plan_and_execute()
        p2 = zero_pose.world.compute_fk_pose(zero_pose.default_root, pocky)
        compare_poses(p2.pose, p.pose)
        zero_pose.detach_group(pocky)
        p = PoseStamped()
        p.header.frame_id = zero_pose.r_tip
        p.pose.orientation.w = 1
        p.pose.position.x = -.1
        zero_pose.set_cart_goal(p, zero_pose.r_tip, zero_pose.default_root)
        zero_pose.plan_and_execute()

    def test_hard_constraints_violated(self, kitchen_setup: PR2TestWrapper):
        pose = PoseStamped()
        pose.header.frame_id = 'map'
        pose.pose.position = Point(2, 0, 0)
        pose.pose.orientation = Quaternion(w=1)
        kitchen_setup.teleport_base(pose)
        kitchen_setup.plan_and_execute(expected_error_codes=[MoveResult.HARD_CONSTRAINTS_VIOLATED])

    def test_unknown_group1(self, box_setup: PR2TestWrapper):
        box_setup.avoid_collision(min_distance=0.05, group1='muh')
        box_setup.plan_and_execute([MoveResult.UNKNOWN_GROUP])

    def test_unknown_group2(self, box_setup: PR2TestWrapper):
        box_setup.avoid_collision(group2='muh')
        box_setup.plan_and_execute([MoveResult.UNKNOWN_GROUP])

    def test_base_link_in_collision(self, zero_pose: PR2TestWrapper):
        zero_pose.allow_self_collision()
        p = PoseStamped()
        p.header.frame_id = 'map'
        p.pose.position.x = 0
        p.pose.position.y = 0
        p.pose.position.z = -0.2
        p.pose.orientation.w = 1
        zero_pose.add_box(name='box', size=(1, 1, 1), pose=p)
        zero_pose.set_joint_goal(pocky_pose)
        zero_pose.plan_and_execute()

    def test_avoid_collision_with_box(self, box_setup: PR2TestWrapper):
        box_setup.avoid_collision(min_distance=0.05, group1=box_setup.robot_name)
        box_setup.avoid_collision(min_distance=0.15, group1=box_setup.l_gripper_group, group2='box')
        box_setup.avoid_collision(min_distance=0.10, group1=box_setup.r_gripper_group, group2='box')
        box_setup.allow_self_collision()
        base_goal = PoseStamped()
        base_goal.header.frame_id = box_setup.default_root
        base_goal.pose.orientation.w = 1
        box_setup.move_base(base_goal)
        box_setup.check_cpi_geq(box_setup.get_l_gripper_links(), 0.148)
        box_setup.check_cpi_geq(box_setup.get_r_gripper_links(), 0.088)

    def test_avoid_collision_drive_into_box(self, box_setup: PR2TestWrapper):
        base_goal = PoseStamped()
        base_goal.header.frame_id = box_setup.default_root
        base_goal.pose.position.x = 0.25
        base_goal.pose.orientation = Quaternion(*quaternion_about_axis(np.pi, [0, 0, 1]))
        box_setup.teleport_base(base_goal)
        base_goal = PoseStamped()
        base_goal.header.frame_id = 'base_footprint'
        base_goal.pose.position.x = -1
        base_goal.pose.orientation.w = 1
        box_setup.allow_self_collision()
        box_setup.set_cart_goal(goal_pose=base_goal, tip_link='base_footprint', root_link='map', weight=WEIGHT_BELOW_CA)
        box_setup.plan_and_execute()
        box_setup.check_cpi_geq(['base_link'], 0.09)


    def test_avoid_collision_lower_soft_threshold(self, box_setup: PR2TestWrapper):
        base_goal = PoseStamped()
        base_goal.header.frame_id = box_setup.default_root
        base_goal.pose.position.x = 0.35
        base_goal.pose.orientation.z = 1
        box_setup.teleport_base(base_goal)
        box_setup.avoid_collision(min_distance=0.05, group1=box_setup.robot_name)
        box_setup.allow_self_collision()
        box_setup.plan_and_execute()
        box_setup.check_cpi_geq(['base_link'], 0.048)
        box_setup.check_cpi_leq(['base_link'], 0.06)

    def test_avoid_collision_drive_into_box(self, box_setup: PR2TestWrapper):
        base_goal = PoseStamped()
        base_goal.header.frame_id = box_setup.default_root
        base_goal.pose.position.x = 0.25
        base_goal.pose.orientation = Quaternion(*quaternion_about_axis(np.pi, [0, 0, 1]))
        box_setup.teleport_base(base_goal)
        base_goal = PoseStamped()
        base_goal.header.frame_id = 'base_footprint'
        base_goal.pose.position.x = -1
        base_goal.pose.orientation.w = 1
        box_setup.allow_self_collision()
        box_setup.set_cart_goal(goal_pose=base_goal, tip_link='base_footprint', root_link='map', weight=WEIGHT_BELOW_CA)
        box_setup.plan_and_execute()
        box_setup.check_cpi_geq(['base_link'], 0.09)

    def test_collision_override(self, box_setup: PR2TestWrapper):
        p = PoseStamped()
        p.header.frame_id = box_setup.default_root
        p.pose.position.x += 0.5
        p.pose.orientation = Quaternion(*quaternion_about_axis(np.pi, [0, 0, 1]))
        box_setup.teleport_base(p)
        box_setup.allow_self_collision()
        box_setup.avoid_collision(min_distance=0.25, group1=box_setup.robot_name, group2='box')
        box_setup.plan_and_execute()
        box_setup.check_cpi_geq(['base_link'], distance_threshold=0.25, check_self=False)

    def test_ignore_all_collisions_of_links(self, box_setup: PR2TestWrapper):
        p = PoseStamped()
        p.header.frame_id = box_setup.default_root
        p.pose.position.x += 0.5
        p.pose.orientation = Quaternion(*quaternion_about_axis(np.pi, [0, 0, 1]))
        box_setup.teleport_base(p)
        box_setup.check_cpi_geq(['bl_caster_l_wheel_link', 'bl_caster_r_wheel_link',
                                 'fl_caster_l_wheel_link', 'fl_caster_r_wheel_link',
                                 'br_caster_l_wheel_link', 'br_caster_r_wheel_link',
                                 'fr_caster_l_wheel_link', 'fr_caster_r_wheel_link'],
                                distance_threshold=0.25,
                                check_self=False)

    def test_avoid_collision_go_around_corner(self, fake_table_setup: PR2TestWrapper):
        r_goal = PoseStamped()
        r_goal.header.frame_id = 'map'
        r_goal.pose.position.x = 0.8
        r_goal.pose.position.y = -0.38
        r_goal.pose.position.z = 0.84
        r_goal.pose.orientation = Quaternion(*quaternion_about_axis(np.pi / 2, [0, 1, 0]))
        fake_table_setup.avoid_all_collisions(0.1)
        fake_table_setup.set_cart_goal(r_goal, fake_table_setup.r_tip)
        fake_table_setup.plan_and_execute()
        fake_table_setup.check_cpi_geq(fake_table_setup.get_l_gripper_links(), 0.05)
        fake_table_setup.check_cpi_leq(['r_gripper_l_finger_tip_link'], 0.04)
        fake_table_setup.check_cpi_leq(['r_gripper_r_finger_tip_link'], 0.04)

    def test_allow_collision_drive_into_box(self, box_setup: PR2TestWrapper):
        p = PoseStamped()
        p.header.frame_id = 'base_footprint'
        p.header.stamp = rospy.get_rostime()
        p.pose.position = Point(0.15, 0, 0)
        p.pose.orientation = Quaternion(0, 0, 0, 1)

        box_setup.allow_collision(group2='box')

        box_setup.allow_self_collision()
        box_setup.set_cart_goal(p, 'base_footprint', box_setup.default_root)
        box_setup.plan_and_execute()

        box_setup.check_cpi_leq(box_setup.get_l_gripper_links(), 0.0)
        box_setup.check_cpi_leq(box_setup.get_r_gripper_links(), 0.0)

    def test_avoid_collision_box_between_boxes(self, pocky_pose_setup: PR2TestWrapper):
        p = PoseStamped()
        p.header.frame_id = pocky_pose_setup.r_tip
        p.pose.position.x = 0.08
        p.pose.orientation.w = 1
        pocky_pose_setup.add_box(name='box',
                                 size=(0.2, 0.05, 0.05),
                                 parent_link=pocky_pose_setup.r_tip,
                                 pose=p)
        p = PoseStamped()
        p.header.frame_id = pocky_pose_setup.r_tip
        p.pose.position.x = 0.15
        p.pose.position.y = 0.04
        p.pose.position.z = 0
        p.pose.orientation.w = 1
        pocky_pose_setup.add_box('bl', (0.1, 0.01, 0.2), pose=p)
        p = PoseStamped()
        p.header.frame_id = pocky_pose_setup.r_tip
        p.pose.position.x = 0.15
        p.pose.position.y = -0.04
        p.pose.position.z = 0
        p.pose.orientation.w = 1
        pocky_pose_setup.add_box('br', (0.1, 0.01, 0.2), pose=p)

        p = PoseStamped()
        p.header.frame_id = pocky_pose_setup.r_tip
        p.pose.position = Point(-0.15, 0, 0)
        p.pose.orientation = Quaternion(0, 0, 0, 1)
        pocky_pose_setup.set_cart_goal(p, pocky_pose_setup.r_tip, pocky_pose_setup.default_root)

        pocky_pose_setup.allow_self_collision()

        pocky_pose_setup.plan_and_execute()
        pocky_pose_setup.check_cpi_geq(['box'], 0.048)

    def test_avoid_collision_box_between_3_boxes(self, pocky_pose_setup: PR2TestWrapper):
        # FIXME very shaky
        p = PoseStamped()
        p.header.frame_id = pocky_pose_setup.r_tip
        p.pose.position.x = 0.08
        p.pose.orientation.w = 1
        pocky_pose_setup.add_box(name='box',
                                 size=(0.2, 0.05, 0.05),
                                 parent_link=pocky_pose_setup.r_tip,
                                 pose=p)
        p = PoseStamped()
        p.header.frame_id = pocky_pose_setup.r_tip
        p.pose.position.x = 0.2
        p.pose.position.y = 0
        p.pose.position.z = 0
        p.pose.orientation.w = 1
        pocky_pose_setup.add_box('b1', (0.01, 0.2, 0.2), pose=p)
        p = PoseStamped()
        p.header.frame_id = pocky_pose_setup.r_tip
        p.pose.position.x = 0.15
        p.pose.position.y = 0.04
        p.pose.position.z = 0
        p.pose.orientation.w = 1
        pocky_pose_setup.add_box('bl', (0.1, 0.01, 0.2), pose=p)
        p = PoseStamped()
        p.header.frame_id = pocky_pose_setup.r_tip
        p.pose.position.x = 0.15
        p.pose.position.y = -0.04
        p.pose.position.z = 0
        p.pose.orientation.w = 1
        pocky_pose_setup.add_box('br', (0.1, 0.01, 0.2), pose=p)

        # p = PoseStamped()
        # p.header.frame_id = pocky_pose_setup.r_tip
        # p.pose.position = Point(-0.15, 0, 0)
        # p.pose.orientation = Quaternion(0, 0, 0, 1)
        # pocky_pose_setup.set_cart_goal(p, pocky_pose_setup.r_tip, pocky_pose_setup.default_root)
        x = Vector3Stamped()
        x.header.frame_id = 'box'
        x.vector.x = 1
        y = Vector3Stamped()
        y.header.frame_id = 'box'
        y.vector.y = 1
        x_map = Vector3Stamped()
        x_map.header.frame_id = 'map'
        x_map.vector.x = 1
        y_map = Vector3Stamped()
        y_map.header.frame_id = 'map'
        y_map.vector.y = 1
        pocky_pose_setup.set_align_planes_goal(tip_link='box', tip_normal=x, goal_normal=x_map)
        pocky_pose_setup.set_align_planes_goal(tip_link='box', tip_normal=y, goal_normal=y_map)
        pocky_pose_setup.allow_self_collision()
        # pocky_pose_setup.allow_all_collisions()

        pocky_pose_setup.plan_and_execute()
        assert ('box', 'bl') not in pocky_pose_setup.collision_scene.black_list
        pocky_pose_setup.check_cpi_geq(pocky_pose_setup.get_group_info('r_gripper').links, 0.04)

    def test_avoid_collision_box_between_cylinders(self, pocky_pose_setup: PR2TestWrapper):
        p = PoseStamped()
        p.header.frame_id = pocky_pose_setup.r_tip
        p.pose.position.x = 0.08
        p.pose.orientation = Quaternion(*quaternion_about_axis(0.01, [1, 0, 0]).tolist())
        pocky_pose_setup.add_box(name='box',
                                 size=(0.2, 0.05, 0.05),
                                 parent_link=pocky_pose_setup.r_tip,
                                 pose=p)
        p = PoseStamped()
        p.header.frame_id = pocky_pose_setup.r_tip
        p.pose.position.x = 0.12
        p.pose.position.y = 0.04
        p.pose.position.z = 0
        p.pose.orientation.w = 1
        pocky_pose_setup.add_cylinder('bl', height=0.2, radius=0.01, pose=p)
        p = PoseStamped()
        p.header.frame_id = pocky_pose_setup.r_tip
        p.pose.position.x = 0.12
        p.pose.position.y = -0.04
        p.pose.position.z = 0
        p.pose.orientation.w = 1
        pocky_pose_setup.add_cylinder('br', height=0.2, radius=0.01, pose=p)

        pocky_pose_setup.plan_and_execute()

    def test_avoid_collision_at_kitchen_corner(self, kitchen_setup: PR2TestWrapper):
        base_pose = PoseStamped()
        base_pose.header.stamp = rospy.get_rostime()
        base_pose.header.frame_id = 'map'
        base_pose.pose.position.x = 0.75
        base_pose.pose.position.y = 0.9
        base_pose.pose.orientation = Quaternion(*quaternion_about_axis(np.pi / 2, [0, 0, 1]))
        kitchen_setup.teleport_base(base_pose)
        base_pose.pose.orientation = Quaternion(*quaternion_about_axis(np.pi, [0, 0, 1]))
        kitchen_setup.set_joint_goal(kitchen_setup.better_pose, weight=WEIGHT_ABOVE_CA, check=False)
        kitchen_setup.set_cart_goal(goal_pose=base_pose, tip_link='base_footprint', root_link='map', check=False)
        kitchen_setup.plan_and_execute()

    def test_avoid_collision_drive_under_drawer(self, kitchen_setup: PR2TestWrapper):
        kitchen_js = {'sink_area_left_middle_drawer_main_joint': 0.45}
        kitchen_setup.set_kitchen_js(kitchen_js)
        base_pose = PoseStamped()
        base_pose.header.frame_id = 'map'
        base_pose.pose.position.x = 0.57
        base_pose.pose.position.y = 0.5
        base_pose.pose.orientation = Quaternion(*quaternion_about_axis(0, [0, 0, 1]))
        kitchen_setup.teleport_base(base_pose)
        base_pose = PoseStamped()
        base_pose.header.frame_id = 'base_footprint'
        base_pose.pose.position.y = 1
        base_pose.pose.orientation = Quaternion(*quaternion_about_axis(0, [0, 0, 1]))
        kitchen_setup.set_cart_goal(base_pose, tip_link='base_footprint')
        kitchen_setup.plan_and_execute()

    def test_get_out_of_collision(self, box_setup: PR2TestWrapper):
        p = PoseStamped()
        p.header.frame_id = box_setup.r_tip
        p.pose.position = Point(0.15, 0, 0)
        p.pose.orientation = Quaternion(0, 0, 0, 1)
        box_setup.set_cart_goal(p, box_setup.r_tip, box_setup.default_root)

        box_setup.allow_all_collisions()

        box_setup.plan_and_execute()

        box_setup.avoid_all_collisions(0.05)

        box_setup.plan_and_execute()

        box_setup.check_cpi_geq(box_setup.get_l_gripper_links(), 0.0)
        box_setup.check_cpi_geq(box_setup.get_r_gripper_links(), 0.0)

    def test_allow_collision_gripper(self, box_setup: PR2TestWrapper):
        box_setup.allow_collision(box_setup.l_gripper_group, 'box')
        p = PoseStamped()
        p.header.frame_id = box_setup.l_tip
        p.header.stamp = rospy.get_rostime()
        p.pose.position.x = 0.11
        p.pose.orientation.w = 1
        box_setup.set_cart_goal(p, box_setup.l_tip, box_setup.default_root)
        box_setup.plan_and_execute()
        box_setup.check_cpi_leq(box_setup.get_l_gripper_links(), 0.0)
        box_setup.check_cpi_geq(box_setup.get_r_gripper_links(), 0.048)

    def test_attached_get_below_soft_threshold(self, box_setup: PR2TestWrapper):
        attached_link_name = 'pocky'
        p = PoseStamped()
        p.header.frame_id = box_setup.r_tip
        p.pose.position.x = 0.05
        p.pose.orientation.w = 1
        box_setup.add_box(attached_link_name,
                          size=(0.2, 0.04, 0.04),
                          parent_link=box_setup.r_tip,
                          pose=p)
        p = PoseStamped()
        p.header.frame_id = box_setup.r_tip
        p.header.stamp = rospy.get_rostime()
        p.pose.position.x = -0.15
        p.pose.orientation.w = 1
        box_setup.set_cart_goal(goal_pose=p, tip_link=box_setup.r_tip, root_link=box_setup.default_root)
        box_setup.plan_and_execute()
        box_setup.check_cpi_geq(box_setup.get_l_gripper_links(), 0.048)
        box_setup.check_cpi_geq([attached_link_name], 0.048)

        p = PoseStamped()
        p.header.frame_id = box_setup.r_tip
        p.header.stamp = rospy.get_rostime()
        p.pose.position.x = 0.1
        p.pose.orientation.w = 1
        box_setup.set_cart_goal(goal_pose=p, tip_link=box_setup.r_tip,
                                root_link=box_setup.default_root, check=False)
        box_setup.plan_and_execute()
        box_setup.check_cpi_geq([attached_link_name], -0.008)
        box_setup.check_cpi_leq([attached_link_name], 0.01)
        box_setup.detach_group(attached_link_name)

    def test_attached_get_out_of_collision_below(self, box_setup: PR2TestWrapper):
        attached_link_name = 'pocky'
        p = PoseStamped()
        p.header.frame_id = box_setup.r_tip
        p.pose.position.x = 0.05
        p.pose.orientation.w = 1
        box_setup.add_box(attached_link_name,
                          size=(0.2, 0.04, 0.04),
                          parent_link=box_setup.r_tip,
                          pose=p)
        p = PoseStamped()
        p.header.frame_id = box_setup.r_tip
        p.header.stamp = rospy.get_rostime()
        p.pose.position.x = -0.15
        p.pose.orientation.w = 1
        box_setup.set_cart_goal(p, box_setup.r_tip, box_setup.default_root)
        box_setup.plan_and_execute()
        box_setup.check_cpi_geq(box_setup.get_l_gripper_links(), 0.048)
        box_setup.check_cpi_geq([attached_link_name], 0.048)

        p = PoseStamped()
        p.header.frame_id = box_setup.r_tip
        p.header.stamp = rospy.get_rostime()
        p.pose.position.x = 0.05
        p.pose.orientation.w = 1
        box_setup.set_cart_goal(p, box_setup.r_tip, box_setup.default_root, weight=WEIGHT_BELOW_CA, check=False)
        box_setup.plan_and_execute()
        box_setup.check_cpi_geq(box_setup.get_l_gripper_links(), 0.048)
        box_setup.check_cpi_geq([attached_link_name], 0.048)
        box_setup.detach_group(attached_link_name)

    def test_attached_get_out_of_collision_and_stay_in_hard_threshold(self, box_setup: PR2TestWrapper):
        attached_link_name = 'pocky'
        p = PoseStamped()
        p.header.frame_id = box_setup.r_tip
        p.pose.position.x = 0.05
        p.pose.orientation.w = 1
        box_setup.add_box(attached_link_name,
                          size=(0.2, 0.04, 0.04),
                          parent_link=box_setup.r_tip,
                          pose=p)
        p = PoseStamped()
        p.header.frame_id = box_setup.r_tip
        p.header.stamp = rospy.get_rostime()
        p.pose.position.x = -0.08
        p.pose.orientation.w = 1
        box_setup.set_cart_goal(p, box_setup.r_tip, box_setup.default_root)
        box_setup.plan_and_execute()
        box_setup.check_cpi_geq([attached_link_name], -0.002)

        p = PoseStamped()
        p.header.frame_id = box_setup.r_tip
        p.header.stamp = rospy.get_rostime()
        p.pose.position.x = 0.08
        p.pose.orientation.w = 1
        box_setup.set_cart_goal(p, box_setup.r_tip, box_setup.default_root, check=False)
        box_setup.plan_and_execute()
        box_setup.check_cpi_geq([attached_link_name], -0.002)
        box_setup.check_cpi_leq([attached_link_name], 0.01)
        box_setup.detach_group(attached_link_name)

    def test_attached_get_out_of_collision_stay_in(self, box_setup: PR2TestWrapper):
        attached_link_name = 'pocky'
        p = PoseStamped()
        p.header.frame_id = box_setup.r_tip
        p.pose.position.x = 0.05
        p.pose.orientation.w = 1
        box_setup.add_box(attached_link_name,
                          size=(0.2, 0.04, 0.04),
                          parent_link=box_setup.r_tip,
                          pose=p)
        p = PoseStamped()
        p.header.frame_id = box_setup.r_tip
        p.header.stamp = rospy.get_rostime()
        p.pose.position.x = 0.
        p.pose.orientation.w = 1
        box_setup.set_cart_goal(p, box_setup.r_tip, box_setup.default_root)
        box_setup.plan_and_execute()
        box_setup.check_cpi_geq([attached_link_name], -0.082)
        box_setup.detach_group(attached_link_name)

    def test_attached_get_out_of_collision_passive(self, box_setup: PR2TestWrapper):
        attached_link_name = 'pocky'
        p = PoseStamped()
        p.header.frame_id = box_setup.r_tip
        p.pose.position.x = 0.05
        p.pose.orientation.w = 1
        box_setup.add_box(attached_link_name,
                          size=(0.2, 0.04, 0.04),
                          parent_link=box_setup.r_tip,
                          pose=p)
        box_setup.plan_and_execute()
        box_setup.check_cpi_geq([attached_link_name], 0.048)
        box_setup.detach_group(attached_link_name)

    def test_attached_collision_with_box(self, box_setup: PR2TestWrapper):
        attached_link_name = 'pocky'
        p = PoseStamped()
        p.header.frame_id = box_setup.r_tip
        p.pose.position.x = 0.01
        p.pose.orientation.w = 1
        box_setup.add_box(name=attached_link_name,
                          size=(0.2, 0.04, 0.04),
                          parent_link=box_setup.r_tip,
                          pose=p)
        box_setup.plan_and_execute()
        box_setup.check_cpi_geq(box_setup.get_l_gripper_links(), 0.048)
        box_setup.check_cpi_geq([attached_link_name], 0.048)
        box_setup.detach_group(attached_link_name)

    def test_attached_collision_allow(self, box_setup: PR2TestWrapper):
        pocky = 'http:muh#pocky'
        p = PoseStamped()
        p.header.frame_id = box_setup.r_tip
        p.pose.position.x = 0.05
        p.pose.orientation.w = 1
        box_setup.add_box(pocky,
                          size=(0.1, 0.02, 0.02),
                          parent_link=box_setup.r_tip,
                          pose=p)

        box_setup.allow_collision(group1=pocky, group2='box')

        p = PoseStamped()
        p.header.frame_id = box_setup.r_tip
        p.header.stamp = rospy.get_rostime()
        p.pose.position.y = -0.11
        p.pose.orientation.w = 1
        box_setup.set_cart_goal(p, box_setup.r_tip, box_setup.default_root)
        box_setup.plan_and_execute()
        box_setup.check_cpi_geq(box_setup.get_l_gripper_links(), 0.048)
        box_setup.check_cpi_leq([pocky], 0.0)

    def test_attached_two_items(self, zero_pose: PR2TestWrapper):
        box1_name = 'box1'
        box2_name = 'box2'

        js = {
            'r_elbow_flex_joint': -1.58118094489,
            'r_forearm_roll_joint': -0.904933033043,
            'r_shoulder_lift_joint': 0.822412440711,
            'r_shoulder_pan_joint': -1.07866800992,
            'r_upper_arm_roll_joint': -1.34905471854,
            'r_wrist_flex_joint': -1.20182042644,
            'r_wrist_roll_joint': 0.190433188769,
        }
        zero_pose.set_joint_goal(js)
        zero_pose.plan_and_execute()

        r_goal = PoseStamped()
        r_goal.header.frame_id = zero_pose.r_tip
        r_goal.pose.position.x = 0.4
        r_goal.pose.orientation = Quaternion(*quaternion_from_matrix([[-1, 0, 0, 0],
                                                                      [0, 1, 0, 0],
                                                                      [0, 0, -1, 0],
                                                                      [0, 0, 0, 1]]))
        zero_pose.set_cart_goal(r_goal, zero_pose.l_tip, 'torso_lift_link')
        zero_pose.plan_and_execute()

        p = PoseStamped()
        p.header.frame_id = zero_pose.r_tip
        p.pose.position.x = 0.1
        p.pose.orientation.w = 1
        zero_pose.add_box(box1_name,
                          size=(.2, .04, .04),
                          parent_link=zero_pose.r_tip,
                          pose=p)
        p.header.frame_id = zero_pose.l_tip
        zero_pose.add_box(box2_name,
                          size=(.2, .04, .04),
                          parent_link=zero_pose.l_tip,
                          pose=p)

        zero_pose.plan_and_execute()

        zero_pose.check_cpi_geq([box1_name, box2_name], 0.049)

        zero_pose.detach_group(box1_name)
        zero_pose.detach_group(box2_name)
        base_goal = PoseStamped()
        base_goal.header.frame_id = 'base_footprint'
        base_goal.pose.position.x = -.1
        base_goal.pose.orientation.w = 1
        zero_pose.move_base(base_goal)

    def test_get_milk_out_of_fridge(self, kitchen_setup: PR2TestWrapper):
        milk_name = 'milk'

        # take milk out of fridge
        kitchen_setup.set_kitchen_js({'iai_fridge_door_joint': 1.56})

        base_goal = PoseStamped()
        base_goal.header.frame_id = 'map'
        base_goal.pose.position.x = 0.565
        base_goal.pose.position.y = -0.5
        base_goal.pose.orientation.z = -0.51152562713
        base_goal.pose.orientation.w = 0.85926802151
        kitchen_setup.teleport_base(base_goal)

        # spawn milk
        milk_pose = PoseStamped()
        milk_pose.header.frame_id = 'iai_kitchen/iai_fridge_door_shelf1_bottom'
        milk_pose.pose.position = Point(0, 0, 0.12)
        milk_pose.pose.orientation = Quaternion(0, 0, 0, 1)

        milk_pre_pose = PoseStamped()
        milk_pre_pose.header.frame_id = 'iai_kitchen/iai_fridge_door_shelf1_bottom'
        milk_pre_pose.pose.position = Point(0, 0, 0.22)
        milk_pre_pose.pose.orientation = Quaternion(0, 0, 0, 1)

        kitchen_setup.add_box(milk_name, (0.05, 0.05, 0.2), pose=milk_pose)

        # grasp milk
        kitchen_setup.open_l_gripper()

        bar_axis = Vector3Stamped()
        bar_axis.header.frame_id = 'map'
        bar_axis.vector.z = 1

        bar_center = PointStamped()
        bar_center.header.frame_id = milk_pose.header.frame_id
        bar_center.point = deepcopy(milk_pose.pose.position)

        tip_grasp_axis = Vector3Stamped()
        tip_grasp_axis.header.frame_id = kitchen_setup.l_tip
        tip_grasp_axis.vector.z = 1
        kitchen_setup.set_grasp_bar_goal(bar_center=bar_center,
                                         bar_axis=bar_axis,
                                         bar_length=0.12,
                                         tip_link=kitchen_setup.l_tip,
                                         tip_grasp_axis=tip_grasp_axis,
                                         root_link=kitchen_setup.default_root)

        x = Vector3Stamped()
        x.header.frame_id = kitchen_setup.l_tip
        x.vector.x = 1
        x_map = Vector3Stamped()
        x_map.header.frame_id = 'iai_kitchen/iai_fridge_door'
        x_map.vector.x = 1
        kitchen_setup.set_align_planes_goal(tip_link=kitchen_setup.l_tip,
                                            tip_normal=x,
                                            goal_normal=x_map)

        kitchen_setup.plan_and_execute()

        kitchen_setup.update_parent_link_of_group(milk_name, kitchen_setup.l_tip)
        kitchen_setup.close_l_gripper()

        # Remove Milk
        kitchen_setup.set_cart_goal(milk_pre_pose, milk_name, kitchen_setup.default_root)
        kitchen_setup.plan_and_execute()
        base_goal = PoseStamped()
        base_goal.header.frame_id = 'base_footprint'
        base_goal.pose.orientation.w = 1
        kitchen_setup.set_joint_goal(kitchen_setup.better_pose)
        kitchen_setup.move_base(base_goal)

        # place milk back
        kitchen_setup.set_cart_goal(milk_pre_pose, milk_name, kitchen_setup.default_root)
        kitchen_setup.plan_and_execute()

        kitchen_setup.set_cart_goal(milk_pose, milk_name, kitchen_setup.default_root)
        kitchen_setup.plan_and_execute()

        kitchen_setup.open_l_gripper()

        kitchen_setup.detach_group(milk_name)

        kitchen_setup.set_joint_goal(kitchen_setup.better_pose)
        kitchen_setup.plan_and_execute()

    def test_bowl_and_cup(self, kitchen_setup: PR2TestWrapper):
        # FIXME
        # kernprof -lv py.test -s test/test_integration_pr2.py::TestCollisionAvoidanceGoals::test_bowl_and_cup
        bowl_name = 'bowl'
        cup_name = 'cup'
        percentage = 50
        drawer_handle = 'sink_area_left_middle_drawer_handle'
        drawer_joint = 'sink_area_left_middle_drawer_main_joint'
        # spawn cup
        cup_pose = PoseStamped()
        cup_pose.header.frame_id = 'iai_kitchen/sink_area_left_middle_drawer_main'
        cup_pose.pose.position = Point(0.1, 0.2, -.05)
        cup_pose.pose.orientation = Quaternion(0, 0, 0, 1)

        kitchen_setup.add_cylinder(name=cup_name, height=0.07, radius=0.04, pose=cup_pose,
                                   parent_link='sink_area_left_middle_drawer_main')

        # spawn bowl
        bowl_pose = PoseStamped()
        bowl_pose.header.frame_id = 'iai_kitchen/sink_area_left_middle_drawer_main'
        bowl_pose.pose.position = Point(0.1, -0.2, -.05)
        bowl_pose.pose.orientation = Quaternion(0, 0, 0, 1)

        kitchen_setup.add_cylinder(name=bowl_name, height=0.05, radius=0.07, pose=bowl_pose,
                                   parent_link='sink_area_left_middle_drawer_main')

        # grasp drawer handle
        bar_axis = Vector3Stamped()
        bar_axis.header.frame_id = drawer_handle
        bar_axis.vector.y = 1

        bar_center = PointStamped()
        bar_center.header.frame_id = drawer_handle

        tip_grasp_axis = Vector3Stamped()
        tip_grasp_axis.header.frame_id = kitchen_setup.l_tip
        tip_grasp_axis.vector.z = 1

        kitchen_setup.set_grasp_bar_goal(bar_center=bar_center,
                                         bar_axis=bar_axis,
                                         bar_length=0.4,
                                         tip_link=kitchen_setup.l_tip,
                                         tip_grasp_axis=tip_grasp_axis,
                                         root_link=kitchen_setup.default_root)
        x_gripper = Vector3Stamped()
        x_gripper.header.frame_id = kitchen_setup.l_tip
        x_gripper.vector.x = 1

        x_goal = Vector3Stamped()
        x_goal.header.frame_id = drawer_handle
        x_goal.vector.x = -1

        kitchen_setup.set_align_planes_goal(tip_link=kitchen_setup.l_tip,
                                            tip_normal=x_gripper,
                                            root_link=kitchen_setup.default_root,
                                            goal_normal=x_goal)
        # kitchen_setup.allow_all_collisions()
        kitchen_setup.plan_and_execute()

        # open drawer
        kitchen_setup.set_open_container_goal(tip_link=kitchen_setup.l_tip,
                                              environment_link=drawer_handle)
        kitchen_setup.plan_and_execute()
        kitchen_setup.set_kitchen_js({drawer_joint: 0.48})

        kitchen_setup.set_joint_goal(kitchen_setup.better_pose)
        base_pose = PoseStamped()
        base_pose.header.frame_id = 'map'
        base_pose.pose.position.y = 1
        base_pose.pose.position.x = .1
        base_pose.pose.orientation.w = 1
        kitchen_setup.move_base(base_pose)
        kitchen_setup.plan_and_execute()

        # grasp bowl
        l_goal = deepcopy(bowl_pose)
        l_goal.header.frame_id = 'iai_kitchen/sink_area_left_middle_drawer_main'
        l_goal.pose.position.z += .2
        l_goal.pose.orientation = Quaternion(*quaternion_from_matrix([[0, 1, 0, 0],
                                                                      [0, 0, -1, 0],
                                                                      [-1, 0, 0, 0],
                                                                      [0, 0, 0, 1]]))
        kitchen_setup.set_cart_goal(goal_pose=l_goal,
                                    tip_link=kitchen_setup.l_tip,
                                    root_link=kitchen_setup.default_root)

        # grasp cup
        r_goal = deepcopy(cup_pose)
        r_goal.header.frame_id = 'iai_kitchen/sink_area_left_middle_drawer_main'
        r_goal.pose.position.z += .2
        r_goal.pose.orientation = Quaternion(*quaternion_from_matrix([[0, 1, 0, 0],
                                                                      [0, 0, -1, 0],
                                                                      [-1, 0, 0, 0],
                                                                      [0, 0, 0, 1]]))
        kitchen_setup.set_avoid_joint_limits_goal(percentage=percentage)
        kitchen_setup.set_cart_goal(goal_pose=r_goal,
                                    tip_link=kitchen_setup.r_tip,
                                    root_link=kitchen_setup.default_root)
        kitchen_setup.plan_and_execute()

        l_goal.pose.position.z -= .2
        r_goal.pose.position.z -= .2
        kitchen_setup.allow_collision(group1=kitchen_setup.robot_name, group2=bowl_name)
        kitchen_setup.allow_collision(group1=kitchen_setup.robot_name, group2=cup_name)
        kitchen_setup.set_cart_goal(goal_pose=l_goal,
                                    tip_link=kitchen_setup.l_tip,
                                    root_link=kitchen_setup.default_root)
        kitchen_setup.set_cart_goal(goal_pose=r_goal,
                                    tip_link=kitchen_setup.r_tip,
                                    root_link=kitchen_setup.default_root)
        kitchen_setup.set_avoid_joint_limits_goal(percentage=percentage)
        kitchen_setup.avoid_all_collisions(0.05)
        kitchen_setup.plan_and_execute()

        kitchen_setup.update_parent_link_of_group(name=bowl_name, parent_link=kitchen_setup.l_tip)
        kitchen_setup.update_parent_link_of_group(name=cup_name, parent_link=kitchen_setup.r_tip)

        kitchen_setup.set_joint_goal(kitchen_setup.better_pose)
        kitchen_setup.plan_and_execute()
        base_goal = PoseStamped()
        base_goal.header.frame_id = 'base_footprint'
        base_goal.pose.position.x = -.1
        base_goal.pose.orientation = Quaternion(*quaternion_about_axis(pi, [0, 0, 1]))
        kitchen_setup.move_base(base_goal)

        # place bowl and cup
        bowl_goal = PoseStamped()
        bowl_goal.header.frame_id = 'kitchen_island_surface'
        bowl_goal.pose.position = Point(.2, 0, .05)
        bowl_goal.pose.orientation = Quaternion(0, 0, 0, 1)

        cup_goal = PoseStamped()
        cup_goal.header.frame_id = 'kitchen_island_surface'
        cup_goal.pose.position = Point(.15, 0.25, .07)
        cup_goal.pose.orientation = Quaternion(0, 0, 0, 1)

        kitchen_setup.set_cart_goal(goal_pose=bowl_goal, tip_link=bowl_name, root_link=kitchen_setup.default_root)
        kitchen_setup.set_cart_goal(goal_pose=cup_goal, tip_link=cup_name, root_link=kitchen_setup.default_root)
        kitchen_setup.set_avoid_joint_limits_goal(percentage=percentage)
        kitchen_setup.avoid_all_collisions(0.05)
        kitchen_setup.plan_and_execute()

        kitchen_setup.detach_group(name=bowl_name)
        kitchen_setup.detach_group(name=cup_name)
        kitchen_setup.allow_collision(group1=kitchen_setup.robot_name, group2=cup_name)
        kitchen_setup.allow_collision(group1=kitchen_setup.robot_name, group2=bowl_name)
        kitchen_setup.set_joint_goal(kitchen_setup.better_pose)
        kitchen_setup.plan_and_execute()

    def test_ease_spoon(self, kitchen_setup: PR2TestWrapper):
        spoon_name = 'spoon'
        percentage = 40

        # spawn cup
        cup_pose = PoseStamped()
        cup_pose.header.frame_id = 'iai_kitchen/sink_area_surface'
        cup_pose.pose.position = Point(0.1, -.5, .02)
        cup_pose.pose.orientation = Quaternion(0, 0, 0, 1)

        kitchen_setup.add_box(spoon_name, (0.1, 0.02, 0.01), pose=cup_pose)

        # kitchen_setup.send_and_check_joint_goal(gaya_pose)

        # grasp spoon
        l_goal = deepcopy(cup_pose)
        l_goal.pose.position.z += .2
        l_goal.pose.orientation = Quaternion(*quaternion_from_matrix([[0, 0, -1, 0],
                                                                      [0, -1, 0, 0],
                                                                      [-1, 0, 0, 0],
                                                                      [0, 0, 0, 1]]))
        kitchen_setup.set_json_goal('AvoidJointLimits', percentage=percentage)
        kitchen_setup.set_cart_goal(l_goal, kitchen_setup.l_tip, kitchen_setup.default_root)
        kitchen_setup.plan_and_execute()

        l_goal.pose.position.z -= .2
        # kitchen_setup.allow_collision([CollisionEntry.ALL], spoon_name, [CollisionEntry.ALL])
        kitchen_setup.set_cart_goal(l_goal, kitchen_setup.l_tip, kitchen_setup.default_root)
        kitchen_setup.set_json_goal('AvoidJointLimits', percentage=percentage)
        kitchen_setup.plan_and_execute()
        kitchen_setup.update_parent_link_of_group(spoon_name, kitchen_setup.l_tip)

        l_goal.pose.position.z += .2
        # kitchen_setup.allow_collision([CollisionEntry.ALL], spoon_name, [CollisionEntry.ALL])
        kitchen_setup.set_cart_goal(l_goal, kitchen_setup.l_tip, kitchen_setup.default_root)
        kitchen_setup.set_json_goal('AvoidJointLimits', percentage=percentage)
        kitchen_setup.plan_and_execute()

        l_goal.pose.position.z -= .2
        # kitchen_setup.allow_collision([CollisionEntry.ALL], spoon_name, [CollisionEntry.ALL])
        kitchen_setup.set_cart_goal(l_goal, kitchen_setup.l_tip, kitchen_setup.default_root)
        kitchen_setup.set_json_goal('AvoidJointLimits', percentage=percentage)
        kitchen_setup.plan_and_execute()

        kitchen_setup.set_joint_goal(kitchen_setup.better_pose)
        kitchen_setup.plan_and_execute()

    def test_tray(self, kitchen_setup: PR2TestWrapper):
        tray_name = 'tray'
        percentage = 50

        tray_pose = PoseStamped()
        tray_pose.header.frame_id = 'iai_kitchen/sink_area_surface'
        tray_pose.pose.position = Point(0.2, -0.4, 0.07)
        tray_pose.pose.orientation.w = 1

        kitchen_setup.add_box(tray_name, (.2, .4, .1), pose=tray_pose)

        l_goal = deepcopy(tray_pose)
        l_goal.pose.position.y -= 0.18
        l_goal.pose.position.z += 0.06
        l_goal.pose.orientation = Quaternion(*quaternion_from_matrix([[0, 0, -1, 0],
                                                                      [1, 0, 0, 0],
                                                                      [0, -1, 0, 0],
                                                                      [0, 0, 0, 1]]))

        r_goal = deepcopy(tray_pose)
        r_goal.pose.position.y += 0.18
        r_goal.pose.position.z += 0.06
        r_goal.pose.orientation = Quaternion(*quaternion_from_matrix([[0, 0, 1, 0],
                                                                      [-1, 0, 0, 0],
                                                                      [0, -1, 0, 0],
                                                                      [0, 0, 0, 1]]))

        kitchen_setup.set_cart_goal(l_goal, kitchen_setup.l_tip)
        kitchen_setup.set_cart_goal(r_goal, kitchen_setup.r_tip)
        kitchen_setup.allow_collision(kitchen_setup.robot_name, tray_name)
        kitchen_setup.set_avoid_joint_limits_goal(percentage=percentage)
        # grasp tray
        kitchen_setup.plan_and_execute()

        kitchen_setup.update_parent_link_of_group(tray_name, kitchen_setup.r_tip)

        r_goal = PoseStamped()
        r_goal.header.frame_id = kitchen_setup.l_tip
        r_goal.pose.orientation.w = 1
        kitchen_setup.set_cart_goal(r_goal, kitchen_setup.l_tip, tray_name)

        tray_goal = kitchen_setup.world.compute_fk_pose('base_footprint', tray_name)
        tray_goal.pose.position.y = 0
        tray_goal.pose.orientation = Quaternion(*quaternion_from_matrix([[-1, 0, 0, 0],
                                                                         [0, -1, 0, 0],
                                                                         [0, 0, 1, 0],
                                                                         [0, 0, 0, 1]]))
        kitchen_setup.set_cart_goal(tray_goal, tray_name, 'base_footprint')

        base_goal = PoseStamped()
        base_goal.header.frame_id = 'map'
        base_goal.pose.position.x -= 0.5
        base_goal.pose.position.y -= 0.3
        base_goal.pose.orientation.w = 1
        kitchen_setup.set_avoid_joint_limits_goal(percentage=percentage)
        kitchen_setup.allow_collision(group1=tray_name,
                                      group2=kitchen_setup.l_gripper_group)
        # kitchen_setup.allow_self_collision()
        # drive back
        kitchen_setup.move_base(base_goal)

        r_goal = PoseStamped()
        r_goal.header.frame_id = kitchen_setup.l_tip
        r_goal.pose.orientation.w = 1
        kitchen_setup.set_cart_goal(r_goal, kitchen_setup.l_tip, tray_name)

        expected_pose = kitchen_setup.world.compute_fk_pose(tray_name, kitchen_setup.l_tip)
        expected_pose.header.stamp = rospy.Time()

        tray_goal = PoseStamped()
        tray_goal.header.frame_id = tray_name
        tray_goal.pose.position.z = .1
        tray_goal.pose.position.x = .1
        tray_goal.pose.orientation = Quaternion(*quaternion_about_axis(-1, [0, 1, 0]))
        kitchen_setup.set_avoid_joint_limits_goal(percentage=percentage)
        kitchen_setup.allow_collision(group1=tray_name,
                                      group2=kitchen_setup.l_gripper_group)
        kitchen_setup.set_cart_goal(tray_goal, tray_name, 'base_footprint')
        kitchen_setup.plan_and_execute()

    # TODO FIXME attaching and detach of urdf objects that listen to joint states

    # def test_iis(self, kitchen_setup: PR2TestWrapper):
    #     # rosrun tf static_transform_publisher 0 - 0.2 0.93 1.5707963267948966 0 0 iai_kitchen/table_area_main lid 10
    #     # rosrun tf static_transform_publisher 0 - 0.15 0 0 0 0 lid goal 10
    #     # kitchen_setup.set_joint_goal(pocky_pose)
    #     # kitchen_setup.send_and_check_goal()
    #     object_name = 'lid'
    #     pot_pose = PoseStamped()
    #     pot_pose.header.frame_id = 'lid'
    #     pot_pose.pose.position.z = -0.22
    #     # pot_pose.pose.orientation.w = 1
    #     pot_pose.pose.orientation = Quaternion(*quaternion_about_axis(np.pi / 2, [0, 0, 1]))
    #     kitchen_setup.add_mesh(object_name,
    #                            mesh='package://cad_models/kitchen/cooking-vessels/cookingpot.dae',
    #                            pose=pot_pose)
    #
    #     base_pose = PoseStamped()
    #     base_pose.header.frame_id = 'iai_kitchen/table_area_main'
    #     base_pose.pose.position.y = -1.1
    #     base_pose.pose.orientation = Quaternion(*quaternion_about_axis(np.pi / 2, [0, 0, 1]))
    #     kitchen_setup.teleport_base(base_pose)
    #     # m = zero_pose.world.get_object(object_name).as_marker_msg()
    #     # compare_poses(m.pose, p.pose)
    #
    #     hand_goal = PoseStamped()
    #     hand_goal.header.frame_id = 'lid'
    #     hand_goal.pose.position.y = -0.15
    #     hand_goal.pose.orientation = Quaternion(*quaternion_about_axis(np.pi / 2, [0, 0, 1]))
    #     # kitchen_setup.allow_all_collisions()
    #     # kitchen_setup.avoid_collision([], 'kitchen', ['table_area_main'], 0.05)
    #     kitchen_setup.set_cart_goal(hand_goal, 'r_gripper_tool_frame')
    #     kitchen_setup.send_goal(goal_type=MoveGoal.PLAN_ONLY)
    #     kitchen_setup.set_cart_goal(hand_goal, 'r_gripper_tool_frame')
    #     kitchen_setup.send_goal()
    #
    #     hand_goal = PoseStamped()
    #     hand_goal.header.frame_id = 'r_gripper_tool_frame'
    #     hand_goal.pose.position.x = 0.15
    #     hand_goal.pose.orientation.w = 1
    #     # kitchen_setup.allow_all_collisions()
    #     # kitchen_setup.avoid_collision([], 'kitchen', ['table_area_main'], 0.05)
    #     kitchen_setup.set_cart_goal(hand_goal, 'r_gripper_tool_frame')
    #     kitchen_setup.allow_all_collisions()
    #     kitchen_setup.send_goal(goal_type=MoveGoal.PLAN_ONLY)
    #     kitchen_setup.set_cart_goal(hand_goal, 'r_gripper_tool_frame')
    #     kitchen_setup.allow_all_collisions()
    #     kitchen_setup.send_goal()
    #
    #     # kitchen_setup.add_cylinder('pot', size=[0.2,0.2], pose=pot_pose)


class TestInfoServices:
    def test_get_object_info(self, zero_pose: PR2TestWrapper):
        result = zero_pose.get_group_info('pr2')
        expected = {'head_pan_joint',
                    'head_tilt_joint',
                    'l_elbow_flex_joint',
                    'l_forearm_roll_joint',
                    'l_shoulder_lift_joint',
                    'l_shoulder_pan_joint',
                    'l_upper_arm_roll_joint',
                    'l_wrist_flex_joint',
                    'l_wrist_roll_joint',
                    'r_elbow_flex_joint',
                    'r_forearm_roll_joint',
                    'r_shoulder_lift_joint',
                    'r_shoulder_pan_joint',
                    'r_upper_arm_roll_joint',
                    'r_wrist_flex_joint',
                    'r_wrist_roll_joint',
                    'torso_lift_joint'}
        assert set(result.controlled_joints) == expected


class TestWorld:
    def test_compute_chain_reduced_to_controlled_joints(self, world_setup: WorldTree):
        r_gripper_tool_frame = world_setup.get_link_name('r_gripper_tool_frame')
        l_gripper_tool_frame = world_setup.get_link_name('l_gripper_tool_frame')
        link_a, link_b = world_setup.compute_chain_reduced_to_controlled_joints(r_gripper_tool_frame,
                                                                                l_gripper_tool_frame)
        assert link_a == world_setup.get_link_name('r_wrist_roll_link')
        assert link_b == world_setup.get_link_name('l_wrist_roll_link')

    def test_add_box(self, world_setup: WorldTree):
        box_name = 'boxy'
        box = make_world_body_box()
        pose = Pose()
        pose.orientation.w = 1
        world_setup.add_world_body(group_name=box_name,
                                   msg=box,
                                   pose=pose,
                                   parent_link_name=world_setup.root_link_name)
        assert box_name in world_setup.groups

    def test_attach_box(self, world_setup: WorldTree):
        box_name = 'boxy'
        box = make_world_body_box()
        pose = Pose()
        pose.orientation.w = 1
        world_setup.add_world_body(group_name=box_name,
                                   msg=box,
                                   pose=pose,
                                   parent_link_name=world_setup.root_link_name)
        new_parent_link_name = world_setup.get_link_name('r_gripper_tool_frame')
        old_fk = world_setup.compute_fk_pose(world_setup.root_link_name, box_name)

        world_setup.move_group(box_name, new_parent_link_name)

        new_fk = world_setup.compute_fk_pose(world_setup.root_link_name, box_name)
        assert world_setup.get_link_name(box_name) in world_setup.groups[world_setup.robot_names[0]].link_names_as_set
        assert world_setup.get_parent_link_of_link(world_setup.get_link_name(box_name)) == new_parent_link_name
        compare_poses(old_fk.pose, new_fk.pose)

        assert box_name in world_setup.groups[world_setup.robot_names[0]].groups
        assert world_setup.robot_names[0] not in world_setup.groups[world_setup.robot_names[0]].groups
        assert box_name not in world_setup.minimal_group_names

    def test_group_pr2_hand(self, world_setup: WorldTree):
        world_setup.register_group('r_hand', world_setup.get_link_name('r_wrist_roll_link'))
        assert set(world_setup.groups['r_hand'].joint_names) == {world_setup.get_joint_name('r_gripper_palm_joint'),
                                                                 world_setup.get_joint_name('r_gripper_led_joint'),
                                                                 world_setup.get_joint_name(
                                                                     'r_gripper_motor_accelerometer_joint'),
                                                                 world_setup.get_joint_name('r_gripper_tool_joint'),
                                                                 world_setup.get_joint_name(
                                                                     'r_gripper_motor_slider_joint'),
                                                                 world_setup.get_joint_name('r_gripper_l_finger_joint'),
                                                                 world_setup.get_joint_name('r_gripper_r_finger_joint'),
                                                                 world_setup.get_joint_name(
                                                                     'r_gripper_motor_screw_joint'),
                                                                 world_setup.get_joint_name(
                                                                     'r_gripper_l_finger_tip_joint'),
                                                                 world_setup.get_joint_name(
                                                                     'r_gripper_r_finger_tip_joint'),
                                                                 world_setup.get_joint_name('r_gripper_joint')}
        assert set(world_setup.groups['r_hand'].link_names_as_set) == {world_setup.get_link_name('r_wrist_roll_link'),
                                                                       world_setup.get_link_name('r_gripper_palm_link'),
                                                                       world_setup.get_link_name('r_gripper_led_frame'),
                                                                       world_setup.get_link_name(
                                                                           'r_gripper_motor_accelerometer_link'),
                                                                       world_setup.get_link_name(
                                                                           'r_gripper_tool_frame'),
                                                                       world_setup.get_link_name(
                                                                           'r_gripper_motor_slider_link'),
                                                                       world_setup.get_link_name(
                                                                           'r_gripper_motor_screw_link'),
                                                                       world_setup.get_link_name(
                                                                           'r_gripper_l_finger_link'),
                                                                       world_setup.get_link_name(
                                                                           'r_gripper_l_finger_tip_link'),
                                                                       world_setup.get_link_name(
                                                                           'r_gripper_r_finger_link'),
                                                                       world_setup.get_link_name(
                                                                           'r_gripper_r_finger_tip_link'),
                                                                       world_setup.get_link_name(
                                                                           'r_gripper_l_finger_tip_frame')}

    def test_get_chain(self, world_setup: WorldTree):
        with suppress_stderr():
            urdf = pr2_urdf()
            parsed_urdf = up.URDF.from_xml_string(hacky_urdf_parser_fix(urdf))

        root_link = 'base_footprint'
        tip_link = 'r_gripper_tool_frame'
        real = world_setup.compute_chain(root_link_name=world_setup.get_link_name(root_link),
                                         tip_link_name=world_setup.get_link_name(tip_link),
                                         add_joints=True,
                                         add_links=True,
                                         add_fixed_joints=True,
                                         add_non_controlled_joints=True)
        expected = parsed_urdf.get_chain(root_link, tip_link, True, True, True)
        assert {x.short_name for x in real} == set(expected)

    def test_get_chain2(self, world_setup: WorldTree):
        root_link = world_setup.get_link_name('l_gripper_tool_frame')
        tip_link = world_setup.get_link_name('r_gripper_tool_frame')
        try:
            world_setup.compute_chain(root_link, tip_link, True, True, True, True)
            assert False
        except ValueError:
            pass

    def test_get_chain_group(self, world_setup: WorldTree):
        root_link = world_setup.get_link_name('r_wrist_roll_link')
        tip_link = world_setup.get_link_name('r_gripper_r_finger_tip_link')
        world_setup.register_group('r_hand', root_link)
        real = world_setup.groups['r_hand'].compute_chain(root_link, tip_link, True, True, True, True)
        assert real == ['pr2/r_wrist_roll_link',
                        'pr2/r_gripper_palm_joint',
                        'pr2/r_gripper_palm_link',
                        'pr2/r_gripper_r_finger_joint',
                        'pr2/r_gripper_r_finger_link',
                        'pr2/r_gripper_r_finger_tip_joint',
                        'pr2/r_gripper_r_finger_tip_link']

    def test_get_chain_group2(self, world_setup: WorldTree):
        root_link = world_setup.get_link_name('r_gripper_l_finger_tip_link')
        tip_link = world_setup.get_link_name('r_gripper_r_finger_tip_link')
        world_setup.register_group('r_hand', world_setup.get_link_name('r_wrist_roll_link'))
        try:
            real = world_setup.groups['r_hand'].compute_chain(root_link, tip_link, True, True, True, True)
            assert False
        except ValueError:
            pass

    def test_get_split_chain(self, world_setup: WorldTree):
        root_link = world_setup.get_link_name('l_gripper_r_finger_tip_link')
        tip_link = world_setup.get_link_name('l_gripper_l_finger_tip_link')
        chain1, connection, chain2 = world_setup.compute_split_chain(root_link, tip_link, True, True, True, True)
        chain1 = [n.short_name for n in chain1]
        connection = [n.short_name for n in connection]
        chain2 = [n.short_name for n in chain2]
        assert chain1 == ['l_gripper_r_finger_tip_link', 'l_gripper_r_finger_tip_joint', 'l_gripper_r_finger_link',
                          'l_gripper_r_finger_joint']
        assert connection == ['l_gripper_palm_link']
        assert chain2 == ['l_gripper_l_finger_joint', 'l_gripper_l_finger_link', 'l_gripper_l_finger_tip_joint',
                          'l_gripper_l_finger_tip_link']

    def test_get_split_chain_group(self, world_setup: WorldTree):
        root_link = world_setup.get_link_name('r_gripper_l_finger_tip_link')
        tip_link = world_setup.get_link_name('r_gripper_r_finger_tip_link')
        world_setup.register_group('r_hand', world_setup.get_link_name('r_wrist_roll_link'))
        chain1, connection, chain2 = world_setup.groups['r_hand'].compute_split_chain(root_link, tip_link,
                                                                                      True, True, True, True)
        assert chain1 == ['pr2/r_gripper_l_finger_tip_link',
                          'pr2/r_gripper_l_finger_tip_joint',
                          'pr2/r_gripper_l_finger_link',
                          'pr2/r_gripper_l_finger_joint']
        assert connection == ['pr2/r_gripper_palm_link']
        assert chain2 == ['pr2/r_gripper_r_finger_joint',
                          'pr2/r_gripper_r_finger_link',
                          'pr2/r_gripper_r_finger_tip_joint',
                          'pr2/r_gripper_r_finger_tip_link']

    def test_get_joint_limits2(self, world_setup: WorldTree):
        lower_limit, upper_limit = world_setup.get_joint_position_limits(
            world_setup.get_joint_name('l_shoulder_pan_joint'))
        assert lower_limit == -0.564601836603
        assert upper_limit == 2.1353981634

    def test_search_branch(self, world_setup: WorldTree):
        result = world_setup.search_branch(world_setup.get_link_name('odom_combined'),
                                           stop_at_joint_when=lambda _: False,
                                           stop_at_link_when=lambda _: False)
        assert result == ([], [])
        result = world_setup.search_branch(world_setup.get_link_name('odom_combined'),
                                           stop_at_joint_when=world_setup.is_joint_controlled,
                                           stop_at_link_when=lambda _: False,
                                           collect_link_when=world_setup.has_link_collisions)
        assert result == ([], [])
        result = world_setup.search_branch(world_setup.get_link_name('base_footprint'),
                                           stop_at_joint_when=world_setup.is_joint_controlled,
                                           collect_link_when=world_setup.has_link_collisions)
        assert set(result[0]) == {'pr2/base_bellow_link',
                                  'pr2/fl_caster_l_wheel_link',
                                  'pr2/fl_caster_r_wheel_link',
                                  'pr2/fl_caster_rotation_link',
                                  'pr2/fr_caster_l_wheel_link',
                                  'pr2/fr_caster_r_wheel_link',
                                  'pr2/fr_caster_rotation_link',
                                  'pr2/bl_caster_l_wheel_link',
                                  'pr2/bl_caster_r_wheel_link',
                                  'pr2/bl_caster_rotation_link',
                                  'pr2/br_caster_l_wheel_link',
                                  'pr2/br_caster_r_wheel_link',
                                  'pr2/br_caster_rotation_link',
                                  'pr2/base_link'}
        result = world_setup.search_branch(world_setup.get_link_name('l_elbow_flex_link'),
                                           collect_joint_when=world_setup.is_joint_fixed)
        assert set(result[0]) == set()
        assert set(result[1]) == {'pr2/l_force_torque_adapter_joint',
                                  'pr2/l_force_torque_joint',
                                  'pr2/l_forearm_cam_frame_joint',
                                  'pr2/l_forearm_cam_optical_frame_joint',
                                  'pr2/l_forearm_joint',
                                  'pr2/l_gripper_led_joint',
                                  'pr2/l_gripper_motor_accelerometer_joint',
                                  'pr2/l_gripper_palm_joint',
                                  'pr2/l_gripper_tool_joint'}
        links, joints = world_setup.search_branch(world_setup.get_link_name('r_wrist_roll_link'),
                                                  stop_at_joint_when=world_setup.is_joint_controlled,
                                                  collect_link_when=world_setup.has_link_collisions,
                                                  collect_joint_when=lambda _: True)
        assert set(links) == {'pr2/r_gripper_l_finger_tip_link',
                              'pr2/r_gripper_l_finger_link',
                              'pr2/r_gripper_r_finger_tip_link',
                              'pr2/r_gripper_r_finger_link',
                              'pr2/r_gripper_palm_link',
                              'pr2/r_wrist_roll_link'}
        assert set(joints) == {'pr2/r_gripper_palm_joint',
                               'pr2/r_gripper_led_joint',
                               'pr2/r_gripper_motor_accelerometer_joint',
                               'pr2/r_gripper_tool_joint',
                               'pr2/r_gripper_motor_slider_joint',
                               'pr2/r_gripper_motor_screw_joint',
                               'pr2/r_gripper_l_finger_joint',
                               'pr2/r_gripper_l_finger_tip_joint',
                               'pr2/r_gripper_r_finger_joint',
                               'pr2/r_gripper_r_finger_tip_joint',
                               'pr2/r_gripper_joint'}
        links, joints = world_setup.search_branch(world_setup.get_link_name('br_caster_l_wheel_link'),
                                                  collect_link_when=lambda _: True,
                                                  collect_joint_when=lambda _: True)
        assert links == ['pr2/br_caster_l_wheel_link']
        assert joints == []

    # def test_get_siblings_with_collisions(self, world_setup: WorldTree):
    #     # FIXME
    #     result = world_setup.get_siblings_with_collisions(world_setup.get_joint_name('brumbrum'))
    #     assert result == []
    #     result = world_setup.get_siblings_with_collisions(world_setup.get_joint_name('l_elbow_flex_joint'))
    #     assert set(result) == {'pr2/l_upper_arm_roll_link', 'pr2/l_upper_arm_link'}
    #     result = world_setup.get_siblings_with_collisions(world_setup.get_joint_name('r_wrist_roll_joint'))
    #     assert result == ['pr2/r_wrist_flex_link']
    #     result = world_setup.get_siblings_with_collisions(world_setup.get_joint_name('br_caster_l_wheel_joint'))
    #     assert set(result) == {'pr2/base_bellow_link',
    #                            'pr2/fl_caster_l_wheel_link',
    #                            'pr2/fl_caster_r_wheel_link',
    #                            'pr2/fl_caster_rotation_link',
    #                            'pr2/fr_caster_l_wheel_link',
    #                            'pr2/fr_caster_r_wheel_link',
    #                            'pr2/fr_caster_rotation_link',
    #                            'pr2/bl_caster_l_wheel_link',
    #                            'pr2/bl_caster_r_wheel_link',
    #                            'pr2/bl_caster_rotation_link',
    #                            'pr2/br_caster_r_wheel_link',
    #                            'pr2/br_caster_rotation_link',
    #                            'pr2/base_link'}

    def test_get_controlled_parent_joint_of_link(self, world_setup: WorldTree):
        with pytest.raises(KeyError) as e_info:
            world_setup.get_controlled_parent_joint_of_link(world_setup.get_link_name('odom_combined'))
        assert world_setup.get_controlled_parent_joint_of_link(
            world_setup.get_link_name('base_footprint')) == 'pr2/brumbrum'

    def test_get_parent_joint_of_joint(self, world_setup: WorldTree):
        # TODO shouldn't this return a not found error?
        with pytest.raises(KeyError) as e_info:
            world_setup.get_controlled_parent_joint_of_joint('pr2/brumbrum')
        with pytest.raises(KeyError) as e_info:
            world_setup.search_for_parent_joint(world_setup.get_joint_name('r_wrist_roll_joint'),
                                                stop_when=lambda x: False)
        assert world_setup.get_controlled_parent_joint_of_joint(
            world_setup.get_joint_name('r_torso_lift_side_plate_joint')) == 'pr2/torso_lift_joint'
        assert world_setup.get_controlled_parent_joint_of_joint(
            world_setup.get_joint_name('torso_lift_joint')) == 'pr2/brumbrum'

    def test_get_all_joint_limits(self, world_setup: WorldTree):
        assert world_setup.get_all_joint_position_limits() == {'pr2/bl_caster_l_wheel_joint': (None, None),
                                                               'pr2/bl_caster_r_wheel_joint': (None, None),
                                                               'pr2/bl_caster_rotation_joint': (None, None),
                                                               'pr2/br_caster_l_wheel_joint': (None, None),
                                                               'pr2/br_caster_r_wheel_joint': (None, None),
                                                               'pr2/br_caster_rotation_joint': (None, None),
                                                               'pr2/fl_caster_l_wheel_joint': (None, None),
                                                               'pr2/fl_caster_r_wheel_joint': (None, None),
                                                               'pr2/fl_caster_rotation_joint': (None, None),
                                                               'pr2/fr_caster_l_wheel_joint': (None, None),
                                                               'pr2/fr_caster_r_wheel_joint': (None, None),
                                                               'pr2/fr_caster_rotation_joint': (None, None),
                                                               'pr2/brumbrum': (None, None),
                                                               'pr2/head_pan_joint': (-2.857, 2.857),
                                                               'pr2/head_tilt_joint': (-0.3712, 1.29626),
                                                               'pr2/l_elbow_flex_joint': (-2.1213, -0.15),
                                                               'pr2/l_forearm_roll_joint': (None, None),
                                                               'pr2/l_gripper_joint': (0.0, 0.088),
                                                               'pr2/l_gripper_l_finger_joint': (0.0, 0.548),
                                                               'pr2/l_gripper_motor_screw_joint': (None, None),
                                                               'pr2/l_gripper_motor_slider_joint': (-0.1, 0.1),
                                                               'pr2/l_shoulder_lift_joint': (-0.3536, 1.2963),
                                                               'pr2/l_shoulder_pan_joint': (
                                                                   -0.564601836603, 2.1353981634),
                                                               'pr2/l_upper_arm_roll_joint': (-0.65, 3.75),
                                                               'pr2/l_wrist_flex_joint': (-2.0, -0.1),
                                                               'pr2/l_wrist_roll_joint': (None, None),
                                                               'pr2/laser_tilt_mount_joint': (-0.7354, 1.43353),
                                                               'pr2/r_elbow_flex_joint': (-2.1213, -0.15),
                                                               'pr2/r_forearm_roll_joint': (None, None),
                                                               'pr2/r_gripper_joint': (0.0, 0.088),
                                                               'pr2/r_gripper_l_finger_joint': (0.0, 0.548),
                                                               'pr2/r_gripper_motor_screw_joint': (None, None),
                                                               'pr2/r_gripper_motor_slider_joint': (-0.1, 0.1),
                                                               'pr2/r_shoulder_lift_joint': (-0.3536, 1.2963),
                                                               'pr2/r_shoulder_pan_joint': (
                                                                   -2.1353981634, 0.564601836603),
                                                               'pr2/r_upper_arm_roll_joint': (-3.75, 0.65),
                                                               'pr2/r_wrist_flex_joint': (-2.0, -0.1),
                                                               'pr2/r_wrist_roll_joint': (None, None),
                                                               'pr2/torso_lift_joint': (0.0115, 0.325),
                                                               'pr2/torso_lift_motor_screw_joint': (None, None)}

    def test_get_all_joint_limits_group(self, world_setup: WorldTree):
        world_setup.register_group('r_hand', world_setup.get_link_name('r_wrist_roll_link'))
        actual = world_setup.groups['r_hand'].get_all_joint_position_limits()
        assert actual == {'pr2/r_gripper_joint': (0.0, 0.088),
                          'pr2/r_gripper_l_finger_joint': (0.0, 0.548),
                          'pr2/r_gripper_motor_screw_joint': (None, None),
                          'pr2/r_gripper_motor_slider_joint': (-0.1, 0.1)}

    def test_possible_collision_combinations(self, world_setup: WorldTree):
        result = world_setup.possible_collision_combinations(world_setup.robot_names[0])
        reference = {world_setup.sort_links(link_a, link_b) for link_a, link_b in
                     combinations(world_setup.groups[world_setup.robot_names[0]].link_names_with_collisions, 2) if
                     not world_setup.groups[world_setup.robot_names[0]].are_linked(link_a, link_b)}
        assert result == reference

    def test_compute_chain_reduced_to_controlled_joints2(self, world_setup: WorldTree):
        link_a, link_b = world_setup.compute_chain_reduced_to_controlled_joints(
            world_setup.get_link_name('l_upper_arm_link'),
            world_setup.get_link_name('r_upper_arm_link'))
        assert link_a == 'pr2/l_upper_arm_roll_link'
        assert link_b == 'pr2/r_upper_arm_roll_link'

    def test_compute_chain_reduced_to_controlled_joints3(self, world_setup: WorldTree):
        with pytest.raises(KeyError):
            world_setup.compute_chain_reduced_to_controlled_joints(world_setup.get_link_name('l_wrist_roll_link'),
                                                                   world_setup.get_link_name('l_gripper_r_finger_link'))

# time: *[1-9].[1-9]* s
# import pytest
# pytest.main(['-s', __file__ + '::TestJointGoals::test_joint_goal2'])
# pytest.main(['-s', __file__ + '::TestConstraints::test_open_dishwasher_apartment'])
# pytest.main(['-s', __file__ + '::TestCollisionAvoidanceGoals::test_bowl_and_cup'])
# pytest.main(['-s', __file__ + '::TestCollisionAvoidanceGoals::test_avoid_collision_box_between_boxes'])
# pytest.main(['-s', __file__ + '::TestCollisionAvoidanceGoals::test_avoid_self_collision'])
# pytest.main(['-s', __file__ + '::TestCollisionAvoidanceGoals::test_avoid_collision_at_kitchen_corner'])
# pytest.main(['-s', __file__ + '::TestWayPoints::test_waypoints2'])
# pytest.main(['-s', __file__ + '::TestCartGoals::test_keep_position3'])<|MERGE_RESOLUTION|>--- conflicted
+++ resolved
@@ -431,7 +431,10 @@
 class TestConstraints:
     # TODO write buggy constraints that test sanity checks
 
-<<<<<<< HEAD
+    def test_add_debug_expr(self, zero_pose: PR2TestWrapper):
+        zero_pose.set_json_goal(constraint_type='DebugGoal')
+        zero_pose.plan_and_execute()
+
     def test_circle(self, zero_pose: PR2TestWrapper):
         center = PointStamped()
         center.header.frame_id = zero_pose.default_root
@@ -442,10 +445,6 @@
                                 scale=0.05)
         zero_pose.set_max_traj_length(new_length=120)
         zero_pose.allow_all_collisions()
-=======
-    def test_add_debug_expr(self, zero_pose: PR2TestWrapper):
-        zero_pose.set_json_goal(constraint_type='DebugGoal')
->>>>>>> 62309f13
         zero_pose.plan_and_execute()
 
     def test_SetSeedConfiguration(self, zero_pose: PR2TestWrapper):
