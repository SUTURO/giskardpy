--- conflicted
+++ resolved
@@ -395,8 +395,6 @@
         zero_pose.set_translation_goal(goal_position, zero_pose.l_tip)
         zero_pose.send_and_check_goal()
 
-<<<<<<< HEAD
-=======
     def test_CartesianVelocityLimit(self, zero_pose):
         linear_velocity = 1
         angular_velocity = 1
@@ -419,7 +417,7 @@
                                           weight=WEIGHT_BELOW_CA
                                           )
 
->>>>>>> 1581646d
+
     def test_AvoidJointLimits1(self, zero_pose):
         """
         :type zero_pose: PR2
