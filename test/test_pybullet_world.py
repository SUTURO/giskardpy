--- conflicted
+++ resolved
@@ -192,116 +192,11 @@
     def test_verify_collision_entries_allow_all_self(self, donbot_world):
         ce = CollisionEntry()
         ce.type = CollisionEntry.ALLOW_COLLISION
-<<<<<<< HEAD
-        ce.robot_links = [CollisionEntry.ALL]
-        ce.body_b = donbot_world.robot().name
-        ce.link_bs = [CollisionEntry.ALL]
-        ces = [ce]
-        new_ces = donbot_world.verify_collision_entries(ces)
-        assert len(new_ces) == 1 + len(donbot_world.collision_matrices[RobotName]) * 2
-
-    def test_verify_collision_entries_unknown_robot_link(self, donbot_world):
-        min_dist = 0.1
-        ces = []
-        ce = CollisionEntry()
-        ce.type = CollisionEntry.AVOID_COLLISION
-        ce.robot_links = ['muh']
-        ce.min_dist = min_dist
-        ces.append(ce)
-        try:
-            new_ces = donbot_world.verify_collision_entries(ces)
-        except UnknownBodyException:
-            assert True
-        else:
-            assert False, 'expected exception'
-
-    def test_verify_collision_entries_unknown_body_b(self, donbot_world):
-        min_dist = 0.1
-        ces = []
-        ce = CollisionEntry()
-        ce.type = CollisionEntry.AVOID_COLLISION
-        ce.robot_links = [CollisionEntry.ALL]
-        ce.body_b = 'muh'
-        ce.link_bs = [CollisionEntry.ALL]
-        ce.min_dist = min_dist
-        ces.append(ce)
-        try:
-            new_ces = donbot_world.verify_collision_entries(ces)
-        except UnknownBodyException:
-            assert True
-        else:
-            assert False, 'expected exception'
-
-    def test_verify_collision_entries_unknown_link_b(self, donbot_world):
-        min_dist = 0.1
-        ces = []
-        ce = CollisionEntry()
-        ce.type = CollisionEntry.AVOID_COLLISION
-        ce.robot_links = [CollisionEntry.ALL]
-        ce.body_b = 'muh'
-        ce.link_bs = ['muh']
-        ce.min_dist = min_dist
-        ces.append(ce)
-        try:
-            new_ces = donbot_world.verify_collision_entries(ces)
-        except UnknownBodyException:
-            assert True
-        else:
-            assert False, 'expected exception'
-
-    def test_verify_collision_entries_unknown_link_b2(self, donbot_world):
-        min_dist = 0.1
-        ces = []
-        ce = CollisionEntry()
-        ce.type = CollisionEntry.AVOID_COLLISION
-        ce.robot_links = [CollisionEntry.ALL]
-        ce.body_b = donbot_world.robot().name
-        ce.link_bs = ['muh']
-        ce.min_dist = min_dist
-        ces.append(ce)
-        try:
-            new_ces = donbot_world.verify_collision_entries(ces)
-        except UnknownBodyException:
-            assert True
-        else:
-            assert False, 'expected exception'
-
-    def test_verify_collision_entries1(self, donbot_world):
-        min_dist = 0.1
-        ces = []
-        ce = CollisionEntry()
-        ce.type = CollisionEntry.AVOID_COLLISION
-        ce.robot_links = [CollisionEntry.ALL, 'plate']
-        ce.min_dist = min_dist
-        ces.append(ce)
-        try:
-            new_ces = donbot_world.verify_collision_entries(ces)
-        except PhysicsWorldException:
-            assert True
-        else:
-            assert False, 'expected exception'
-
-    def test_verify_collision_entries2(self, donbot_world):
-        min_dist = 0.1
-        ces = []
-        ce = CollisionEntry()
-        ce.type = CollisionEntry.AVOID_COLLISION
-        ce.link_bs = [CollisionEntry.ALL, 'muh']
-        ce.min_dist = min_dist
-        ces.append(ce)
-        try:
-            new_ces = donbot_world.verify_collision_entries(ces)
-        except PhysicsWorldException:
-            assert True
-        else:
-            assert False, 'expected exception'
-=======
         ce.group1 = CollisionEntry.ALL
         ce.group2 = CollisionEntry.ALL
         ces = [ce]
         new_ces = donbot_world.verify_collision_entries(ces)
         assert len(new_ces) == 0
->>>>>>> c8084e30
 
     def test_verify_collision_entries_unknown_group(self, donbot_world):
         min_dist = 0.1
@@ -341,221 +236,7 @@
         new_ces = donbot_world.verify_collision_entries(ces)
         assert len(new_ces) == 0
 
-<<<<<<< HEAD
-    def test_verify_collision_entries_split0(self, donbot_world):
-        min_dist = 0.1
-        ces = [avoid_all_entry(min_dist)]
-        new_ces = donbot_world.verify_collision_entries(ces)
-        assert len(new_ces) == 1
-        for ce in new_ces:
-            assert ce.body_b == donbot_world.robot().name
-            assert ce.body_b != CollisionEntry.ALL
-            assert donbot_world.all_robot_links(ce)
-            assert donbot_world.all_link_bs(ce)
-            assert ce.type == CollisionEntry. \
-                AVOID_COLLISION
-
-    def test_verify_collision_entries_split1(self, donbot_world):
-        ces = []
-        ce1 = CollisionEntry()
-        ce1.type = CollisionEntry.AVOID_COLLISION
-        ce1.robot_links = [CollisionEntry.ALL]
-        ce1.body_b = CollisionEntry.ALL
-        ce1.link_bs = [CollisionEntry.ALL]
-        ce1.min_dist = 0.1
-        ces.append(ce1)
-        ce = CollisionEntry()
-        ce.type = CollisionEntry.ALLOW_COLLISION
-        ce.robot_links = ['plate']
-        ce.body_b = CollisionEntry.ALL
-        ce.link_bs = [CollisionEntry.ALL]
-        ces.append(ce)
-        new_ces = donbot_world.verify_collision_entries(ces)
-        assert len(new_ces) == 1 + \
-               len(donbot_world.get_possible_collisions('plate'))
-        assert donbot_world.all_robot_links(new_ces[0])
-        assert donbot_world.all_link_bs(new_ces[0])
-        for ce in new_ces[1:]:
-            assert ce.body_b == donbot_world.robot().name
-            assert ce.body_b != CollisionEntry.ALL
-            assert CollisionEntry.ALL not in ce.robot_links
-        i = 0
-        for i in range(1):
-            ce = new_ces[i]
-            assert ce.type == CollisionEntry.AVOID_COLLISION
-        i += 1
-        for j in range(len(donbot_world.get_possible_collisions('plate'))):
-            ce = new_ces[i + j]
-            assert ce.type == CollisionEntry.ALLOW_COLLISION
-
-    def test_verify_collision_entries_split2(self, donbot_world):
-        name = 'muh'
-        min_dist = 0.05
-        box = make_world_body_box(name)
-        p = Pose()
-        p.orientation.w = 1
-        donbot_world.world.add_world_body(box, p)
-
-        ces = [avoid_all_entry(min_dist)]
-        ce = CollisionEntry()
-        ce.type = CollisionEntry.ALLOW_COLLISION
-        ce.robot_links = [CollisionEntry.ALL]
-        ce.body_b = name
-        ce.link_bs = [CollisionEntry.ALL]
-        ces.append(ce)
-        new_ces = donbot_world.verify_collision_entries(ces)
-        assert len(new_ces) == 1 + len(donbot_world.robot().link_names_with_collisions) * 2
-        for ce in new_ces[1:]:
-            assert ce.body_b != CollisionEntry.ALL
-            assert CollisionEntry.ALL not in ce.robot_links
-            if ce.body_b != donbot_world.robot().name:
-                assert CollisionEntry.ALL in ce.link_bs
-            else:
-                assert CollisionEntry.ALL not in ce.link_bs
-            assert len(ce.link_bs) == 1
-        i = 0
-        for i in range(len(donbot_world.robot().link_names_with_collisions) + 1):
-            ce = new_ces[i]
-            assert ce.type == CollisionEntry.AVOID_COLLISION
-        i += 1
-        for j in range(len(donbot_world.robot().link_names_with_collisions)):
-            ce = new_ces[i + j]
-            assert ce.type == CollisionEntry.ALLOW_COLLISION
-
-    def test_verify_collision_entries_split3(self, donbot_world):
-        name = 'muh'
-        min_dist = 0.05
-        box = make_world_body_box(name)
-        p = Pose()
-        p.orientation.w = 1
-        donbot_world.world.add_world_body(box, p)
-
-        ces = []
-        ce1 = CollisionEntry()
-        ce1.type = CollisionEntry.AVOID_COLLISION
-        ce1.robot_links = [CollisionEntry.ALL]
-        ce1.link_bs = [CollisionEntry.ALL]
-        ce1.min_dist = min_dist
-        ces.append(ce1)
-        ce = CollisionEntry()
-        ce.type = CollisionEntry.ALLOW_COLLISION
-        ce.robot_links = [CollisionEntry.ALL]
-        ce.body_b = name
-        ce.link_bs = [name]
-        ces.append(ce)
-        new_ces = donbot_world.verify_collision_entries(ces)
-        assert len(new_ces) == len(donbot_world.robot().link_names_with_collisions) * 2 + 1
-        for ce in new_ces[1:]:
-            assert ce.body_b != CollisionEntry.ALL
-            assert CollisionEntry.ALL not in ce.robot_links
-            assert CollisionEntry.ALL not in ce.link_bs
-            assert len(ce.link_bs) == 1
-        i = 0
-        for i in range(1 +
-                       len(donbot_world.robot().link_names_with_collisions)):
-            ce = new_ces[i]
-            assert ce.type == CollisionEntry.AVOID_COLLISION
-        i += 1
-        for j in range(len(donbot_world.robot().link_names_with_collisions)):
-            ce = new_ces[i + j]
-            assert ce.type == CollisionEntry.ALLOW_COLLISION
-
-    def test_verify_collision_entries_split4(self, donbot_world):
-        """
-        :type giskardpy.model.pybullet_syncer.PyBulletSyncer:
-        """
-        name = 'muh'
-        min_dist = 0.05
-        box = make_world_body_box(name)
-        p = Pose()
-        p.orientation.w = 1
-        donbot_world.world.add_world_body(box, p)
-        name2 = 'box2'
-        box = make_world_body_box(name2)
-        p = Pose()
-        p.orientation.w = 1
-        donbot_world.world.add_world_body(box, p)
-
-        ces = []
-        ce1 = CollisionEntry()
-        ce1.type = CollisionEntry.AVOID_COLLISION
-        ce1.robot_links = [CollisionEntry.ALL]
-        ce1.link_bs = [CollisionEntry.ALL]
-        ce1.min_dist = min_dist
-        ces.append(ce1)
-        ce = CollisionEntry()
-        ce.type = CollisionEntry.ALLOW_COLLISION
-        ce.robot_links = [CollisionEntry.ALL]
-        ce.body_b = name
-        ce.link_bs = [name]
-        ces.append(ce)
-        new_ces = donbot_world.verify_collision_entries(ces)
-        assert len(new_ces) == len(donbot_world.robot().link_names_with_collisions) * 3 + 1
-        for ce in new_ces[1:]:
-            assert ce.body_b != CollisionEntry.ALL
-            assert CollisionEntry.ALL not in ce.robot_links
-            if ce.body_b == name2:
-                assert CollisionEntry.ALL in ce.link_bs
-            else:
-                assert CollisionEntry.ALL not in ce.link_bs
-            assert len(ce.link_bs) == 1
-        i = -1
-        for i in range(1 + len(donbot_world.robot().link_names_with_collisions) * 2):
-            ce = new_ces[i]
-            assert ce.type == CollisionEntry.AVOID_COLLISION
-        i += 1
-        for j in range(len(donbot_world.robot().link_names_with_collisions)):
-            ce = new_ces[i + j]
-            assert ce.type == CollisionEntry.ALLOW_COLLISION
-
-    def test_verify_collision_entries_split5(self, donbot_world):
-        name = 'muh'
-        min_dist = 0.05
-        box = make_world_body_box(name)
-        p = Pose()
-        p.orientation.w = 1
-        donbot_world.world.add_world_body(box, p)
-
-        ces = [allow_all_entry()]
-        ce1 = CollisionEntry()
-        ce1.type = CollisionEntry.AVOID_COLLISION
-        ce1.robot_links = ['plate', 'base_link']
-        ce1.body_b = name
-        ce1.link_bs = [CollisionEntry.ALL]
-        ce1.min_dist = min_dist
-        ces.append(ce1)
-        new_ces = donbot_world.verify_collision_entries(ces)
-        assert len(new_ces) == 2
-
-        for j in range(2):
-            ce = new_ces[j]
-            assert ce.type == CollisionEntry.AVOID_COLLISION
-
-    def test_verify_collision_entries_split6(self, donbot_world):
-        min_dist = 0.05
-        ces = []
-        ce1 = CollisionEntry()
-        ce1.type = CollisionEntry.ALLOW_COLLISION
-        ce1.robot_links = ['plate', 'base_link']
-        ce1.body_b = donbot_world.robot().name
-        ce1.link_bs = ['gripper_finger_left_link', 'gripper_finger_right_link']
-        ce1.min_dist = min_dist
-        ces.append(ce1)
-        new_ces = donbot_world.verify_collision_entries(ces)
-        assert len(new_ces) == 4 + 1
-        i = -1
-        for i in range(1):
-            ce = new_ces[i]
-            assert ce.type == CollisionEntry.AVOID_COLLISION
-        i += 1
-        for j in range(4):
-            ce = new_ces[i + j]
-            assert ce.type == CollisionEntry.ALLOW_COLLISION
-
-    def test_collision_goals_to_collision_matrix1(self, donbot_world):
-=======
     def test_collision_goals_to_collision_matrix1(self, donbot_world: CollisionWorldSynchronizer):
->>>>>>> c8084e30
         """
         test with no collision entries which is equal to avoid all collisions
         collision matrix should be empty, because world has no collision checker
