--- conflicted
+++ resolved
@@ -1,10 +1,6 @@
 import keyword
 from collections import defaultdict
-<<<<<<< HEAD
-from copy import deepcopy
-=======
-from copy import copy
->>>>>>> ff2f6feb
+from copy import deepcopy, copy
 from multiprocessing import Queue
 from time import time
 
@@ -31,11 +27,7 @@
 import giskardpy.utils.tfwrapper as tf
 from giskard_msgs.msg import CollisionEntry, MoveResult, MoveGoal
 from giskard_msgs.srv import UpdateWorldResponse
-<<<<<<< HEAD
 from giskardpy import identifier
-=======
-from giskardpy import identifier, RobotName, RobotPrefix
->>>>>>> ff2f6feb
 from giskardpy.data_types import KeyDefaultDict, JointStates, PrefixName
 from giskardpy.god_map import GodMap
 from giskardpy.model.joints import OneDofJoint
@@ -319,19 +311,11 @@
             full_joint_name = PrefixName(joint_name, self.prefix)
             if self.world.is_joint_continuous(full_joint_name):
                 np.testing.assert_almost_equal(shortest_angular_distance(goal, current), 0, decimal=decimal,
-<<<<<<< HEAD
                                                err_msg='{}: actual: {} desired: {}'.format(full_joint_name, current,
                                                                                            goal))
             else:
                 np.testing.assert_almost_equal(current, goal, decimal,
                                                err_msg='{}: actual: {} desired: {}'.format(full_joint_name, current,
-=======
-                                               err_msg='{}: actual: {} desired: {}'.format(joint_name, current,
-                                                                                           goal))
-            else:
-                np.testing.assert_almost_equal(current, goal, decimal,
-                                               err_msg='{}: actual: {} desired: {}'.format(joint_name, current,
->>>>>>> ff2f6feb
                                                                                            goal))
 
 
@@ -368,8 +352,6 @@
 class PointingGoalChecker(GoalChecker):
     def __init__(self, god_map, tip_link, goal_point, root_link=None, pointing_axis=None):
         super(PointingGoalChecker, self).__init__(god_map)
-<<<<<<< HEAD
-=======
         self.tip_link = tip_link
         self.root_link = root_link
         if pointing_axis:
@@ -390,30 +372,6 @@
 
 
 class RotationGoalChecker(GoalChecker):
-    def __init__(self, god_map, tip_link, root_link, expected):
-        super(RotationGoalChecker, self).__init__(god_map)
-        self.expected = expected
->>>>>>> ff2f6feb
-        self.tip_link = tip_link
-        self.root_link = root_link
-        if pointing_axis:
-            self.tip_V_pointer = self.transform_msg(self.tip_link, pointing_axis)
-        else:
-            self.tip_V_pointer = Vector3Stamped()
-            self.tip_V_pointer.vector.z = 1
-            self.tip_V_pointer.header.frame_id = tip_link
-        self.tip_V_pointer = tf.msg_to_homogeneous_matrix(self.tip_V_pointer)
-        self.goal_point = self.transform_msg(self.root_link, goal_point)
-        self.goal_point.header.stamp = rospy.Time()
-
-    def __call__(self):
-        tip_P_goal = tf.msg_to_homogeneous_matrix(self.transform_msg(self.tip_link, self.goal_point))
-        tip_P_goal[-1] = 0
-        tip_P_goal = tip_P_goal / np.linalg.norm(tip_P_goal)
-        np.testing.assert_array_almost_equal(tip_P_goal, self.tip_V_pointer, decimal=2)
-
-
-class RotationGoalChecker(GoalChecker):
     def __init__(self, god_map, tip_link, root_link, expected, prefix=None):
         super(RotationGoalChecker, self).__init__(god_map)
         self.expected = deepcopy(expected)
@@ -453,18 +411,10 @@
         self.god_map = self.tree.god_map
         self.tick_rate = self.god_map.unsafe_get_data(identifier.tree_tick_rate)
         self.heart = Timer(rospy.Duration(self.tick_rate), self.heart_beat)
-<<<<<<< HEAD
         self.robot_names = self.god_map.get_data(identifier.collision_scene).robot_names
         super(GiskardTestWrapper, self).__init__(node_name='tests', namespaces=self.robot_names)
         self.results = Queue(100)
         self.map = 'map'
-=======
-        super(GiskardTestWrapper, self).__init__(node_name='tests')
-        self.results = Queue(100)
-        self.default_root = self.robot.root_link_name.short_name
-        self.map = 'map'
-        self.set_base = rospy.ServiceProxy('/base_simulator/set_joint_states', SetJointState)
->>>>>>> ff2f6feb
         self.goal_checks = defaultdict(list)
         if len(self.robot_names) == 1:
             self.default_root = self.robot().root_link_name.short_name # todo: remove this
@@ -516,11 +466,7 @@
         :rtype: set
         """
         self.wait_heartbeats()
-<<<<<<< HEAD
         return self.collision_scene.collision_matrices
-=======
-        return self.collision_scene.collision_matrices[RobotName]
->>>>>>> ff2f6feb
 
     @property
     def robot(self, prefix=''):
@@ -579,19 +525,11 @@
     #
 
     def set_joint_goal(self, goal, weight=None, hard=False, decimal=2, expected_error_codes=(MoveResult.SUCCESS,),
-<<<<<<< HEAD
                        check=True, prefix=None):
         """
         :type goal: dict
         """
         super(GiskardTestWrapper, self).set_joint_goal(goal, weight=weight, hard=hard, prefix=prefix)
-=======
-                       check=True):
-        """
-        :type goal: dict
-        """
-        super(GiskardTestWrapper, self).set_joint_goal(goal, weight=weight, hard=hard)
->>>>>>> ff2f6feb
         if check:
             self.add_goal_check(JointGoalChecker(self.god_map, goal, decimal, prefix=prefix))
 
@@ -653,11 +591,7 @@
                                                                       **kwargs)
 
     def set_cart_goal(self, goal_pose, tip_link, root_link=None, weight=None, linear_velocity=None,
-<<<<<<< HEAD
                       angular_velocity=None, check=True, prefix=None):
-=======
-                      angular_velocity=None, check=True):
->>>>>>> ff2f6feb
         kwargs = {
             'goal_pose': goal_pose,
             'tip_link': tip_link,
@@ -668,15 +602,16 @@
             kwargs['root_link'] = root_link
         if weight:
             kwargs['weight'] = weight
-<<<<<<< HEAD
-        if linear_velocity:
-            kwargs['max_linear_velocity'] = linear_velocity
-        if angular_velocity:
-            kwargs['max_angular_velocity'] = angular_velocity
         if prefix:
             kwargs['prefix'] = prefix
-        self.set_translation_goal(**kwargs)
-        self.set_rotation_goal(**kwargs)
+        linear_kwargs = copy(kwargs)
+        if linear_velocity:
+            linear_kwargs['max_velocity'] = linear_velocity
+        self.set_translation_goal(**linear_kwargs)
+        angular_kwargs = copy(kwargs)
+        if angular_velocity:
+            angular_kwargs['max_velocity'] = angular_velocity
+        self.set_rotation_goal(**angular_kwargs)
 
     def set_pointing_goal(self, tip_link, goal_point, root_link=None, prefix=None, pointing_axis=None, weight=None):
         if len(self.robot_names) == 1:
@@ -686,31 +621,12 @@
         super(GiskardTestWrapper, self).set_pointing_goal(tip_link=tip_link,
                                                           goal_point=goal_point,
                                                           root_link=root_link if root_link is not None else self.get_root(prefix),
-=======
-        linear_kwargs = copy(kwargs)
-        if linear_velocity:
-            linear_kwargs['max_velocity'] = linear_velocity
-        self.set_translation_goal(**linear_kwargs)
-        angular_kwargs = copy(kwargs)
-        if angular_velocity:
-            angular_kwargs['max_velocity'] = angular_velocity
-        self.set_rotation_goal(**angular_kwargs)
-
-    def set_pointing_goal(self, tip_link, goal_point, root_link=None, pointing_axis=None, weight=None):
-        super(GiskardTestWrapper, self).set_pointing_goal(tip_link=tip_link,
-                                                          goal_point=goal_point,
-                                                          root_link=root_link,
->>>>>>> ff2f6feb
                                                           pointing_axis=pointing_axis,
                                                           weight=weight)
         self.add_goal_check(PointingGoalChecker(self.god_map,
                                                 tip_link=tip_link,
                                                 goal_point=goal_point,
-<<<<<<< HEAD
                                                 root_link=root_link if root_link is not None else self.get_root(prefix),
-=======
-                                                root_link=root_link if root_link else self.get_root(),
->>>>>>> ff2f6feb
                                                 pointing_axis=pointing_axis))
 
     def set_align_planes_goal(self, tip_link, tip_normal, root_link=None, root_normal=None, max_angular_velocity=None,
@@ -809,15 +725,9 @@
         trajectory_pos = self.get_result_trajectory_position()
         controlled_joints = self.god_map.get_data(identifier.controlled_joints)
         for joint_name in controlled_joints:
-<<<<<<< HEAD
             if isinstance(self.world.joints[joint_name], OneDofJoint):
                 if not self.world.is_joint_continuous(joint_name):
                     joint_limits = self.world.get_joint_position_limits(joint_name)
-=======
-            if isinstance(self.robot.joints[joint_name], OneDofJoint):
-                if not self.robot.is_joint_continuous(joint_name):
-                    joint_limits = self.robot.get_joint_position_limits(joint_name)
->>>>>>> ff2f6feb
                     error_msg = '{} has violated joint position limit'.format(joint_name)
                     eps = 0.0001
                     np.testing.assert_array_less(trajectory_pos[joint_name], joint_limits[1]+eps, error_msg)
@@ -905,18 +815,10 @@
                                                                 pose=pose)
         self.check_add_object_result(response, expected_error_code, pose, name)
 
-<<<<<<< HEAD
-    def add_mesh(self, name='meshy', mesh='', frame_id='map', position=(0, 0, 0), orientation=(0, 0, 0, 1),
-                 pose=None, expected_error_code=UpdateWorldResponse.SUCCESS):
-        response = super(GiskardTestWrapper, self).add_mesh(name=name, mesh=mesh, frame_id=frame_id, position=position,
-                                                            orientation=orientation, pose=pose)
-        pose = utils.make_pose_from_parts(pose=pose, frame_id=frame_id, position=position, orientation=orientation)
-=======
     def add_mesh(self, name='meshy', mesh='', pose=None, expected_error_code=UpdateWorldResponse.SUCCESS):
         response = super(GiskardTestWrapper, self).add_mesh(name=name, mesh=mesh, pose=pose)
         pose = utils.make_pose_from_parts(pose=pose, frame_id=pose.header.frame_id,
                                           position=pose.pose.position, orientation=pose.pose.orientation)
->>>>>>> ff2f6feb
         self.check_add_object_result(response, expected_error_code, pose, name)
 
     def add_urdf(self, name, urdf, pose, js_topic='', set_js_topic=None,
@@ -970,12 +872,8 @@
         assert r.error_codes == expected_response, \
             'got: {}, expected: {}'.format(update_world_error_code(r.error_codes),
                                            update_world_error_code(expected_response))
-<<<<<<< HEAD
         for robot_name in self.god_map.get_data(identifier.rosparam + ['namespaces']):
             assert name in self.get_attached_objects(robot_name).object_names
-=======
-        assert name in self.get_attached_objects().object_names
->>>>>>> ff2f6feb
         if self.god_map.get_data(identifier.collision_checker) is not None:
             self.is_link_in_collision_matrix(name, parent_link)
             assert self.world.groups[name].parent_link_of_root == parent_link
@@ -1036,11 +934,7 @@
         self.teleport_base(p)
 
 
-<<<<<<< HEAD
 class PR22(GiskardTestWrapper):
-=======
-class PR2(GiskardTestWrapper):
->>>>>>> ff2f6feb
     default_pose = {'r_elbow_flex_joint': -0.15,
                     'r_forearm_roll_joint': 0,
                     'r_shoulder_lift_joint': 0,
@@ -1074,16 +968,11 @@
                    'l_wrist_flex_joint': - 0.10001,
                    'l_wrist_roll_joint': 0,
                    'torso_lift_joint': 0.2,
-<<<<<<< HEAD
-=======
-
->>>>>>> ff2f6feb
                    'head_pan_joint': 0,
                    'head_tilt_joint': 0,
                    }
 
     def __init__(self):
-<<<<<<< HEAD
         self.r_tips = dict()
         self.l_tips = dict()
         self.r_grippers = dict()
@@ -1106,13 +995,6 @@
 
     def move_base(self, goal_pose, robot_name):
         self.teleport_base(goal_pose, robot_name)
-=======
-        self.r_tip = 'r_gripper_tool_frame'
-        self.l_tip = 'l_gripper_tool_frame'
-        self.r_gripper = rospy.ServiceProxy('r_gripper_simulator/set_joint_states', SetJointState)
-        self.l_gripper = rospy.ServiceProxy('l_gripper_simulator/set_joint_states', SetJointState)
-        super(PR2, self).__init__('package://giskardpy/config/pr2.yaml')
->>>>>>> ff2f6feb
 
     def get_l_gripper_links(self):
         if 'l_gripper' not in self.world.group_names:
@@ -1394,21 +1276,21 @@
         return [str(x) for x in self.world.groups['r_gripper'].link_names_with_collisions]
 
     def get_r_forearm_links(self):
-        return ['r_wrist_flex_link', 'r_wrist_roll_link', 'r_forearm_roll_link', 'r_forearm_link',
-                'r_forearm_link']
-
-    def get_allow_l_gripper(self, body_b='box'):
+        return [u'r_wrist_flex_link', u'r_wrist_roll_link', u'r_forearm_roll_link', u'r_forearm_link',
+                u'r_forearm_link']
+
+    def get_allow_l_gripper(self, body_b=u'box'):
         links = self.get_l_gripper_links()
         return [CollisionEntry(CollisionEntry.ALLOW_COLLISION, 0, [link], body_b, []) for link in links]
 
-    def get_l_gripper_collision_entries(self, body_b='box', distance=0, action=CollisionEntry.ALLOW_COLLISION):
+    def get_l_gripper_collision_entries(self, body_b=u'box', distance=0, action=CollisionEntry.ALLOW_COLLISION):
         links = self.get_l_gripper_links()
         return [CollisionEntry(action, distance, [link], body_b, []) for link in links]
 
     def open_r_gripper(self, robot_name):
         sjs = SetJointStateRequest()
-        sjs.state.name = ['r_gripper_l_finger_joint', 'r_gripper_r_finger_joint', 'r_gripper_l_finger_tip_joint',
-                          'r_gripper_r_finger_tip_joint']
+        sjs.state.name = [u'r_gripper_l_finger_joint', u'r_gripper_r_finger_joint', u'r_gripper_l_finger_tip_joint',
+                          u'r_gripper_r_finger_tip_joint']
         sjs.state.position = [0.54, 0.54, 0.54, 0.54]
         sjs.state.velocity = [0, 0, 0, 0]
         sjs.state.effort = [0, 0, 0, 0]
@@ -1416,8 +1298,8 @@
 
     def close_r_gripper(self, robot_name):
         sjs = SetJointStateRequest()
-        sjs.state.name = ['r_gripper_l_finger_joint', 'r_gripper_r_finger_joint', 'r_gripper_l_finger_tip_joint',
-                          'r_gripper_r_finger_tip_joint']
+        sjs.state.name = [u'r_gripper_l_finger_joint', u'r_gripper_r_finger_joint', u'r_gripper_l_finger_tip_joint',
+                          u'r_gripper_r_finger_tip_joint']
         sjs.state.position = [0, 0, 0, 0]
         sjs.state.velocity = [0, 0, 0, 0]
         sjs.state.effort = [0, 0, 0, 0]
@@ -1425,8 +1307,8 @@
 
     def open_l_gripper(self, robot_name):
         sjs = SetJointStateRequest()
-        sjs.state.name = ['l_gripper_l_finger_joint', 'l_gripper_r_finger_joint', 'l_gripper_l_finger_tip_joint',
-                          'l_gripper_r_finger_tip_joint']
+        sjs.state.name = [u'l_gripper_l_finger_joint', u'l_gripper_r_finger_joint', u'l_gripper_l_finger_tip_joint',
+                          u'l_gripper_r_finger_tip_joint']
         sjs.state.position = [0.54, 0.54, 0.54, 0.54]
         sjs.state.velocity = [0, 0, 0, 0]
         sjs.state.effort = [0, 0, 0, 0]
@@ -1434,8 +1316,8 @@
 
     def close_l_gripper(self, robot_name):
         sjs = SetJointStateRequest()
-        sjs.state.name = ['l_gripper_l_finger_joint', 'l_gripper_r_finger_joint', 'l_gripper_l_finger_tip_joint',
-                          'l_gripper_r_finger_tip_joint']
+        sjs.state.name = [u'l_gripper_l_finger_joint', u'l_gripper_r_finger_joint', u'l_gripper_l_finger_tip_joint',
+                          u'l_gripper_r_finger_tip_joint']
         sjs.state.position = [0, 0, 0, 0]
         sjs.state.velocity = [0, 0, 0, 0]
         sjs.state.effort = [0, 0, 0, 0]
@@ -1648,7 +1530,6 @@
         self.reset_base()
         self.open_gripper()
 
-<<<<<<< HEAD
 
 class Donbot2(GiskardTestWrapper):
     default_pose = {
@@ -1753,9 +1634,6 @@
             self.open_gripper(robot_name)
 
 
-=======
-
->>>>>>> ff2f6feb
 class BaseBot(GiskardTestWrapper):
     default_pose = {
         'joint_x': 0.0,
@@ -1916,16 +1794,10 @@
         'hand_l_spring_proximal_joint': 0,
         'hand_r_spring_proximal_joint': 0
     }
-<<<<<<< HEAD
-
-    def __init__(self):
-        self.tip = 'hand_palm_link'
-=======
     better_pose = default_pose
 
     def __init__(self):
         self.tip = 'hand_gripper_tool_frame'
->>>>>>> ff2f6feb
         super(HSR, self).__init__('package://giskardpy/config/hsr.yaml')
 
     def move_base(self, goal_pose):
@@ -1945,7 +1817,6 @@
 
     def close_gripper(self):
         self.command_gripper(0)
-<<<<<<< HEAD
 
     def command_gripper(self, width):
         js = {'hand_motor_joint': width}
@@ -1958,20 +1829,6 @@
         p.pose.orientation.w = 1
         self.move_base(p)
 
-=======
-
-    def command_gripper(self, width):
-        js = {'hand_motor_joint': width}
-        self.set_joint_goal(js)
-        self.plan_and_execute()
-
-    def reset_base(self):
-        p = PoseStamped()
-        p.header.frame_id = 'map'
-        p.pose.orientation.w = 1
-        self.move_base(p)
-
->>>>>>> ff2f6feb
     def reset(self):
         self.clear_world()
         self.close_gripper()
