import keyword
import numpy as np
import yaml
from multiprocessing import Queue
from numpy import pi
from threading import Thread

import hypothesis.strategies as st
import rospy
from angles import shortest_angular_distance
from geometry_msgs.msg import PoseStamped, Pose, Point, Quaternion
from giskard_msgs.msg import MoveActionResult, CollisionEntry, MoveActionGoal, MoveResult, MoveGoal
from giskard_msgs.srv import UpdateWorldResponse
from hypothesis import assume
from hypothesis.strategies import composite
from iai_naive_kinematics_sim.srv import SetJointState, SetJointStateRequest
from py_trees import Blackboard
from sensor_msgs.msg import JointState
from tf.transformations import rotation_from_matrix, quaternion_matrix

from giskardpy import logging, identifier
from giskardpy.garden import grow_tree
from giskardpy.identifier import robot, world
from giskardpy.pybullet_world import PyBulletWorld
from giskardpy.python_interface import GiskardWrapper
from giskardpy.symengine_robot import Robot
from giskardpy.symengine_wrappers import axis_angle_from_quaternion
from giskardpy.tfwrapper import transform_pose, lookup_pose
from giskardpy.utils import msg_to_list, KeyDefaultDict, dict_to_joint_states, get_ros_pkg_path, to_joint_state_dict2

BIG_NUMBER = 1e100
SMALL_NUMBER = 1e-100

vector = lambda x: st.lists(limited_float(), min_size=x, max_size=x)

update_world_error_codes = {value: name for name, value in vars(UpdateWorldResponse).items() if
                            isinstance(value, int) and name[0].isupper()}


def update_world_error_code(code):
    return update_world_error_codes[code]


move_result_error_codes = {value: name for name, value in vars(MoveResult).items() if
                           isinstance(value, int) and name[0].isupper()}


def move_result_error_code(code):
    return move_result_error_codes[code]


def robot_urdfs():
    return st.sampled_from([u'urdfs/pr2.urdfs', u'urdfs/boxy.urdfs', u'urdfs/iai_donbot.urdfs'])
    # return st.sampled_from([u'pr2.urdfs'])


def angle_positive():
    return st.floats(0, 2 * np.pi)


def angle():
    return st.floats(-np.pi, np.pi)


def keys_values(max_length=10, value_type=st.floats(allow_nan=False)):
    return lists_of_same_length([variable_name(), value_type], max_length=max_length, unique=True)


def compare_axis_angle(angle1, axis1, angle2, axis2, decimal=3):
    try:
        np.testing.assert_array_almost_equal(axis1, axis2, decimal=decimal)
        np.testing.assert_almost_equal(shortest_angular_distance(angle1, angle2), 0, decimal=decimal)
    except AssertionError:
        try:
            np.testing.assert_array_almost_equal(axis1, -axis2, decimal=decimal)
            np.testing.assert_almost_equal(shortest_angular_distance(angle1, abs(angle2 - 2 * pi)), 0, decimal=decimal)
        except AssertionError:
            np.testing.assert_almost_equal(shortest_angular_distance(angle1, 0), 0, decimal=decimal)
            np.testing.assert_almost_equal(shortest_angular_distance(0, angle2), 0, decimal=decimal)
            assert not np.any(np.isnan(axis1))
            assert not np.any(np.isnan(axis2))


def compare_poses(pose1, pose2, decimal=2):
    """
    :type pose1: Pose
    :type pose2: Pose
    """
    np.testing.assert_almost_equal(pose1.position.x, pose2.position.x, decimal=decimal)
    np.testing.assert_almost_equal(pose1.position.y, pose2.position.y, decimal=decimal)
    np.testing.assert_almost_equal(pose1.position.z, pose2.position.z, decimal=decimal)
    try:
        np.testing.assert_almost_equal(pose1.orientation.x, pose2.orientation.x, decimal=decimal)
        np.testing.assert_almost_equal(pose1.orientation.y, pose2.orientation.y, decimal=decimal)
        np.testing.assert_almost_equal(pose1.orientation.z, pose2.orientation.z, decimal=decimal)
        np.testing.assert_almost_equal(pose1.orientation.w, pose2.orientation.w, decimal=decimal)
    except:
        np.testing.assert_almost_equal(pose1.orientation.x, -pose2.orientation.x, decimal=decimal)
        np.testing.assert_almost_equal(pose1.orientation.y, -pose2.orientation.y, decimal=decimal)
        np.testing.assert_almost_equal(pose1.orientation.z, -pose2.orientation.z, decimal=decimal)
        np.testing.assert_almost_equal(pose1.orientation.w, -pose2.orientation.w, decimal=decimal)


@composite
def variable_name(draw):
    variable = draw(st.text(u'qwertyuiopasdfghjklzxcvbnm', min_size=1))
    assume(variable not in keyword.kwlist)
    return variable


@composite
def lists_of_same_length(draw, data_types=(), max_length=10, unique=False):
    length = draw(st.integers(min_value=1, max_value=max_length))
    lists = []
    for elements in data_types:
        lists.append(draw(st.lists(elements, min_size=length, max_size=length, unique=unique)))
    return lists


@composite
def rnd_joint_state(draw, joint_limits):
    return {jn: draw(st.floats(ll, ul, allow_nan=False, allow_infinity=False)) for jn, (ll, ul) in joint_limits.items()}


@composite
def rnd_joint_state2(draw, joint_limits):
    muh = draw(joint_limits)
    muh = {jn: ((ll if ll is not None else pi * 2), (ul if ul is not None else pi * 2))
           for (jn, (ll, ul)) in muh.items()}
    return {jn: draw(st.floats(ll, ul, allow_nan=False, allow_infinity=False)) for jn, (ll, ul) in muh.items()}


@composite
def pr2_joint_state(draw):
    pr2 = Robot.from_urdf_file(pr2_urdf())
    return draw(rnd_joint_state(*pr2.get_joint_limits()))


def pr2_urdf():
    with open(u'urdfs/pr2_with_base.urdf', u'r') as f:
        urdf_string = f.read()
    return urdf_string

def pr2_without_base_urdf():
    with open(u'urdfs/pr2.urdf', u'r') as f:
        urdf_string = f.read()
    return urdf_string


def base_bot_urdf():
    with open(u'urdfs/2d_base_bot.urdf', u'r') as f:
        urdf_string = f.read()
    return urdf_string


def donbot_urdf():
    with open(u'urdfs/iai_donbot.urdf', u'r') as f:
        urdf_string = f.read()
    return urdf_string


def boxy_urdf():
    with open(u'urdfs/boxy.urdf', u'r') as f:
        urdf_string = f.read()
    return urdf_string


def limited_float(outer_limit=BIG_NUMBER, min_dist_to_zero=None):
    f = st.floats(allow_nan=False, allow_infinity=False, max_value=outer_limit, min_value=-outer_limit)
    # f = st.floats(allow_nan=False, allow_infinity=False)
    if min_dist_to_zero is not None:
        f = f.filter(lambda x: (outer_limit > abs(x) and abs(x) > min_dist_to_zero) or x == 0)
    else:
        f = f.filter(lambda x: abs(x) < outer_limit)
    return f


def unit_vector(length, elements=None):
    if elements is None:
        elements = limited_float(min_dist_to_zero=1e-10)
    vector = st.lists(elements,
                      min_size=length,
                      max_size=length).filter(lambda x: np.linalg.norm(x) > SMALL_NUMBER and
                                                        np.linalg.norm(x) < BIG_NUMBER)

    def normalize(v):
        v = [round(x, 4) for x in v]
        l = np.linalg.norm(v)
        if l == 0:
            return np.array([0]*(length-1)+[1])
        return np.array([x / l for x in v])

    return st.builds(normalize, vector)


def quaternion(elements=None):
    return unit_vector(4, elements)


def pykdl_frame_to_numpy(pykdl_frame):
    return np.array([[pykdl_frame.M[0, 0], pykdl_frame.M[0, 1], pykdl_frame.M[0, 2], pykdl_frame.p[0]],
                     [pykdl_frame.M[1, 0], pykdl_frame.M[1, 1], pykdl_frame.M[1, 2], pykdl_frame.p[1]],
                     [pykdl_frame.M[2, 0], pykdl_frame.M[2, 1], pykdl_frame.M[2, 2], pykdl_frame.p[2]],
                     [0, 0, 0, 1]])


class GiskardTestWrapper(object):
    def __init__(self, config_file):
        with open(get_ros_pkg_path(u'giskardpy') + u'/config/' + config_file) as f:
            config = yaml.load(f)
        rospy.set_param(u'~', config)
        rospy.set_param(u'~path_to_data_folder', u'tmp_data/')
        rospy.set_param(u'~enable_gui', False)

        self.sub_result = rospy.Subscriber(u'/giskardpy/command/result', MoveActionResult, self.cb, queue_size=100)

        self.tree = grow_tree()
        self.loop_once()
        # rospy.sleep(1)
        self.wrapper = GiskardWrapper(ns=u'tests')
        self.results = Queue(100)
        self.default_root = self.get_robot().get_root()
        self.map = u'map'
        self.simple_base_pose_pub = rospy.Publisher(u'/move_base_simple/goal', PoseStamped, queue_size=10)
        self.set_base = rospy.ServiceProxy(u'/base_simulator/set_joint_states', SetJointState)
        self.tick_rate = 10

        def create_publisher(topic):
            p = rospy.Publisher(topic, JointState, queue_size=10)
            rospy.sleep(.2)
            return p

        self.joint_state_publisher = KeyDefaultDict(create_publisher)
        # rospy.sleep(1)

    def wait_for_synced(self):
        sleeper = rospy.Rate(self.tick_rate)
        self.loop_once()
        # while self.tree.tip().name != u'has goal':
        #     self.loop_once()
        #     sleeper.sleep()
        # self.loop_once()
        # while self.tree.tip().name != u'has goal':
        #     self.loop_once()
        #     sleeper.sleep()

    def get_robot(self):
        """
        :rtype: Robot
        """
        return self.get_god_map().safe_get_data(robot)

    def get_god_map(self):
        """
        :rtype: giskardpy.god_map.GodMap
        """
        return Blackboard().god_map

    def cb(self, msg):
        """
        :type msg: MoveActionResult
        """
        self.results.put(msg.result)

    def loop_once(self):
        self.tree.tick()

    def get_controlled_joint_names(self):
        """
        :rtype: dict
        """
        return self.get_robot().controlled_joints

    def get_controllable_links(self):
        return self.get_robot().get_controlled_links()

    def get_current_joint_state(self):
        """
        :rtype: JointState
        """
        return rospy.wait_for_message(u'joint_states', JointState)

    def tear_down(self):
        rospy.sleep(1)
        logging.loginfo(u'stopping plugins')

    def set_object_joint_state(self, object_name, joint_state, topic=None):
        if topic is None:
            self.wrapper.set_object_joint_state(object_name, joint_state)
        else:
            self.joint_state_publisher[topic].publish(dict_to_joint_states(joint_state))
            rospy.sleep(.5)

        self.wait_for_synced()
        current_js = self.get_world().get_object(object_name).joint_state
        for joint_name, state in joint_state.items():
            np.testing.assert_almost_equal(current_js[joint_name].position, state, 2)

    def set_kitchen_js(self, joint_state, object_name=u'kitchen'):
        self.set_object_joint_state(object_name, joint_state, topic=u'/kitchen/cram_joint_states')

    #
    # JOINT GOAL STUFF #################################################################################################
    #

    def compare_joint_state(self, current_js, goal_js, decimal=2):
        """
        :type current_js: dict
        :type goal_js: dict
        :type decimal: int
        """
        joint_names = set(current_js.keys()).intersection(set(goal_js.keys()))
        for joint_name in joint_names:
            goal = goal_js[joint_name]
            current = current_js[joint_name]
            if self.get_robot().is_joint_continuous(joint_name):
                np.testing.assert_almost_equal(shortest_angular_distance(goal, current), 0, decimal=decimal)
            else:
                np.testing.assert_almost_equal(current, goal, decimal,
                                               err_msg=u'{} at {} insteand of {}'.format(joint_name, current, goal))

    def set_joint_goal(self, js):
        """
        :rtype js: dict
        """
        self.wrapper.set_joint_goal(js)

    def check_joint_state(self, expected, decimal=2):
        current_joint_state = to_joint_state_dict2(self.get_current_joint_state())
        self.compare_joint_state(current_joint_state, expected, decimal=decimal)

    def send_and_check_joint_goal(self, goal, decimal=2):
        """
        :type goal: dict
        """
        self.set_joint_goal(goal)
        self.send_and_check_goal()
        self.check_joint_state(goal, decimal=decimal)

    #
    # CART GOAL STUFF ##################################################################################################
    #
    def teleport_base(self, goal_pose):
        goal_pose = transform_pose(self.default_root, goal_pose)
        js = {u'odom_x_joint': goal_pose.pose.position.x,
              u'odom_y_joint': goal_pose.pose.position.y,
              u'odom_z_joint': rotation_from_matrix(quaternion_matrix([goal_pose.pose.orientation.x,
                                                                       goal_pose.pose.orientation.y,
                                                                       goal_pose.pose.orientation.z,
                                                                       goal_pose.pose.orientation.w]))[0]}
        goal = SetJointStateRequest()
        goal.state = dict_to_joint_states(js)
        self.set_base.call(goal)

    def keep_position(self, tip, root=None):
        if root is None:
            root = self.default_root
        goal = PoseStamped()
        goal.header.frame_id = tip
        goal.pose.orientation.w = 1
        self.set_cart_goal(goal, tip, root)

    def keep_orientation(self, tip, root=None):
        goal = PoseStamped()
        goal.header.frame_id = tip
        goal.pose.orientation.w = 1
        self.set_rotation_goal(goal, tip, root)

    def align_planes(self, tip, tip_normal, root=None, root_normal=None):
        self.wrapper.align_planes(tip, tip_normal, root, root_normal)

    def set_rotation_goal(self, goal_pose, tip, root=None):
        if not root:
            root = self.default_root
        self.wrapper.set_rotation_goal(root, tip, goal_pose)

    def set_translation_goal(self, goal_pose, tip, root=None):
        if not root:
            root = self.default_root
        self.wrapper.set_translation_goal(root, tip, goal_pose)

    def set_cart_goal(self, goal_pose, tip, root=None):
        if not root:
            root = self.default_root
        self.wrapper.set_cart_goal(root, tip, goal_pose)

    def set_and_check_cart_goal(self, goal_pose, tip, root=None, expected_error_code=MoveResult.SUCCESS):
        goal_pose = transform_pose(u'map', goal_pose)
        self.set_cart_goal(goal_pose, tip, root)
        self.loop_once()
        self.send_and_check_goal(expected_error_code)
        self.loop_once()
        self.check_cart_goal(tip, goal_pose)

    def check_cart_goal(self, tip, goal_pose):
        goal_in_base = transform_pose(u'map', goal_pose)
        current_pose = lookup_pose(u'map', tip)
        np.testing.assert_array_almost_equal(msg_to_list(goal_in_base.pose.position),
                                             msg_to_list(current_pose.pose.position), decimal=2)

        try:
            np.testing.assert_array_almost_equal(msg_to_list(goal_in_base.pose.orientation),
                                                 msg_to_list(current_pose.pose.orientation), decimal=2)
        except AssertionError:
            np.testing.assert_array_almost_equal(msg_to_list(goal_in_base.pose.orientation),
                                                 -np.array(msg_to_list(current_pose.pose.orientation)), decimal=2)

    #
    # GENERAL GOAL STUFF ###############################################################################################
    #
    def get_as(self):
        return Blackboard().get(u'giskardpy/command')

    def send_goal(self, goal=None, execute=True):
        """
        :rtype: MoveResult
        """
        if goal is None:
            goal = MoveActionGoal()
            goal.goal = self.wrapper._get_goal()
            if execute:
                goal.goal.type = MoveGoal.PLAN_AND_EXECUTE
            else:
                goal.goal.type = MoveGoal.PLAN_ONLY
        i = 0
        self.loop_once()
        t1 = Thread(target=self.get_as()._as.action_server.internal_goal_callback, args=(goal,))
        self.loop_once()
        t1.start()
        sleeper = rospy.Rate(self.tick_rate)
        while self.results.empty():
            self.loop_once()
            sleeper.sleep()
            i += 1
        t1.join()
        self.loop_once()
        result = self.results.get()
        return result

    def send_and_check_goal(self, expected_error_code=MoveResult.SUCCESS, execute=True, goal=None):
        r = self.send_goal(goal=goal, execute=execute)
        assert r.error_code == expected_error_code, \
            u'got: {}, expected: {}'.format(move_result_error_code(r.error_code),
                                            move_result_error_code(expected_error_code))

    def add_waypoint(self):
        self.wrapper.add_cmd()

    def add_json_goal(self, constraint_type, **kwargs):
        self.wrapper.set_json_goal(constraint_type, **kwargs)

    def get_trajectory_msg(self):
        trajectory = self.get_god_map().get_data(identifier.trajectory)
        trajectory2 = []
        for t, p in trajectory._points.items():
            trajectory2.append({joint_name: js.position for joint_name, js in p.items()})
        return trajectory2

    #
    # BULLET WORLD #####################################################################################################
    #
    def get_world(self):
        """
        :rtype: PyBulletWorld
        """
        return self.get_god_map().safe_get_data(world)

    def clear_world(self):
        assert self.wrapper.clear_world().error_codes == UpdateWorldResponse.SUCCESS
        assert len(self.get_world().get_object_names()) == 0
        assert len(self.wrapper.get_object_names().object_names) == 0
        # assert len(self.get_robot().get_attached_objects()) == 0
        # assert self.get_world().has_object(u'plane')

    def remove_object(self, name, expected_response=UpdateWorldResponse.SUCCESS):
        r = self.wrapper.remove_object(name)
        assert r.error_codes == expected_response, \
            u'got: {}, expected: {}'.format(update_world_error_code(r.error_codes),
                                            update_world_error_code(expected_response))
        assert not self.get_world().has_object(name)
        assert not name in self.wrapper.get_object_names().object_names

    def detach_object(self, name, expected_response=UpdateWorldResponse.SUCCESS):
<<<<<<< HEAD
        p = self.get_robot().get_fk_pose(self.get_robot().get_root(), name)
        p = transform_pose(u'map', p)
        assert name in self.wrapper.get_attached_objects().object_names, 'there is no attached object named {}'.format(name)
=======
        if expected_response == UpdateWorldResponse.SUCCESS:
            p = self.get_robot().get_fk_pose(self.get_robot().get_root(), name)
            p = transform_pose(u'map', p)
>>>>>>> 29a107b6
        r = self.wrapper.detach_object(name)
        assert r.error_codes == expected_response, \
            u'got: {}, expected: {}'.format(update_world_error_code(r.error_codes),
                                            update_world_error_code(expected_response))
<<<<<<< HEAD
        assert self.get_world().has_object(name)
        assert not name in self.wrapper.get_attached_objects().object_names, 'the object was not detached'
        compare_poses(self.get_world().get_object(name).base_pose, p.pose, decimal=2)
=======
        if expected_response == UpdateWorldResponse.SUCCESS:
            assert self.get_world().has_object(name)
            compare_poses(self.get_world().get_object(name).base_pose, p.pose, decimal=2)
>>>>>>> 29a107b6

    def add_box(self, name=u'box', size=(1, 1, 1), pose=None, expected_response=UpdateWorldResponse.SUCCESS):
        r = self.wrapper.add_box(name, size, pose=pose)
        assert r.error_codes == expected_response, \
            u'got: {}, expected: {}'.format(update_world_error_code(r.error_codes),
                                            update_world_error_code(expected_response))
        p = transform_pose(u'map', pose)
        o_p = self.get_world().get_object(name).base_pose
        assert self.get_world().has_object(name)
        compare_poses(p.pose, o_p)
        assert name in self.wrapper.get_object_names().object_names
        compare_poses(o_p, self.wrapper.get_object_info(name).pose.pose)

    def add_sphere(self, name=u'sphere', size=1, pose=None):
        r = self.wrapper.add_sphere(name=name, size=size, pose=pose)
        assert r.error_codes == UpdateWorldResponse.SUCCESS, \
            u'got: {}, expected: {}'.format(update_world_error_code(r.error_codes),
                                            update_world_error_code(UpdateWorldResponse.SUCCESS))
        assert self.get_world().has_object(name)
        assert name in self.wrapper.get_object_names().object_names
        o_p = self.get_world().get_object(name).base_pose
        compare_poses(o_p, self.wrapper.get_object_info(name).pose.pose)

    def add_cylinder(self, name=u'cylinder', size=[1, 1], pose=None):
        r = self.wrapper.add_cylinder(name=name, size=size, pose=pose)
        assert r.error_codes == UpdateWorldResponse.SUCCESS, \
            u'got: {}, expected: {}'.format(update_world_error_code(r.error_codes),
                                            update_world_error_code(UpdateWorldResponse.SUCCESS))
        assert self.get_world().has_object(name)
        assert name in self.wrapper.get_object_names().object_names
        o_p = self.get_world().get_object(name).base_pose
        compare_poses(o_p, self.wrapper.get_object_info(name).pose.pose)

    def add_urdf(self, name, urdf, pose, js_topic):
        r = self.wrapper.add_urdf(name, urdf, pose, js_topic)
        assert r.error_codes == UpdateWorldResponse.SUCCESS, \
            u'got: {}, expected: {}'.format(update_world_error_code(r.error_codes),
                                            update_world_error_code(UpdateWorldResponse.SUCCESS))
        assert self.get_world().has_object(name)
        assert name in self.wrapper.get_object_names().object_names

    def allow_all_collisions(self):
        self.wrapper.allow_all_collisions()

    def avoid_all_collisions(self, distance=0.5):
        self.wrapper.avoid_all_collisions(distance)
        self.loop_once()

    def enable_self_collision(self):
        pass

    def allow_self_collision(self):
        self.wrapper.allow_self_collision()

    def add_collision_entries(self, collisions_entries):
        self.wrapper.set_collision_entries(collisions_entries)

    def allow_collision(self, robot_links, body_b, link_bs):
        ces = []
        ces.append(CollisionEntry(type=CollisionEntry.ALLOW_COLLISION,
                                  robot_links=robot_links,
                                  body_b=body_b,
                                  link_bs=link_bs))
        self.add_collision_entries(ces)

    def avoid_collision(self, robot_links, body_b, link_bs, min_dist):
        ces = []
        ces.append(CollisionEntry(type=CollisionEntry.AVOID_COLLISION,
                                  robot_links=robot_links,
                                  body_b=body_b,
                                  link_bs=link_bs,
                                  min_dist=min_dist))
        self.add_collision_entries(ces)

    def attach_box(self, name=u'box', size=None, frame_id=None, position=None, orientation=None,
                   expected_response=UpdateWorldResponse.SUCCESS):
        scm = self.get_robot().get_self_collision_matrix()
        expected_pose = PoseStamped()
        expected_pose.header.frame_id = frame_id
        expected_pose.pose.position = Point(*position)
        if orientation:
            expected_pose.pose.orientation = Quaternion(*orientation)
        else:
            expected_pose.pose.orientation = Quaternion(0, 0, 0, 1)
        r = self.wrapper.attach_box(name, size, frame_id, position, orientation)
        assert r.error_codes == expected_response, \
            u'got: {}, expected: {}'.format(update_world_error_code(r.error_codes),
                                            update_world_error_code(expected_response))
        if expected_response == UpdateWorldResponse.SUCCESS:
            self.wait_for_synced()
            assert name in self.get_controllable_links()
            assert not self.get_world().has_object(name)
            assert not name in self.wrapper.get_object_names().object_names
            assert name in self.wrapper.get_attached_objects().object_names, 'object {} was not attached'
            assert scm.difference(self.get_robot().get_self_collision_matrix()) == set()
            assert len(scm) < len(self.get_robot().get_self_collision_matrix())
            compare_poses(expected_pose.pose, lookup_pose(frame_id, name).pose)
        self.loop_once()

    def attach_cylinder(self, name=u'cylinder', height=1, radius=1, frame_id=None, position=None, orientation=None,
                   expected_response=UpdateWorldResponse.SUCCESS):
        scm = self.get_robot().get_self_collision_matrix()
        expected_pose = PoseStamped()
        expected_pose.header.frame_id = frame_id
        expected_pose.pose.position = Point(*position)
        if orientation:
            expected_pose.pose.orientation = Quaternion(*orientation)
        else:
            expected_pose.pose.orientation = Quaternion(0, 0, 0, 1)
        r = self.wrapper.attach_cylinder(name, height, radius, frame_id, position, orientation)
        assert r.error_codes == expected_response, \
            u'got: {}, expected: {}'.format(update_world_error_code(r.error_codes),
                                            update_world_error_code(expected_response))
        if expected_response == UpdateWorldResponse.SUCCESS:
            self.wait_for_synced()
            assert name in self.get_controllable_links()
            assert not self.get_world().has_object(name)
            assert not name in self.wrapper.get_object_names().object_names
            assert name in self.wrapper.get_attached_objects().object_names
            assert scm.difference(self.get_robot().get_self_collision_matrix()) == set()
            assert len(scm) < len(self.get_robot().get_self_collision_matrix())
            compare_poses(expected_pose.pose, lookup_pose(frame_id, name).pose)
        self.loop_once()

    def attach_existing(self, name=u'box', frame_id=None, expected_response=UpdateWorldResponse.SUCCESS):
        scm = self.get_robot().get_self_collision_matrix()
        r = self.wrapper.attach_object(name, frame_id)
        assert r.error_codes == expected_response, \
            u'got: {}, expected: {}'.format(update_world_error_code(r.error_codes),
                                            update_world_error_code(expected_response))
        self.wait_for_synced()
        assert name in self.get_controllable_links()
        assert not self.get_world().has_object(name)
        assert not name in self.wrapper.get_object_names().object_names
        assert name in self.wrapper.get_attached_objects().object_names
        assert scm.difference(self.get_robot().get_self_collision_matrix()) == set()
        assert len(scm) < len(self.get_robot().get_self_collision_matrix())
        self.loop_once()

    def get_external_collisions(self, link, distance_threshold):
        """
        :param distance_threshold:
        :rtype: list
        """
        collision_goals = [CollisionEntry(type=CollisionEntry.AVOID_ALL_COLLISIONS, min_dist=distance_threshold)]
        collision_matrix = self.get_world().collision_goals_to_collision_matrix(collision_goals,
                                                                                self.get_god_map().safe_get_data(
                                                                                    identifier.distance_thresholds))
        collisions = self.get_world().check_collisions(collision_matrix)
        collisions = self.get_world().transform_contact_info(collisions)
        collision_list = collisions.external_collision[self.get_robot().get_movable_parent_joint(link)]
        for key, self_collisions in collisions.self_collisions.items():
            if link in key:
                collision_list.update(self_collisions)
        return collision_list

    def check_cpi_geq(self, links, distance_threshold):
        for link in links:
            collisions = self.get_external_collisions(link, distance_threshold)
            assert collisions[0].contact_distance >= distance_threshold

    def check_cpi_leq(self, links, distance_threshold):
        for link in links:
            collisions = self.get_external_collisions(link, distance_threshold)
            assert collisions[0].contact_distance <= distance_threshold

    def move_base(self, goal_pose):
        """
        :type goal_pose: PoseStamped
        """
        self.simple_base_pose_pub.publish(goal_pose)
        rospy.sleep(.07)
        self.wait_for_synced()
        current_pose = self.get_robot().get_base_pose()
        goal_pose = transform_pose(u'map', goal_pose)
        compare_poses(goal_pose.pose, current_pose.pose, decimal=1)

    def reset_base(self):
        p = PoseStamped()
        p.header.frame_id = self.map
        p.pose.orientation.w = 1
        self.teleport_base(p)


class PR2(GiskardTestWrapper):
    def __init__(self):
        self.r_tip = u'r_gripper_tool_frame'
        self.l_tip = u'l_gripper_tool_frame'
        self.r_gripper = rospy.ServiceProxy(u'r_gripper_simulator/set_joint_states', SetJointState)
        self.l_gripper = rospy.ServiceProxy(u'l_gripper_simulator/set_joint_states', SetJointState)
        super(PR2, self).__init__(u'pr2.yaml')
        self.default_root = self.get_robot().get_root()

    def move_base(self, goal_pose):
        goal_pose = transform_pose(self.default_root, goal_pose)
        js = {u'odom_x_joint': goal_pose.pose.position.x,
              u'odom_y_joint': goal_pose.pose.position.y,
              u'odom_z_joint': float(axis_angle_from_quaternion(goal_pose.pose.orientation.x,
                                                                goal_pose.pose.orientation.y,
                                                                goal_pose.pose.orientation.z,
                                                                goal_pose.pose.orientation.w)[1])}
        self.send_and_check_joint_goal(js)

    def get_l_gripper_links(self):
        return [u'l_gripper_l_finger_tip_link', u'l_gripper_r_finger_tip_link', u'l_gripper_l_finger_link',
                u'l_gripper_r_finger_link', u'l_gripper_r_finger_link', u'l_gripper_palm_link']

    def get_r_gripper_links(self):
        return [u'r_gripper_l_finger_tip_link', u'r_gripper_r_finger_tip_link', u'r_gripper_l_finger_link',
                u'r_gripper_r_finger_link', u'r_gripper_r_finger_link', u'r_gripper_palm_link']

    def get_r_upper_arm(self):
        return [u'r_shoulder_lift_link', u'r_upper_arm_roll_link', u'r_upper_arm_link']

    def get_r_forearm_links(self):
        return [u'r_wrist_flex_link', u'r_wrist_roll_link', u'r_forearm_roll_link', u'r_forearm_link',
                u'r_forearm_link']

    def get_allow_l_gripper(self, body_b=u'box'):
        links = self.get_l_gripper_links()
        return [CollisionEntry(CollisionEntry.ALLOW_COLLISION, 0, [link], body_b, []) for link in links]

    def get_l_gripper_collision_entries(self, body_b=u'box', distance=0, action=CollisionEntry.ALLOW_COLLISION):
        links = self.get_l_gripper_links()
        return [CollisionEntry(action, distance, [link], body_b, []) for link in links]

    def open_r_gripper(self):
        sjs = SetJointStateRequest()
        sjs.state.name = [u'r_gripper_l_finger_joint', u'r_gripper_r_finger_joint', u'r_gripper_l_finger_tip_joint',
                          u'r_gripper_r_finger_tip_joint']
        sjs.state.position = [0.54, 0.54, 0.54, 0.54]
        self.r_gripper.call(sjs)

    def close_r_gripper(self):
        sjs = SetJointStateRequest()
        sjs.state.name = [u'r_gripper_l_finger_joint', u'r_gripper_r_finger_joint', u'r_gripper_l_finger_tip_joint',
                          u'r_gripper_r_finger_tip_joint']
        sjs.state.position = [0, 0, 0, 0]
        self.r_gripper.call(sjs)

    def open_l_gripper(self):
        sjs = SetJointStateRequest()
        sjs.state.name = [u'l_gripper_l_finger_joint', u'l_gripper_r_finger_joint', u'l_gripper_l_finger_tip_joint',
                          u'l_gripper_r_finger_tip_joint']
        sjs.state.position = [0.54, 0.54, 0.54, 0.54]
        self.r_gripper.call(sjs)

    def close_l_gripper(self):
        sjs = SetJointStateRequest()
        sjs.state.name = [u'l_gripper_l_finger_joint', u'l_gripper_r_finger_joint', u'l_gripper_l_finger_tip_joint',
                          u'l_gripper_r_finger_tip_joint']
        sjs.state.position = [0, 0, 0, 0]
        self.r_gripper.call(sjs)

    def move_pr2_base(self, goal_pose):
        """
        :type goal_pose: PoseStamped
        """
        self.simple_base_pose_pub.publish(goal_pose)

    def reset_pr2_base(self):
        p = PoseStamped()
        p.header.frame_id = self.map
        p.pose.orientation.w = 1
        self.move_pr2_base(p)


class Donbot(GiskardTestWrapper):
    def __init__(self):
        self.camera_tip = u'camera_link'
        self.gripper_tip = u'gripper_tool_frame'
        super(Donbot, self).__init__(u'donbot.yaml')

    def move_base(self, goal_pose):
        goal_pose = transform_pose(self.default_root, goal_pose)
        js = {u'odom_x_joint': goal_pose.pose.position.x,
              u'odom_y_joint': goal_pose.pose.position.y,
              u'odom_z_joint': rotation_from_matrix(quaternion_matrix([goal_pose.pose.orientation.x,
                                                                       goal_pose.pose.orientation.y,
                                                                       goal_pose.pose.orientation.z,
                                                                       goal_pose.pose.orientation.w]))[0]}
        self.allow_all_collisions()
        self.send_and_check_joint_goal(js)


class Boxy(GiskardTestWrapper):
    def __init__(self):
        self.camera_tip = u'camera_link'
        self.r_tip = u'right_gripper_tool_frame'
        self.l_tip = u'left_gripper_tool_frame'
        super(Boxy, self).__init__(u'boxy.yaml')

    def move_base(self, goal_pose):
        goal_pose = transform_pose(self.default_root, goal_pose)
        js = {u'odom_x_joint': goal_pose.pose.position.x,
              u'odom_y_joint': goal_pose.pose.position.y,
              u'odom_z_joint': rotation_from_matrix(quaternion_matrix([goal_pose.pose.orientation.x,
                                                                       goal_pose.pose.orientation.y,
                                                                       goal_pose.pose.orientation.z,
                                                                       goal_pose.pose.orientation.w]))[0]}
        self.allow_all_collisions()
        self.send_and_check_joint_goal(js)

class HSR(GiskardTestWrapper):
    def __init__(self):
        self.tip = u'hand_palm_link'
        super(HSR, self).__init__(u'hsr.yaml')

    def move_base(self, goal_pose):
        goal_pose = transform_pose(self.default_root, goal_pose)
        js = {u'odom_x': goal_pose.pose.position.x,
              u'odom_y': goal_pose.pose.position.y,
              u'odom_t': rotation_from_matrix(quaternion_matrix([goal_pose.pose.orientation.x,
                                                                       goal_pose.pose.orientation.y,
                                                                       goal_pose.pose.orientation.z,
                                                                       goal_pose.pose.orientation.w]))[0]}
        self.allow_all_collisions()
        self.send_and_check_joint_goal(js)

    def open_gripper(self):
        js = {u'hand_l_spring_proximal_joint': 0.7,
              u'hand_r_spring_proximal_joint': 0.7}
        self.send_and_check_joint_goal(js)

    def close_gripper(self):
        js = {u'hand_l_spring_proximal_joint': 0,
              u'hand_r_spring_proximal_joint': 0}
        self.send_and_check_joint_goal(js)

    # def command_gripper(self, width):
    #     js = {u'hand_motor_joint': width}
    #     self.send_and_check_joint_goal(js)<|MERGE_RESOLUTION|>--- conflicted
+++ resolved
@@ -481,28 +481,18 @@
         assert not name in self.wrapper.get_object_names().object_names
 
     def detach_object(self, name, expected_response=UpdateWorldResponse.SUCCESS):
-<<<<<<< HEAD
-        p = self.get_robot().get_fk_pose(self.get_robot().get_root(), name)
-        p = transform_pose(u'map', p)
-        assert name in self.wrapper.get_attached_objects().object_names, 'there is no attached object named {}'.format(name)
-=======
         if expected_response == UpdateWorldResponse.SUCCESS:
             p = self.get_robot().get_fk_pose(self.get_robot().get_root(), name)
             p = transform_pose(u'map', p)
->>>>>>> 29a107b6
+        assert name in self.wrapper.get_attached_objects().object_names, 'there is no attached object named {}'.format(name)
         r = self.wrapper.detach_object(name)
         assert r.error_codes == expected_response, \
             u'got: {}, expected: {}'.format(update_world_error_code(r.error_codes),
                                             update_world_error_code(expected_response))
-<<<<<<< HEAD
-        assert self.get_world().has_object(name)
-        assert not name in self.wrapper.get_attached_objects().object_names, 'the object was not detached'
-        compare_poses(self.get_world().get_object(name).base_pose, p.pose, decimal=2)
-=======
         if expected_response == UpdateWorldResponse.SUCCESS:
             assert self.get_world().has_object(name)
-            compare_poses(self.get_world().get_object(name).base_pose, p.pose, decimal=2)
->>>>>>> 29a107b6
+            assert not name in self.wrapper.get_attached_objects().object_names, 'the object was not detached'
+        compare_poses(self.get_world().get_object(name).base_pose, p.pose, decimal=2)
 
     def add_box(self, name=u'box', size=(1, 1, 1), pose=None, expected_response=UpdateWorldResponse.SUCCESS):
         r = self.wrapper.add_box(name, size, pose=pose)
